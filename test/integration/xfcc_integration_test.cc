--- conflicted
+++ resolved
@@ -50,12 +50,9 @@
     - san_type: URI
       matcher:
         exact: "spiffe://lyft.com/backend-team"
-<<<<<<< HEAD
-=======
     - san_type: URI
       matcher:
         exact: "http://backend.lyft.com"
->>>>>>> 053a7db9
     - san_type: DNS
       matcher:
         exact: "lyft.com"
@@ -73,12 +70,9 @@
     - san_type: URI
       matcher:
         exact: "spiffe://lyft.com/backend-team"
-<<<<<<< HEAD
-=======
     - san_type: URI
       matcher:
         exact: "http://backend.lyft.com"
->>>>>>> 053a7db9
     - san_type: DNS
       matcher:
         exact: "lyft.com"

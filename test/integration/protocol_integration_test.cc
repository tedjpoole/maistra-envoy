--- conflicted
+++ resolved
@@ -3533,12 +3533,7 @@
       });
 
   useAccessLog();
-<<<<<<< HEAD
-  config_helper_.addFilter("{ name: buffer-continue-filter, typed_config: { \"@type\": "
-                           "type.googleapis.com/google.protobuf.Empty } }");
-=======
   config_helper_.addFilter("{ name: buffer-continue-filter }");
->>>>>>> 053a7db9
   config_helper_.setBufferLimits(1024, 1024);
   initialize();
 
@@ -3572,8 +3567,6 @@
   EXPECT_EQ("500", response->headers().getStatusValue());
 }
 
-<<<<<<< HEAD
-=======
 TEST_P(DownstreamProtocolIntegrationTest, ContentLengthSmallerThanPayload) {
   initialize();
   codec_client_ = makeHttpConnection(lookupPort("http"));
@@ -3804,5 +3797,4 @@
 }
 #endif
 
->>>>>>> 053a7db9
 } // namespace Envoy
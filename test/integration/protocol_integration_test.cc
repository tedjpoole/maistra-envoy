--- conflicted
+++ resolved
@@ -3545,14 +3545,6 @@
   }
 }
 
-<<<<<<< HEAD
-TEST_P(ProtocolIntegrationTest, ValidateUpstreamHeadersWithOverride) {
-  if (skipForH2Uhv()) {
-    // TODO(#23288) - UHV upstream response support
-    return;
-  }
-
-=======
 TEST_P(ProtocolIntegrationTest, ValidateUpstreamMixedCaseHeaders) {
 #ifdef ENVOY_ENABLE_UHV
   // UHV does not support this case so far.
@@ -3607,7 +3599,6 @@
   // UHV does not support this case so far.
   return;
 #endif
->>>>>>> 48759831
   if (upstreamProtocol() == Http::CodecType::HTTP3) {
     testing_upstream_intentionally_ = true;
   }
@@ -3937,8 +3928,6 @@
 }
 
 TEST_P(DownstreamProtocolIntegrationTest, InvalidResponseHeaderName) {
-  config_helper_.addRuntimeOverride("envoy.reloadable_features.validate_upstream_headers", "false");
-
   initialize();
 
   codec_client_ = makeHttpConnection(lookupPort("http"));

--- conflicted
+++ resolved
@@ -46,15 +46,12 @@
       data[6] = '\n';
     }
 
-<<<<<<< HEAD
-=======
     if (!headers.get(Http::LowerCaseString("x-add-mixed-case-header-key")).empty()) {
       // Insert a header key with mixed case. This should be allowed by Envoy.
       headers.addViaMove(Http::HeaderString(absl::string_view("x-MiXeD-CaSe")),
                          Http::HeaderString(absl::string_view("some value here")));
     }
 
->>>>>>> 48759831
     if (Http::HeaderUtility::isConnect(headers)) {
       headers.removeHost();
     }

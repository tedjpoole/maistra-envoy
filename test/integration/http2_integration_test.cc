--- conflicted
+++ resolved
@@ -1585,17 +1585,12 @@
   // Allow metadata usage.
   config_helper_.addConfigModifier([&](envoy::config::bootstrap::v3::Bootstrap& bootstrap) -> void {
     RELEASE_ASSERT(bootstrap.mutable_static_resources()->clusters_size() >= 1, "");
-<<<<<<< HEAD
-    auto* cluster = bootstrap.mutable_static_resources()->mutable_clusters(0);
-    cluster->mutable_http2_protocol_options()->set_allow_metadata(true);
-=======
     ConfigHelper::HttpProtocolOptions protocol_options;
     protocol_options.mutable_explicit_http_config()
         ->mutable_http2_protocol_options()
         ->set_allow_metadata(true);
     ConfigHelper::setProtocolOptions(*bootstrap.mutable_static_resources()->mutable_clusters(0),
                                      protocol_options);
->>>>>>> 8fb7bd24
   });
   config_helper_.addConfigModifier(
       [&](envoy::extensions::filters::network::http_connection_manager::v3::HttpConnectionManager&

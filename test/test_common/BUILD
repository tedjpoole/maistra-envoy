load(
    "//bazel:envoy_build_system.bzl",
    "envoy_basic_cc_library",
    "envoy_cc_library",
    "envoy_cc_test",
    "envoy_cc_test_library",
    "envoy_package",
)

licenses(["notice"])  # Apache 2

envoy_package()

envoy_basic_cc_library(
    name = "printers_includes",
    hdrs = ["printers.h"],
    deps = [
        "//include/envoy/network:address_interface",
    ],
)

envoy_cc_test_library(
    name = "environment_lib",
    srcs = ["environment.cc"],
    hdrs = ["environment.h"],
    external_deps = [
        "abseil_optional",
        "abseil_symbolize",
        "bazel_runfiles",
    ],
    deps = [
        ":network_utility_lib",
        "//include/envoy/server:options_interface",
        "//source/common/common:assert_lib",
        "//source/common/common:compiler_requirements_lib",
        "//source/common/common:macros",
        "//source/common/common:utility_lib",
        "//source/common/filesystem:filesystem_lib",
        "//source/common/json:json_loader_lib",
        "//source/common/network:utility_lib",
        "//source/server:options_lib",
        "//test/common/runtime:utility_lib",
    ] + select({
        "//bazel:disable_signal_trace": [],
        "//conditions:default": ["//source/common/signal:sigaction_lib"],
    }),
)

envoy_cc_test_library(
    name = "network_utility_lib",
    srcs = ["network_utility.cc"],
    hdrs = ["network_utility.h"],
    deps = [
        ":utility_lib",
        "//include/envoy/network:filter_interface",
        "//source/common/common:assert_lib",
        "//source/common/network:address_lib",
        "//source/common/network:listen_socket_lib",
        "//source/common/network:raw_buffer_socket_lib",
        "//source/common/network:socket_option_factory_lib",
        "//source/common/network:utility_lib",
        "//source/common/runtime:runtime_lib",
    ],
)

envoy_cc_test(
    name = "network_utility_test",
    srcs = ["network_utility_test.cc"],
    deps = [
        ":environment_lib",
        ":network_utility_lib",
    ],
)

envoy_cc_test_library(
    name = "contention_lib",
    srcs = ["contention.cc"],
    hdrs = ["contention.h"],
    deps = [
        "//source/common/common:mutex_tracer_lib",
        "//source/common/common:thread_lib",
        "//test/test_common:test_time_lib",
        "//test/test_common:utility_lib",
    ],
)

envoy_cc_library(
    name = "printers_lib",
    srcs = ["printers.cc"],
    deps = [
        ":printers_includes",
        "//source/common/buffer:buffer_lib",
        "//source/common/http:header_map_lib",
    ],
)

envoy_cc_test_library(
    name = "registry_lib",
    hdrs = ["registry.h"],
    deps = [
        "//include/envoy/registry",
    ],
)

envoy_cc_test_library(
    name = "resources_lib",
    hdrs = ["resources.h"],
    deps = ["//source/common/singleton:const_singleton"],
)

envoy_cc_test_library(
    name = "utility_lib",
    srcs = ["utility.cc"],
    hdrs = ["utility.h"],
    external_deps = [
        "abseil_strings",
    ],
    deps = [
        ":file_system_for_test_lib",
        ":resources_lib",
        ":test_time_lib",
        ":thread_factory_for_test_lib",
        "//include/envoy/buffer:buffer_interface",
        "//include/envoy/http:codec_interface",
        "//include/envoy/network:address_interface",
        "//source/common/api:api_lib",
        "//source/common/common:empty_string",
        "//source/common/common:thread_lib",
        "//source/common/common:utility_lib",
        "//source/common/config:decoded_resource_lib",
        "//source/common/config:opaque_resource_decoder_lib",
        "//source/common/config:version_converter_lib",
        "//source/common/filesystem:directory_lib",
        "//source/common/filesystem:filesystem_lib",
        "//source/common/http:header_map_lib",
        "//source/common/json:json_loader_lib",
        "//source/common/network:address_lib",
        "//source/common/network:utility_lib",
        "//source/common/protobuf:utility_lib",
        "//source/common/stats:fake_symbol_table_lib",
        "//source/common/stats:stats_lib",
        "//test/mocks/stats:stats_mocks",
        "@envoy_api//envoy/config/cluster/v3:pkg_cc_proto",
        "@envoy_api//envoy/config/endpoint/v3:pkg_cc_proto",
        "@envoy_api//envoy/config/listener/v3:pkg_cc_proto",
        "@envoy_api//envoy/config/route/v3:pkg_cc_proto",
        "@envoy_api//envoy/service/runtime/v3:pkg_cc_proto",
        "@envoy_api//envoy/type/matcher/v3:pkg_cc_proto",
        "@envoy_api//envoy/type/v3:pkg_cc_proto",
    ],
)

envoy_cc_test_library(
    name = "test_runtime_lib",
    hdrs = ["test_runtime.h"],
    deps = [
        "//source/common/runtime:runtime_lib",
        "//source/common/stats:isolated_store_lib",
        "//test/mocks/event:event_mocks",
        "//test/mocks/init:init_mocks",
        "//test/mocks/local_info:local_info_mocks",
        "//test/mocks/protobuf:protobuf_mocks",
        "//test/mocks/runtime:runtime_mocks",
        "//test/mocks/thread_local:thread_local_mocks",
        "@envoy_api//envoy/config/bootstrap/v3:pkg_cc_proto",
    ],
)

envoy_cc_test_library(
    name = "thread_factory_for_test_lib",
    srcs = ["thread_factory_for_test.cc"],
    hdrs = ["thread_factory_for_test.h"],
    deps = [
        "//source/common/common:thread_lib",
        "//source/common/common:utility_lib",
    ],
)

envoy_cc_test_library(
    name = "file_system_for_test_lib",
    srcs = ["file_system_for_test.cc"],
    hdrs = ["file_system_for_test.h"],
    deps = [
        "//source/common/common:utility_lib",
        "//source/common/filesystem:filesystem_lib",
    ],
)

envoy_cc_test(
    name = "utility_test",
    srcs = ["utility_test.cc"],
    deps = [
        ":utility_lib",
        "@envoy_api//envoy/service/discovery/v3:pkg_cc_proto",
    ],
)

envoy_cc_test_library(
    name = "logging_lib",
    srcs = ["logging.cc"],
    hdrs = ["logging.h"],
    deps = [
        "//source/common/common:assert_lib",
        "//source/common/common:minimal_logger_lib",
    ],
)

envoy_cc_library(
    name = "threadsafe_singleton_injector_lib",
    hdrs = ["threadsafe_singleton_injector.h"],
    deps = [
        "//source/common/singleton:threadsafe_singleton",
    ],
)

envoy_cc_library(
    name = "global_lib",
    srcs = ["global.cc"],
    hdrs = ["global.h"],
    deps = [
        "//source/common/common:assert_lib",
        "//source/common/common:thread_lib",
    ],
)

envoy_cc_test(
    name = "global_test",
    srcs = ["global_test.cc"],
    deps = [
        ":global_lib",
    ],
)

envoy_cc_test_library(
    name = "only_one_thread_lib",
    srcs = ["only_one_thread.cc"],
    hdrs = ["only_one_thread.h"],
    deps = [":thread_factory_for_test_lib"],
)

envoy_cc_test_library(
    name = "test_time_lib",
    srcs = ["test_time.cc"],
    hdrs = ["test_time.h"],
    deps = [
        ":global_lib",
        ":only_one_thread_lib",
        ":test_time_system_interface",
        "//source/common/event:real_time_system_lib",
    ],
)

envoy_cc_test_library(
    name = "test_time_system_interface",
    srcs = ["test_time_system.cc"],
    hdrs = ["test_time_system.h"],
    deps = [
        ":global_lib",
        "//include/envoy/event:timer_interface",
        "//source/common/common:thread_lib",
    ],
)

envoy_cc_test_library(
    name = "simulated_time_system_lib",
    srcs = ["simulated_time_system.cc"],
    hdrs = ["simulated_time_system.h"],
    deps = [
        ":only_one_thread_lib",
        ":test_time_system_interface",
        "//source/common/event:event_impl_base_lib",
        "//source/common/event:real_time_system_lib",
        "//source/common/event:timer_lib",
    ],
)

envoy_cc_test(
    name = "simulated_time_system_test",
    srcs = ["simulated_time_system_test.cc"],
    deps = [
        ":simulated_time_system_lib",
        ":utility_lib",
        "//source/common/event:libevent_scheduler_lib",
        "//test/mocks/event:event_mocks",
    ],
)

envoy_cc_test(
    name = "test_time_system_test",
    srcs = ["test_time_system_test.cc"],
    deps = [
        ":simulated_time_system_lib",
        ":test_time_lib",
        ":utility_lib",
    ],
)

envoy_cc_test_library(
    name = "wasm_lib",
    hdrs = ["wasm_base.h"],
    deps = [
        "//source/common/stream_info:stream_info_lib",
        "//source/extensions/common/wasm:wasm_interoperation_lib",
<<<<<<< HEAD
        "//test/extensions/filters/http/wasm/test_data/null_plugin:plugin",
=======
>>>>>>> a1b8c4f7
        "//test/mocks/grpc:grpc_mocks",
        "//test/mocks/http:http_mocks",
        "//test/mocks/network:network_mocks",
        "//test/mocks/server:server_mocks",
        "//test/mocks/ssl:ssl_mocks",
        "//test/mocks/stream_info:stream_info_mocks",
        "//test/mocks/thread_local:thread_local_mocks",
        "//test/mocks/upstream:upstream_mocks",
        "//test/test_common:environment_lib",
        "//test/test_common:utility_lib",
        "@envoy_api//envoy/extensions/wasm/v3:pkg_cc_proto",
    ],
)<|MERGE_RESOLUTION|>--- conflicted
+++ resolved
@@ -301,10 +301,6 @@
     deps = [
         "//source/common/stream_info:stream_info_lib",
         "//source/extensions/common/wasm:wasm_interoperation_lib",
-<<<<<<< HEAD
-        "//test/extensions/filters/http/wasm/test_data/null_plugin:plugin",
-=======
->>>>>>> a1b8c4f7
         "//test/mocks/grpc:grpc_mocks",
         "//test/mocks/http:http_mocks",
         "//test/mocks/network:network_mocks",

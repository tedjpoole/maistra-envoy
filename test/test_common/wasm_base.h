#include <cstdio>

#include "envoy/extensions/wasm/v3/wasm.pb.validate.h"
#include "envoy/server/lifecycle_notifier.h"

#include "common/buffer/buffer_impl.h"
#include "common/http/message_impl.h"
#include "common/stats/isolated_store_impl.h"
#include "common/stream_info/stream_info_impl.h"

#include "extensions/common/wasm/wasm.h"
#include "extensions/common/wasm/wasm_state.h"

#include "test/mocks/grpc/mocks.h"
#include "test/mocks/http/mocks.h"
#include "test/mocks/network/mocks.h"
#include "test/mocks/server/mocks.h"
#include "test/mocks/ssl/mocks.h"
#include "test/mocks/stream_info/mocks.h"
#include "test/mocks/thread_local/mocks.h"
#include "test/mocks/upstream/mocks.h"
#include "test/test_common/environment.h"
#include "test/test_common/printers.h"
#include "test/test_common/utility.h"

#include "gmock/gmock.h"
#include "gtest/gtest.h"

namespace Envoy {
namespace Extensions {
namespace Common {
namespace Wasm {

#define MOCK_CONTEXT_LOG_                                                                          \
  using Context::log;                                                                              \
  proxy_wasm::WasmResult log(uint32_t level, absl::string_view message) override {                 \
    log_(static_cast<spdlog::level::level_enum>(level), message);                                  \
    return proxy_wasm::WasmResult::Ok;                                                             \
  }                                                                                                \
  MOCK_METHOD2(log_, void(spdlog::level::level_enum level, absl::string_view message))

class DeferredRunner {
public:
  ~DeferredRunner() {
    if (f_) {
      f_();
    }
  }
  void setFunction(std::function<void()> f) { f_ = f; }

private:
  std::function<void()> f_;
};

template <typename Base = testing::Test> class WasmTestBase : public Base {
public:
  // NOLINTNEXTLINE(readability-identifier-naming)
  void SetUp() override { clearCodeCacheForTesting(); }

  void setupBase(const std::string& runtime, const std::string& code, CreateContextFn create_root,
                 std::string root_id = "", std::string vm_configuration = "",
<<<<<<< HEAD
                 bool fail_open = false) {
=======
                 std::string plugin_configuration = "") {
>>>>>>> b2dbe55d
    envoy::extensions::wasm::v3::VmConfig vm_config;
    vm_config.set_vm_id("vm_id");
    vm_config.set_runtime(absl::StrCat("envoy.wasm.runtime.", runtime));
    ProtobufWkt::StringValue vm_configuration_string;
    vm_configuration_string.set_value(vm_configuration);
    vm_config.mutable_configuration()->PackFrom(vm_configuration_string);
    vm_config.mutable_code()->mutable_local()->set_inline_bytes(code);
    Api::ApiPtr api = Api::createApiForTest(stats_store_);
    scope_ = Stats::ScopeSharedPtr(stats_store_.createScope("wasm."));
    auto name = "plugin_name";
    auto vm_id = "";
    plugin_ = std::make_shared<Extensions::Common::Wasm::Plugin>(
        name, root_id, vm_id, runtime, plugin_configuration, fail_open,
        envoy::config::core::v3::TrafficDirection::INBOUND, local_info_, &listener_metadata_);
    // Passes ownership of root_context_.
    Extensions::Common::Wasm::createWasm(
        vm_config, plugin_, scope_, cluster_manager_, init_manager_, dispatcher_, random_, *api,
        lifecycle_notifier_, remote_data_provider_,
        [this](WasmHandleSharedPtr wasm) { wasm_ = wasm; }, create_root);
    if (wasm_) {
      wasm_ = getOrCreateThreadLocalWasm(
          wasm_, plugin_, dispatcher_,
          [this, create_root](Wasm* wasm, const std::shared_ptr<Plugin>& plugin) {
            root_context_ = static_cast<Context*>(create_root(wasm, plugin));
            return root_context_;
          });
    }
  }

  WasmHandleSharedPtr& wasm() { return wasm_; }
  Context* rootContext() { return root_context_; }

  DeferredRunner deferred_runner_;
  Stats::IsolatedStoreImpl stats_store_;
  Stats::ScopeSharedPtr scope_;
  NiceMock<ThreadLocal::MockInstance> tls_;
  NiceMock<Event::MockDispatcher> dispatcher_;
  NiceMock<Random::MockRandomGenerator> random_;
  NiceMock<Upstream::MockClusterManager> cluster_manager_;
  NiceMock<Init::MockManager> init_manager_;
  WasmHandleSharedPtr wasm_;
  PluginSharedPtr plugin_;
  NiceMock<Envoy::Ssl::MockConnectionInfo> ssl_;
  NiceMock<Envoy::Network::MockConnection> connection_;
  NiceMock<Http::MockStreamDecoderFilterCallbacks> decoder_callbacks_;
  NiceMock<Http::MockStreamEncoderFilterCallbacks> encoder_callbacks_;
  NiceMock<LocalInfo::MockLocalInfo> local_info_;
  NiceMock<Server::MockServerLifecycleNotifier> lifecycle_notifier_;
  envoy::config::core::v3::Metadata listener_metadata_;
  Context* root_context_ = nullptr; // Unowned.
  Config::DataSource::RemoteAsyncDataProviderPtr remote_data_provider_;
};

template <typename Base = testing::Test> class WasmHttpFilterTestBase : public WasmTestBase<Base> {
public:
  template <typename TestFilter> void setupFilterBase(const std::string root_id = "") {
    auto wasm = WasmTestBase<Base>::wasm_ ? WasmTestBase<Base>::wasm_->wasm().get() : nullptr;
    int root_context_id = wasm ? wasm->getRootContext(root_id)->id() : 0;
    context_ = std::make_unique<TestFilter>(wasm, root_context_id, WasmTestBase<Base>::plugin_);
    context_->setDecoderFilterCallbacks(decoder_callbacks_);
    context_->setEncoderFilterCallbacks(encoder_callbacks_);
  }

  std::unique_ptr<Context> context_;
  NiceMock<Http::MockStreamDecoderFilterCallbacks> decoder_callbacks_;
  NiceMock<Http::MockStreamEncoderFilterCallbacks> encoder_callbacks_;
  NiceMock<Envoy::StreamInfo::MockStreamInfo> request_stream_info_;
};

template <typename Base = testing::Test>
class WasmNetworkFilterTestBase : public WasmTestBase<Base> {
public:
  template <typename TestFilter> void setupFilterBase(const std::string root_id = "") {
    auto wasm = WasmTestBase<Base>::wasm_ ? WasmTestBase<Base>::wasm_->wasm().get() : nullptr;
    int root_context_id = wasm ? wasm->getRootContext(root_id)->id() : 0;
    context_ = std::make_unique<TestFilter>(wasm, root_context_id, WasmTestBase<Base>::plugin_);
    context_->initializeReadFilterCallbacks(read_filter_callbacks_);
    context_->initializeWriteFilterCallbacks(write_filter_callbacks_);
  }

  std::unique_ptr<Context> context_;
  NiceMock<Network::MockReadFilterCallbacks> read_filter_callbacks_;
  NiceMock<Network::MockWriteFilterCallbacks> write_filter_callbacks_;
};

} // namespace Wasm
} // namespace Common
} // namespace Extensions
} // namespace Envoy<|MERGE_RESOLUTION|>--- conflicted
+++ resolved
@@ -59,11 +59,7 @@
 
   void setupBase(const std::string& runtime, const std::string& code, CreateContextFn create_root,
                  std::string root_id = "", std::string vm_configuration = "",
-<<<<<<< HEAD
-                 bool fail_open = false) {
-=======
-                 std::string plugin_configuration = "") {
->>>>>>> b2dbe55d
+                 bool fail_open = false, std::string plugin_configuration = "") {
     envoy::extensions::wasm::v3::VmConfig vm_config;
     vm_config.set_vm_id("vm_id");
     vm_config.set_runtime(absl::StrCat("envoy.wasm.runtime.", runtime));

--- conflicted
+++ resolved
@@ -290,7 +290,6 @@
 )
 
 # Stand-alone quic test because of FIPS.
-<<<<<<< HEAD
 #envoy_cc_test(
 #    name = "listener_manager_impl_quic_only_test",
 #    srcs = ["listener_manager_impl_quic_only_test.cc"],
@@ -300,28 +299,12 @@
 #        ":utility_lib",
 #        "//source/extensions/quic_listeners/quiche:quic_factory_lib",
 #        "//source/extensions/transport_sockets/raw_buffer:config",
+#        "//source/extensions/transport_sockets/tls:config",
 #        "//test/test_common:threadsafe_singleton_injector_lib",
 #        "@envoy_api//envoy/config/core/v3:pkg_cc_proto",
 #        "@envoy_api//envoy/config/listener/v3:pkg_cc_proto",
 #    ],
 #)
-=======
-envoy_cc_test(
-    name = "listener_manager_impl_quic_only_test",
-    srcs = ["listener_manager_impl_quic_only_test.cc"],
-    tags = ["nofips"],
-    deps = [
-        ":listener_manager_impl_test_lib",
-        ":utility_lib",
-        "//source/extensions/quic_listeners/quiche:quic_factory_lib",
-        "//source/extensions/transport_sockets/raw_buffer:config",
-        "//source/extensions/transport_sockets/tls:config",
-        "//test/test_common:threadsafe_singleton_injector_lib",
-        "@envoy_api//envoy/config/core/v3:pkg_cc_proto",
-        "@envoy_api//envoy/config/listener/v3:pkg_cc_proto",
-    ],
-)
->>>>>>> abba6e48
 
 envoy_cc_test(
     name = "filter_chain_manager_impl_test",

load(
    "//bazel:envoy_build_system.bzl",
    "envoy_benchmark_test",
    "envoy_cc_benchmark_binary",
    "envoy_cc_fuzz_test",
    "envoy_cc_test",
    "envoy_cc_test_library",
    "envoy_package",
    "envoy_select_hot_restart",
)
load("//source/extensions:all_extensions.bzl", "envoy_all_extensions")
load("//bazel:repositories.bzl", "PPC_SKIP_TARGETS", "WINDOWS_SKIP_TARGETS")

licenses(["notice"])  # Apache 2

envoy_package()

envoy_cc_test(
    name = "api_listener_test",
    srcs = ["api_listener_test.cc"],
    deps = [
        ":utility_lib",
        "//source/extensions/request_id/uuid:config",
        "//source/server:listener_manager_lib",
        "//test/mocks/network:network_mocks",
        "//test/mocks/server:instance_mocks",
        "//test/mocks/server:listener_component_factory_mocks",
        "//test/mocks/server:worker_factory_mocks",
        "//test/mocks/server:worker_mocks",
        "//test/test_common:utility_lib",
        "@envoy_api//envoy/config/listener/v3:pkg_cc_proto",
    ],
)

envoy_cc_test(
    name = "backtrace_test",
    srcs = ["backtrace_test.cc"],
    tags = ["backtrace"],
    deps = [
        "//source/server:backtrace_lib",
        "//test/test_common:logging_lib",
    ],
)

envoy_cc_test(
    name = "configuration_impl_test",
    srcs = ["configuration_impl_test.cc"],
    data = [
        "//test/config/integration/certs",
    ],
    deps = [
        "//source/common/api:api_lib",
        "//source/common/event:dispatcher_lib",
        "//source/common/http:context_lib",
        "//source/common/upstream:cluster_manager_lib",
        "//source/extensions/access_loggers/file:config",
        "//source/extensions/stat_sinks/statsd:config",
        "//source/extensions/transport_sockets/raw_buffer:config",
        "//source/server:configuration_lib",
        "//test/common/upstream:utility_lib",
        "//test/mocks:common_lib",
        "//test/mocks/network:network_mocks",
        "//test/mocks/server:instance_mocks",
        "//test/test_common:environment_lib",
        "//test/test_common:test_runtime_lib",
        "//test/test_common:utility_lib",
        "@envoy_api//envoy/config/bootstrap/v3:pkg_cc_proto",
        "@envoy_api//envoy/config/core/v3:pkg_cc_proto",
        "@envoy_api//envoy/config/metrics/v3:pkg_cc_proto",
    ],
)

envoy_cc_test(
    name = "connection_handler_test",
    srcs = ["connection_handler_test.cc"],
    deps = [
        "//source/common/common:utility_lib",
        "//source/common/config:utility_lib",
        "//source/common/network:address_lib",
        "//source/common/network:connection_balancer_lib",
        "//source/common/network:udp_packet_writer_handler_lib",
        "//source/common/stats:stats_lib",
        "//source/server:active_raw_udp_listener_config",
        "//source/server:connection_handler_lib",
        "//test/mocks/access_log:access_log_mocks",
        "//test/mocks/api:api_mocks",
        "//test/mocks/network:network_mocks",
        "//test/test_common:network_utility_lib",
        "//test/test_common:test_runtime_lib",
        "//test/test_common:threadsafe_singleton_injector_lib",
        "@envoy_api//envoy/config/core/v3:pkg_cc_proto",
        "@envoy_api//envoy/config/listener/v3:pkg_cc_proto",
    ],
)

envoy_cc_test(
    name = "active_tcp_listener_test",
    srcs = ["active_tcp_listener_test.cc"],
    deps = [
        "//source/common/common:utility_lib",
        "//source/common/config:utility_lib",
        "//source/common/network:address_lib",
        "//source/common/network:connection_balancer_lib",
        "//source/common/stats:stats_lib",
        "//source/server:active_raw_udp_listener_config",
        "//source/server:connection_handler_lib",
        "//test/mocks/access_log:access_log_mocks",
        "//test/mocks/api:api_mocks",
        "//test/mocks/network:io_handle_mocks",
        "//test/mocks/network:network_mocks",
        "//test/test_common:network_utility_lib",
        "//test/test_common:threadsafe_singleton_injector_lib",
    ],
)

envoy_cc_test(
    name = "drain_manager_impl_test",
    srcs = ["drain_manager_impl_test.cc"],
    deps = [
        "//source/server:drain_manager_lib",
        "//test/mocks/event:event_mocks",
        "//test/mocks/server:instance_mocks",
        "@envoy_api//envoy/config/listener/v3:pkg_cc_proto",
    ],
)

envoy_cc_test(
    name = "filter_config_test",
    srcs = ["filter_config_test.cc"],
    deps = [
        "//envoy/server:filter_config_interface",
        "//source/extensions/filters/http/common:pass_through_filter_lib",
        "//test/mocks/server:server_mocks",
    ],
)

envoy_cc_test(
    name = "hot_restart_impl_test",
    srcs = envoy_select_hot_restart(["hot_restart_impl_test.cc"]),
    deps = [
        "//source/common/api:os_sys_calls_lib",
        "//source/common/stats:stats_lib",
        "//source/server:hot_restart_lib",
        "//test/mocks/server:server_mocks",
        "//test/test_common:logging_lib",
        "//test/test_common:threadsafe_singleton_injector_lib",
    ],
)

envoy_cc_test(
    name = "hot_restarting_parent_test",
    srcs = envoy_select_hot_restart(["hot_restarting_parent_test.cc"]),
    deps = [
        "//source/common/stats:stats_lib",
        "//source/server:hot_restart_lib",
        "//source/server:hot_restarting_child",
        "//test/mocks/network:network_mocks",
        "//test/mocks/server:server_mocks",
    ],
)

envoy_cc_test(
    name = "hot_restarting_base_test",
    srcs = envoy_select_hot_restart(["hot_restarting_base_test.cc"]),
    deps = [
        "//source/server:hot_restart_lib",
        "//source/server:hot_restarting_base",
        "//test/mocks/api:api_mocks",
        "//test/mocks/network:network_mocks",
        "//test/test_common:threadsafe_singleton_injector_lib",
    ],
)

envoy_cc_test(
    name = "guarddog_impl_test",
    size = "small",
    srcs = ["guarddog_impl_test.cc"],
    deps = [
        "//envoy/common:time_interface",
        "//source/common/api:api_lib",
        "//source/common/common:macros",
        "//source/common/common:utility_lib",
        "//source/common/stats:stats_lib",
        "//source/server:guarddog_lib",
        "//test/mocks:common_lib",
        "//test/mocks/event:event_mocks",
        "//test/mocks/server:watchdog_config_mocks",
        "//test/mocks/stats:stats_mocks",
        "//test/test_common:registry_lib",
        "//test/test_common:simulated_time_system_lib",
        "//test/test_common:utility_lib",
    ],
)

envoy_cc_test(
    name = "options_impl_test",
    srcs = ["options_impl_test.cc"],
    deps = [
        "//envoy/config:typed_config_interface",
        "//envoy/server:filter_config_interface",
        "//source/common/common:utility_lib",
        "//source/common/stats:stats_lib",
        "//source/extensions/filters/http/buffer:config",
        "//source/server:options_lib",
        "//test/mocks/api:api_mocks",
        "//test/test_common:environment_lib",
        "//test/test_common:logging_lib",
        "//test/test_common:registry_lib",
        "//test/test_common:threadsafe_singleton_injector_lib",
        "//test/test_common:utility_lib",
        "@envoy_api//envoy/admin/v3:pkg_cc_proto",
        "@envoy_api//envoy/config/bootstrap/v3:pkg_cc_proto",
        "@envoy_api//envoy/config/filter/http/buffer/v2:pkg_cc_proto",
        "@envoy_api//envoy/extensions/filters/http/buffer/v3:pkg_cc_proto",
    ],
)

envoy_cc_test(
    name = "overload_manager_impl_test",
    srcs = ["overload_manager_impl_test.cc"],
    deps = [
        "//envoy/registry",
        "//source/common/stats:isolated_store_lib",
        "//source/extensions/resource_monitors/common:factory_base_lib",
        "//source/server:overload_manager_lib",
        "//test/mocks/event:event_mocks",
        "//test/mocks/protobuf:protobuf_mocks",
        "//test/mocks/server:options_mocks",
        "//test/mocks/thread_local:thread_local_mocks",
        "//test/test_common:registry_lib",
        "//test/test_common:utility_lib",
        "@envoy_api//envoy/config/overload/v3:pkg_cc_proto",
    ],
)

envoy_cc_test(
    name = "lds_api_test",
    srcs = ["lds_api_test.cc"],
    data = [
        "//test/config/integration/certs",
    ],
    deps = [
        "//source/common/protobuf:utility_lib",
        "//source/server:lds_api_lib",
        "//test/mocks/config:config_mocks",
        "//test/mocks/init:init_mocks",
        "//test/mocks/protobuf:protobuf_mocks",
        "//test/mocks/server:listener_manager_mocks",
        "//test/mocks/upstream:upstream_mocks",
        "//test/test_common:environment_lib",
        "//test/test_common:utility_lib",
        "@envoy_api//envoy/config/core/v3:pkg_cc_proto",
        "@envoy_api//envoy/config/listener/v3:pkg_cc_proto",
        "@envoy_api//envoy/service/discovery/v3:pkg_cc_proto",
    ],
)

envoy_cc_test_library(
    name = "listener_manager_impl_test_lib",
    hdrs = ["listener_manager_impl_test.h"],
    data = ["//test/extensions/transport_sockets/tls/test_data:certs"],
    deps = [
        "//source/common/init:manager_lib",
        "//source/server:listener_manager_lib",
        "//test/mocks/init:init_mocks",
        "//test/mocks/matcher:matcher_mocks",
        "//test/mocks/network:network_mocks",
        "//test/mocks/server:drain_manager_mocks",
        "//test/mocks/server:guard_dog_mocks",
        "//test/mocks/server:instance_mocks",
        "//test/mocks/server:listener_component_factory_mocks",
        "//test/mocks/server:worker_factory_mocks",
        "//test/mocks/server:worker_mocks",
        "//test/test_common:environment_lib",
        "//test/test_common:simulated_time_system_lib",
        "//test/test_common:test_runtime_lib",
        "//test/test_common:test_time_lib",
        "//test/test_common:threadsafe_singleton_injector_lib",
        "@envoy_api//envoy/admin/v3:pkg_cc_proto",
        "@envoy_api//envoy/config/core/v3:pkg_cc_proto",
        "@envoy_api//envoy/config/listener/v3:pkg_cc_proto",
    ],
)

envoy_cc_test(
    name = "listener_manager_impl_test",
    srcs = ["listener_manager_impl_test.cc"],
    deps = [
        ":listener_manager_impl_test_lib",
        ":utility_lib",
        "//source/common/api:os_sys_calls_lib",
        "//source/common/config:metadata_lib",
        "//source/common/network:addr_family_aware_socket_option_lib",
        "//source/common/network:listen_socket_lib",
        "//source/common/network:socket_option_lib",
        "//source/common/network:utility_lib",
        "//source/common/protobuf",
        "//source/extensions/filters/listener/original_dst:config",
        "//source/extensions/filters/listener/proxy_protocol:config",
        "//source/extensions/filters/listener/tls_inspector:config",
        "//source/extensions/filters/network/http_connection_manager:config",
        "//source/extensions/filters/network/tcp_proxy:config",
        "//source/extensions/request_id/uuid:config",
        "//source/extensions/transport_sockets/raw_buffer:config",
        "//source/extensions/transport_sockets/tls:config",
        "//source/extensions/transport_sockets/tls:ssl_socket_lib",
        "//source/server:active_raw_udp_listener_config",
        "//test/test_common:network_utility_lib",
        "//test/test_common:registry_lib",
        "//test/test_common:test_runtime_lib",
        "@envoy_api//envoy/admin/v3:pkg_cc_proto",
        "@envoy_api//envoy/config/core/v3:pkg_cc_proto",
        "@envoy_api//envoy/config/listener/v3:pkg_cc_proto",
    ],
)

# Stand-alone quic test because of FIPS.
<<<<<<< HEAD
#envoy_cc_test(
#    name = "listener_manager_impl_quic_only_test",
#    srcs = ["listener_manager_impl_quic_only_test.cc"],
#    tags = ["nofips"],
#    deps = [
#        ":listener_manager_impl_test_lib",
#        ":utility_lib",
#        "//source/extensions/quic_listeners/quiche:quic_factory_lib",
#        "//source/extensions/transport_sockets/raw_buffer:config",
#        "//source/extensions/transport_sockets/tls:config",
#        "//test/test_common:threadsafe_singleton_injector_lib",
#        "@envoy_api//envoy/config/core/v3:pkg_cc_proto",
#        "@envoy_api//envoy/config/listener/v3:pkg_cc_proto",
#    ],
#)
=======
envoy_cc_test(
    name = "listener_manager_impl_quic_only_test",
    srcs = ["listener_manager_impl_quic_only_test.cc"],
    tags = ["nofips"],
    deps = [
        ":listener_manager_impl_test_lib",
        ":utility_lib",
        "//source/extensions/filters/http/router:config",
        "//source/extensions/request_id/uuid:config",
        "//source/extensions/transport_sockets/raw_buffer:config",
        "//source/extensions/transport_sockets/tls:config",
        "//test/test_common:threadsafe_singleton_injector_lib",
        "@envoy_api//envoy/config/core/v3:pkg_cc_proto",
        "@envoy_api//envoy/config/listener/v3:pkg_cc_proto",
    ],
)
>>>>>>> 3bdf7863

envoy_cc_test(
    name = "filter_chain_manager_impl_test",
    srcs = ["filter_chain_manager_impl_test.cc"],
    data = ["//test/extensions/transport_sockets/tls/test_data:certs"],
    deps = [
        ":utility_lib",
        "//source/common/api:os_sys_calls_lib",
        "//source/common/config:metadata_lib",
        "//source/common/network:addr_family_aware_socket_option_lib",
        "//source/common/network:listen_socket_lib",
        "//source/common/network:socket_option_lib",
        "//source/common/network:utility_lib",
        "//source/common/protobuf",
        "//source/extensions/filters/network/http_connection_manager:config",
        "//source/extensions/transport_sockets/raw_buffer:config",
        "//source/extensions/transport_sockets/tls:config",
        "//source/extensions/transport_sockets/tls:ssl_socket_lib",
        "//source/server:filter_chain_manager_lib",
        "//source/server:listener_manager_lib",
        "//test/mocks/network:network_mocks",
        "//test/mocks/server:drain_manager_mocks",
        "//test/mocks/server:factory_context_mocks",
        "//test/test_common:environment_lib",
        "//test/test_common:registry_lib",
        "//test/test_common:simulated_time_system_lib",
        "//test/test_common:test_time_lib",
        "//test/test_common:threadsafe_singleton_injector_lib",
        "@envoy_api//envoy/config/listener/v3:pkg_cc_proto",
    ],
)

envoy_cc_fuzz_test(
    name = "server_fuzz_test",
    srcs = ["server_fuzz_test.cc"],
    corpus = "server_corpus",
    deps = [
        "//source/common/thread_local:thread_local_lib",
        "//source/server:proto_descriptors_lib",
        "//source/server:server_lib",
        "//test/integration:integration_lib",
        "//test/mocks/server:options_mocks",
        "//test/mocks/server:hot_restart_mocks",
	"//test/mocks/stats:stats_mocks",
        "//test/test_common:environment_lib",
        "//test/test_common:test_time_lib",
    ] + select({
        "//bazel:windows_x86_64": envoy_all_extensions(WINDOWS_SKIP_TARGETS),
        "//bazel:linux_ppc": envoy_all_extensions(PPC_SKIP_TARGETS),
        "//bazel:gcc_build": [],
        "//conditions:default": envoy_all_extensions(),
    }),
)

filegroup(
    name = "server_test_data",
    srcs = glob(["test_data/server/**"]),
)

filegroup(
    name = "runtime_test_data",
    srcs = glob(["test_data/runtime/**"]),
)

filegroup(
    name = "static_validation_test_data",
    srcs = glob(["test_data/static_validation/**"]),
)

envoy_cc_test(
    name = "server_test",
    srcs = ["server_test.cc"],
    data = [
        ":runtime_test_data",
        ":server_test_data",
        ":static_validation_test_data",
    ],
    deps = [
        "//source/common/version:version_lib",
        "//source/extensions/access_loggers/file:config",
        "//source/extensions/filters/http/buffer:config",
        "//source/extensions/filters/http/grpc_http1_bridge:config",
        "//source/extensions/filters/http/health_check:config",
        "//source/extensions/filters/http/router:config",
        "//source/extensions/filters/network/http_connection_manager:config",
        "//source/extensions/filters/network/redis_proxy:config",
        "//source/extensions/stat_sinks/statsd:config",
        "//source/extensions/tracers/zipkin:config",
        "//source/server:process_context_lib",
        "//source/server:server_lib",
        "//test/common/config:dummy_config_proto_cc_proto",
        "//test/common/stats:stat_test_utility_lib",
        "//test/config:v2_link_hacks",
        "//test/integration:integration_lib",
        "//test/mocks/server:bootstrap_extension_factory_mocks",
        "//test/mocks/server:fatal_action_factory_mocks",
        "//test/mocks/server:hot_restart_mocks",
        "//test/mocks/server:instance_mocks",
        "//test/mocks/server:options_mocks",
        "//test/mocks/server:overload_manager_mocks",
        "//test/mocks/stats:stats_mocks",
        "//test/test_common:logging_lib",
        "//test/test_common:registry_lib",
        "//test/test_common:simulated_time_system_lib",
        "//test/test_common:test_time_lib",
        "//test/test_common:utility_lib",
        "@envoy_api//envoy/config/core/v3:pkg_cc_proto",
    ],
)

envoy_cc_test(
    name = "ssl_context_manager_test",
    srcs = ["ssl_context_manager_test.cc"],
    deps = [
        "//source/server:ssl_context_manager_lib",
        "//test/mocks/ssl:ssl_mocks",
        "//test/mocks/stats:stats_mocks",
        "//test/test_common:simulated_time_system_lib",
        "//test/test_common:utility_lib",
    ],
)

envoy_cc_test_library(
    name = "utility_lib",
    hdrs = ["utility.h"],
    deps = [
        "//source/common/protobuf:utility_lib",
        "//test/test_common:utility_lib",
        "@envoy_api//envoy/config/listener/v3:pkg_cc_proto",
    ],
)

envoy_cc_test(
    name = "worker_impl_test",
    srcs = ["worker_impl_test.cc"],
    deps = [
        "//source/common/api:api_lib",
        "//source/common/event:dispatcher_lib",
        "//source/server:worker_lib",
        "//test/mocks/network:network_mocks",
        "//test/mocks/server:guard_dog_mocks",
        "//test/mocks/server:instance_mocks",
        "//test/mocks/server:overload_manager_mocks",
        "//test/mocks/thread_local:thread_local_mocks",
        "//test/test_common:utility_lib",
    ],
)

envoy_cc_benchmark_binary(
    name = "filter_chain_benchmark_test",
    srcs = ["filter_chain_benchmark_test.cc"],
    external_deps = [
        "benchmark",
        "googletest",
    ],
    deps = [
        "@envoy_api//envoy/config/listener/v3:pkg_cc_proto",
        "//source/server:filter_chain_manager_lib",
        "//test/test_common:environment_lib",
        "//test/mocks/network:network_mocks",
        "//test/mocks/server:factory_context_mocks",
        # tranport socket config registration
        "//source/extensions/transport_sockets/tls:config",
    ],
)

envoy_benchmark_test(
    name = "filter_chain_benchmark_test_benchmark_test",
    timeout = "long",
    benchmark_binary = "filter_chain_benchmark_test",
)<|MERGE_RESOLUTION|>--- conflicted
+++ resolved
@@ -315,23 +315,6 @@
 )
 
 # Stand-alone quic test because of FIPS.
-<<<<<<< HEAD
-#envoy_cc_test(
-#    name = "listener_manager_impl_quic_only_test",
-#    srcs = ["listener_manager_impl_quic_only_test.cc"],
-#    tags = ["nofips"],
-#    deps = [
-#        ":listener_manager_impl_test_lib",
-#        ":utility_lib",
-#        "//source/extensions/quic_listeners/quiche:quic_factory_lib",
-#        "//source/extensions/transport_sockets/raw_buffer:config",
-#        "//source/extensions/transport_sockets/tls:config",
-#        "//test/test_common:threadsafe_singleton_injector_lib",
-#        "@envoy_api//envoy/config/core/v3:pkg_cc_proto",
-#        "@envoy_api//envoy/config/listener/v3:pkg_cc_proto",
-#    ],
-#)
-=======
 envoy_cc_test(
     name = "listener_manager_impl_quic_only_test",
     srcs = ["listener_manager_impl_quic_only_test.cc"],
@@ -348,7 +331,6 @@
         "@envoy_api//envoy/config/listener/v3:pkg_cc_proto",
     ],
 )
->>>>>>> 3bdf7863
 
 envoy_cc_test(
     name = "filter_chain_manager_impl_test",

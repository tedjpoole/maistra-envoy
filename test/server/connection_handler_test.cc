#include "envoy/config/core/v3/base.pb.h"
#include "envoy/config/listener/v3/udp_listener_config.pb.h"
#include "envoy/network/exception.h"
#include "envoy/network/filter.h"
#include "envoy/server/active_udp_listener_config.h"
#include "envoy/stats/scope.h"

#include "common/common/utility.h"
#include "common/config/utility.h"
#include "common/network/address_impl.h"
#include "common/network/connection_balancer_impl.h"
#include "common/network/io_socket_handle_impl.h"
#include "common/network/raw_buffer_socket.h"
#include "common/network/udp_default_writer_config.h"
#include "common/network/utility.h"

#include "server/connection_handler_impl.h"

#include "test/mocks/api/mocks.h"
#include "test/mocks/common.h"
#include "test/mocks/network/mocks.h"
#include "test/test_common/network_utility.h"
#include "test/test_common/threadsafe_singleton_injector.h"

#include "gmock/gmock.h"
#include "gtest/gtest.h"

using testing::_;
using testing::HasSubstr;
using testing::InSequence;
using testing::Invoke;
using testing::NiceMock;
using testing::Return;
using testing::ReturnRef;
using testing::SaveArg;

namespace Envoy {
namespace Server {
namespace {

class ConnectionHandlerTest : public testing::Test, protected Logger::Loggable<Logger::Id::main> {
public:
  ConnectionHandlerTest()
      : socket_factory_(std::make_shared<Network::MockListenSocketFactory>()),
        handler_(new ConnectionHandlerImpl(dispatcher_)),
        filter_chain_(Network::Test::createEmptyFilterChainWithRawBufferSockets()),
        listener_filter_matcher_(std::make_shared<NiceMock<Network::MockListenerFilterMatcher>>()) {
    ON_CALL(*listener_filter_matcher_, matches(_)).WillByDefault(Return(false));
  }

  class TestListener : public Network::ListenerConfig {
  public:
    TestListener(
        ConnectionHandlerTest& parent, uint64_t tag, bool bind_to_port,
        bool hand_off_restored_destination_connections, const std::string& name,
        Network::Socket::Type socket_type, std::chrono::milliseconds listener_filters_timeout,
        bool continue_on_listener_filters_timeout,
        Network::ListenSocketFactorySharedPtr socket_factory,
        std::shared_ptr<NiceMock<Network::MockFilterChainManager>> filter_chain_manager = nullptr)
        : parent_(parent), socket_(std::make_shared<NiceMock<Network::MockListenSocket>>()),
          socket_factory_(std::move(socket_factory)), tag_(tag), bind_to_port_(bind_to_port),
          hand_off_restored_destination_connections_(hand_off_restored_destination_connections),
          name_(name), listener_filters_timeout_(listener_filters_timeout),
          continue_on_listener_filters_timeout_(continue_on_listener_filters_timeout),
          connection_balancer_(std::make_unique<Network::NopConnectionBalancerImpl>()),
          inline_filter_chain_manager_(filter_chain_manager) {
      envoy::config::listener::v3::UdpListenerConfig dummy;
      std::string listener_name("raw_udp_listener");
      dummy.set_udp_listener_name(listener_name);
      udp_listener_factory_ =
          Config::Utility::getAndCheckFactoryByName<ActiveUdpListenerConfigFactory>(listener_name)
              .createActiveUdpListenerFactory(dummy, /*concurrency=*/1);
      udp_writer_factory_ = std::make_unique<Network::UdpDefaultWriterFactory>();
      ON_CALL(*socket_, socketType()).WillByDefault(Return(socket_type));
    }

    // Network::ListenerConfig
    Network::FilterChainManager& filterChainManager() override {
      return inline_filter_chain_manager_ == nullptr ? parent_.manager_
                                                     : *inline_filter_chain_manager_;
    }
    Network::FilterChainFactory& filterChainFactory() override { return parent_.factory_; }
    Network::ListenSocketFactory& listenSocketFactory() override { return *socket_factory_; }
    bool bindToPort() override { return bind_to_port_; }
    bool handOffRestoredDestinationConnections() const override {
      return hand_off_restored_destination_connections_;
    }
    uint32_t perConnectionBufferLimitBytes() const override { return 0; }
    std::chrono::milliseconds listenerFiltersTimeout() const override {
      return listener_filters_timeout_;
    }
    bool continueOnListenerFiltersTimeout() const override {
      return continue_on_listener_filters_timeout_;
    }
    Stats::Scope& listenerScope() override { return parent_.stats_store_; }
    uint64_t listenerTag() const override { return tag_; }
    const std::string& name() const override { return name_; }
    Network::ActiveUdpListenerFactory* udpListenerFactory() override {
      return udp_listener_factory_.get();
    }
    Network::UdpPacketWriterFactoryOptRef udpPacketWriterFactory() override {
      return Network::UdpPacketWriterFactoryOptRef(std::ref(*udp_writer_factory_));
    }
    envoy::config::core::v3::TrafficDirection direction() const override {
      return envoy::config::core::v3::UNSPECIFIED;
    }
    Network::ConnectionBalancer& connectionBalancer() override { return *connection_balancer_; }
    const std::vector<AccessLog::InstanceSharedPtr>& accessLogs() const override {
      return empty_access_logs_;
    }
    ResourceLimit& openConnections() override { return open_connections_; }

    void setMaxConnections(const uint32_t num_connections) {
      open_connections_.setMax(num_connections);
    }
    void clearMaxConnections() { open_connections_.resetMax(); }

    ConnectionHandlerTest& parent_;
    std::shared_ptr<NiceMock<Network::MockListenSocket>> socket_;
    Network::ListenSocketFactorySharedPtr socket_factory_;
    uint64_t tag_;
    bool bind_to_port_;
    const bool hand_off_restored_destination_connections_;
    const std::string name_;
    const std::chrono::milliseconds listener_filters_timeout_;
    const bool continue_on_listener_filters_timeout_;
    std::unique_ptr<Network::ActiveUdpListenerFactory> udp_listener_factory_;
    std::unique_ptr<Network::UdpPacketWriterFactory> udp_writer_factory_;
    Network::ConnectionBalancerPtr connection_balancer_;
    BasicResourceLimitImpl open_connections_;
    const std::vector<AccessLog::InstanceSharedPtr> empty_access_logs_;
    std::shared_ptr<NiceMock<Network::MockFilterChainManager>> inline_filter_chain_manager_;
  };

  using TestListenerPtr = std::unique_ptr<TestListener>;

  class MockUpstreamUdpFilter : public Network::UdpListenerReadFilter {
  public:
    MockUpstreamUdpFilter(ConnectionHandlerTest& parent, Network::UdpReadFilterCallbacks& callbacks)
        : UdpListenerReadFilter(callbacks), parent_(parent) {}
    ~MockUpstreamUdpFilter() override {
      parent_.deleted_before_listener_ = !parent_.udp_listener_deleted_;
    }

    MOCK_METHOD(void, onData, (Network::UdpRecvData&), (override));
    MOCK_METHOD(void, onReceiveError, (Api::IoError::IoErrorCode), (override));

  private:
    ConnectionHandlerTest& parent_;
  };

  class MockUpstreamUdpListener : public Network::UdpListener {
  public:
    explicit MockUpstreamUdpListener(ConnectionHandlerTest& parent) : parent_(parent) {
      ON_CALL(*this, dispatcher()).WillByDefault(ReturnRef(dispatcher_));
    }
    ~MockUpstreamUdpListener() override { parent_.udp_listener_deleted_ = true; }

    MOCK_METHOD(void, enable, (), (override));
    MOCK_METHOD(void, disable, (), (override));
    MOCK_METHOD(Event::Dispatcher&, dispatcher, (), (override));
    MOCK_METHOD(Network::Address::InstanceConstSharedPtr&, localAddress, (), (const, override));
    MOCK_METHOD(Api::IoCallUint64Result, send, (const Network::UdpSendData&), (override));
<<<<<<< HEAD
=======
    MOCK_METHOD(Api::IoCallUint64Result, flush, (), (override));
>>>>>>> 374dca79

  private:
    ConnectionHandlerTest& parent_;
    Event::MockDispatcher dispatcher_;
  };

  TestListener* addListener(
      uint64_t tag, bool bind_to_port, bool hand_off_restored_destination_connections,
      const std::string& name, Network::Listener* listener,
      Network::ListenerCallbacks** listener_callbacks = nullptr,
      Network::MockConnectionBalancer* connection_balancer = nullptr,
      Network::BalancedConnectionHandler** balanced_connection_handler = nullptr,
      Network::Socket::Type socket_type = Network::Socket::Type::Stream,
      std::chrono::milliseconds listener_filters_timeout = std::chrono::milliseconds(15000),
      bool continue_on_listener_filters_timeout = false,
      std::shared_ptr<NiceMock<Network::MockFilterChainManager>> overridden_filter_chain_manager =
          nullptr) {
    listeners_.emplace_back(std::make_unique<TestListener>(
        *this, tag, bind_to_port, hand_off_restored_destination_connections, name, socket_type,
        listener_filters_timeout, continue_on_listener_filters_timeout, socket_factory_,
        overridden_filter_chain_manager));
    EXPECT_CALL(*socket_factory_, socketType()).WillOnce(Return(socket_type));
    if (listener == nullptr) {
      // Expecting listener config in place update.
      // If so, dispatcher would not create new network listener.
      return listeners_.back().get();
    }
    EXPECT_CALL(*socket_factory_, getListenSocket()).WillOnce(Return(listeners_.back()->socket_));
    if (socket_type == Network::Socket::Type::Stream) {
      EXPECT_CALL(dispatcher_, createListener_(_, _, _))
          .WillOnce(Invoke([listener, listener_callbacks](Network::SocketSharedPtr&&,
                                                          Network::ListenerCallbacks& cb,
                                                          bool) -> Network::Listener* {
            if (listener_callbacks != nullptr) {
              *listener_callbacks = &cb;
            }
            return listener;
          }));
    } else {
      EXPECT_CALL(dispatcher_, createUdpListener_(_, _))
          .WillOnce(Invoke([listener](Network::SocketSharedPtr&&,
                                      Network::UdpListenerCallbacks&) -> Network::UdpListener* {
            return dynamic_cast<Network::UdpListener*>(listener);
          }));
    }

    if (connection_balancer != nullptr) {
      listeners_.back()->connection_balancer_.reset(connection_balancer);
      ASSERT(balanced_connection_handler != nullptr);
      EXPECT_CALL(*connection_balancer, registerHandler(_))
          .WillOnce(SaveArgAddress(balanced_connection_handler));
    }
    return listeners_.back().get();
  }

  Stats::TestUtil::TestStore stats_store_;
  std::shared_ptr<Network::MockListenSocketFactory> socket_factory_;
  Network::Address::InstanceConstSharedPtr local_address_{
      new Network::Address::Ipv4Instance("127.0.0.1", 10001)};
  NiceMock<Event::MockDispatcher> dispatcher_{"test"};
  std::list<TestListenerPtr> listeners_;
  Network::ConnectionHandlerPtr handler_;
  NiceMock<Network::MockFilterChainManager> manager_;
  NiceMock<Network::MockFilterChainFactory> factory_;
  const Network::FilterChainSharedPtr filter_chain_;
  NiceMock<Api::MockOsSysCalls> os_sys_calls_;
  TestThreadsafeSingletonInjector<Api::OsSysCallsImpl> os_calls_{&os_sys_calls_};
  std::shared_ptr<NiceMock<Network::MockListenerFilterMatcher>> listener_filter_matcher_;
  bool udp_listener_deleted_ = false;
  bool deleted_before_listener_ = false;
};

// Verify that if a listener is removed while a rebalanced connection is in flight, we correctly
// destroy the connection.
TEST_F(ConnectionHandlerTest, RemoveListenerDuringRebalance) {
  InSequence s;

  // For reasons I did not investigate, the death test below requires this, likely due to forking.
  // So we just leak the FDs for this test.
  ON_CALL(os_sys_calls_, close(_)).WillByDefault(Return(Api::SysCallIntResult{0, 0}));

  Network::ListenerCallbacks* listener_callbacks;
  auto listener = new NiceMock<Network::MockListener>();
  Network::MockConnectionBalancer* connection_balancer = new Network::MockConnectionBalancer();
  Network::BalancedConnectionHandler* current_handler;
  TestListener* test_listener =
      addListener(1, true, false, "test_listener", listener, &listener_callbacks,
                  connection_balancer, &current_handler);
  EXPECT_CALL(*socket_factory_, localAddress()).WillOnce(ReturnRef(local_address_));
  handler_->addListener(absl::nullopt, *test_listener);

  // Fake a balancer posting a connection to us.
  Event::PostCb post_cb;
  EXPECT_CALL(dispatcher_, post(_)).WillOnce(SaveArg<0>(&post_cb));
  Network::MockConnectionSocket* connection = new NiceMock<Network::MockConnectionSocket>();
  current_handler->incNumConnections();
  current_handler->post(Network::ConnectionSocketPtr{connection});

  EXPECT_CALL(*connection_balancer, unregisterHandler(_));

  // This also tests the assert in ConnectionHandlerImpl::ActiveTcpListener::~ActiveTcpListener.
  // See the long comment at the end of that function.
#ifndef NDEBUG
  // On debug builds this should crash.
  EXPECT_DEATH(handler_->removeListeners(1), ".*num_listener_connections_ == 0.*");
  // The original test continues without the previous line being run. To avoid the same assert
  // firing during teardown, run the posted callback now.
  post_cb();
  ASSERT(post_cb != nullptr);
  EXPECT_CALL(*listener, onDestroy());
#else
  // On release builds this should be fine.
  EXPECT_CALL(*listener, onDestroy());
  handler_->removeListeners(1);
  post_cb();
#endif
}

TEST_F(ConnectionHandlerTest, ListenerConnectionLimitEnforced) {
  Network::ListenerCallbacks* listener_callbacks1;
  auto listener1 = new NiceMock<Network::MockListener>();
  TestListener* test_listener1 =
      addListener(1, false, false, "test_listener1", listener1, &listener_callbacks1);
  Network::Address::InstanceConstSharedPtr normal_address(
      new Network::Address::Ipv4Instance("127.0.0.1", 10001));
  EXPECT_CALL(*socket_factory_, localAddress()).WillRepeatedly(ReturnRef(normal_address));
  // Only allow a single connection on this listener.
  test_listener1->setMaxConnections(1);
  handler_->addListener(absl::nullopt, *test_listener1);

  auto listener2 = new NiceMock<Network::MockListener>();
  Network::ListenerCallbacks* listener_callbacks2;
  TestListener* test_listener2 =
      addListener(2, false, false, "test_listener2", listener2, &listener_callbacks2);
  Network::Address::InstanceConstSharedPtr alt_address(
      new Network::Address::Ipv4Instance("127.0.0.2", 20002));
  EXPECT_CALL(*socket_factory_, localAddress()).WillRepeatedly(ReturnRef(alt_address));
  // Do not allow any connections on this listener.
  test_listener2->setMaxConnections(0);
  handler_->addListener(absl::nullopt, *test_listener2);

  EXPECT_CALL(manager_, findFilterChain(_)).WillRepeatedly(Return(filter_chain_.get()));
  EXPECT_CALL(factory_, createNetworkFilterChain(_, _)).WillRepeatedly(Return(true));
  Network::MockListenerFilter* test_filter = new Network::MockListenerFilter();
  EXPECT_CALL(*test_filter, destroy_());
  EXPECT_CALL(factory_, createListenerFilterChain(_))
      .WillRepeatedly(Invoke([&](Network::ListenerFilterManager& manager) -> bool {
        manager.addAcceptFilter(listener_filter_matcher_, Network::ListenerFilterPtr{test_filter});
        return true;
      }));
  EXPECT_CALL(*test_filter, onAccept(_))
      .WillRepeatedly(Invoke([&](Network::ListenerFilterCallbacks&) -> Network::FilterStatus {
        return Network::FilterStatus::Continue;
      }));

  // For listener 2, verify its connection limit is independent of listener 1.

  // We expect that listener 2 accepts the connection, so there will be a call to
  // createServerConnection and active cx should increase, while cx overflow remains the same.
  listener_callbacks2->onAccept(
      Network::ConnectionSocketPtr{new NiceMock<Network::MockConnectionSocket>()});
  EXPECT_EQ(0, handler_->numConnections());
  EXPECT_EQ(0, TestUtility::findCounter(stats_store_, "downstream_cx_total")->value());
  EXPECT_EQ(0, TestUtility::findGauge(stats_store_, "downstream_cx_active")->value());
  EXPECT_EQ(1, TestUtility::findCounter(stats_store_, "downstream_cx_overflow")->value());

  // For listener 1, verify connections are limited after one goes active.

  // First connection attempt should result in an active connection being created.
  auto conn1 = new NiceMock<Network::MockConnection>();
  EXPECT_CALL(dispatcher_, createServerConnection_()).WillOnce(Return(conn1));
  listener_callbacks1->onAccept(
      Network::ConnectionSocketPtr{new NiceMock<Network::MockConnectionSocket>()});
  EXPECT_EQ(1, handler_->numConnections());
  // Note that these stats are not the per-worker stats, but the per-listener stats.
  EXPECT_EQ(1, TestUtility::findCounter(stats_store_, "downstream_cx_total")->value());
  EXPECT_EQ(1, TestUtility::findGauge(stats_store_, "downstream_cx_active")->value());
  EXPECT_EQ(1, TestUtility::findCounter(stats_store_, "downstream_cx_overflow")->value());

  // Don't expect server connection to be created, should be instantly closed and increment
  // overflow stat.
  listener_callbacks1->onAccept(
      Network::ConnectionSocketPtr{new NiceMock<Network::MockConnectionSocket>()});
  EXPECT_EQ(1, handler_->numConnections());
  EXPECT_EQ(1, TestUtility::findCounter(stats_store_, "downstream_cx_total")->value());
  EXPECT_EQ(1, TestUtility::findGauge(stats_store_, "downstream_cx_active")->value());
  EXPECT_EQ(2, TestUtility::findCounter(stats_store_, "downstream_cx_overflow")->value());

  // Check behavior again for good measure.
  listener_callbacks1->onAccept(
      Network::ConnectionSocketPtr{new NiceMock<Network::MockConnectionSocket>()});
  EXPECT_EQ(1, handler_->numConnections());
  EXPECT_EQ(1, TestUtility::findCounter(stats_store_, "downstream_cx_total")->value());
  EXPECT_EQ(1, TestUtility::findGauge(stats_store_, "downstream_cx_active")->value());
  EXPECT_EQ(3, TestUtility::findCounter(stats_store_, "downstream_cx_overflow")->value());

  EXPECT_CALL(*listener1, onDestroy());
  EXPECT_CALL(*listener2, onDestroy());
}

TEST_F(ConnectionHandlerTest, RemoveListener) {
  InSequence s;

  Network::ListenerCallbacks* listener_callbacks;
  auto listener = new NiceMock<Network::MockListener>();
  TestListener* test_listener =
      addListener(1, true, false, "test_listener", listener, &listener_callbacks);
  EXPECT_CALL(*socket_factory_, localAddress()).WillOnce(ReturnRef(local_address_));
  handler_->addListener(absl::nullopt, *test_listener);

  Network::MockConnectionSocket* connection = new NiceMock<Network::MockConnectionSocket>();
  listener_callbacks->onAccept(Network::ConnectionSocketPtr{connection});
  EXPECT_EQ(0UL, handler_->numConnections());

  // Test stop/remove of not existent listener.
  handler_->stopListeners(0);
  handler_->removeListeners(0);

  EXPECT_CALL(*listener, onDestroy());
  handler_->stopListeners(1);

  EXPECT_CALL(dispatcher_, clearDeferredDeleteList());
  handler_->removeListeners(1);
  EXPECT_EQ(0UL, handler_->numConnections());

  // Test stop/remove of not existent listener.
  handler_->stopListeners(0);
  handler_->removeListeners(0);
}

TEST_F(ConnectionHandlerTest, DisableListener) {
  InSequence s;

  Network::ListenerCallbacks* listener_callbacks;
  auto listener = new NiceMock<Network::MockListener>();
  TestListener* test_listener =
      addListener(1, false, false, "test_listener", listener, &listener_callbacks);
  EXPECT_CALL(*socket_factory_, localAddress()).WillOnce(ReturnRef(local_address_));
  handler_->addListener(absl::nullopt, *test_listener);

  EXPECT_CALL(*listener, disable());
  EXPECT_CALL(*listener, onDestroy());

  handler_->disableListeners();
}

TEST_F(ConnectionHandlerTest, AddDisabledListener) {
  InSequence s;

  Network::ListenerCallbacks* listener_callbacks;
  auto listener = new NiceMock<Network::MockListener>();
  TestListener* test_listener =
      addListener(1, false, false, "test_listener", listener, &listener_callbacks);
  EXPECT_CALL(*listener, disable());
  EXPECT_CALL(*socket_factory_, localAddress()).WillOnce(ReturnRef(local_address_));
  EXPECT_CALL(*listener, onDestroy());

  handler_->disableListeners();
  handler_->addListener(absl::nullopt, *test_listener);
}

TEST_F(ConnectionHandlerTest, DestroyCloseConnections) {
  InSequence s;

  Network::ListenerCallbacks* listener_callbacks;
  auto listener = new NiceMock<Network::MockListener>();
  TestListener* test_listener =
      addListener(1, true, false, "test_listener", listener, &listener_callbacks);
  EXPECT_CALL(*socket_factory_, localAddress()).WillOnce(ReturnRef(local_address_));
  handler_->addListener(absl::nullopt, *test_listener);

  Network::MockConnectionSocket* connection = new NiceMock<Network::MockConnectionSocket>();
  listener_callbacks->onAccept(Network::ConnectionSocketPtr{connection});
  EXPECT_EQ(0UL, handler_->numConnections());

  EXPECT_CALL(dispatcher_, clearDeferredDeleteList());
  EXPECT_CALL(*listener, onDestroy());
  handler_.reset();
}

TEST_F(ConnectionHandlerTest, CloseDuringFilterChainCreate) {
  InSequence s;

  Network::ListenerCallbacks* listener_callbacks;
  auto listener = new NiceMock<Network::MockListener>();
  TestListener* test_listener =
      addListener(1, true, false, "test_listener", listener, &listener_callbacks);
  EXPECT_CALL(*socket_factory_, localAddress()).WillOnce(ReturnRef(local_address_));
  handler_->addListener(absl::nullopt, *test_listener);

  EXPECT_CALL(manager_, findFilterChain(_)).WillOnce(Return(filter_chain_.get()));
  Network::MockConnection* connection = new NiceMock<Network::MockConnection>();
  EXPECT_CALL(dispatcher_, createServerConnection_()).WillOnce(Return(connection));
  EXPECT_CALL(factory_, createNetworkFilterChain(_, _)).WillOnce(Return(true));
  EXPECT_CALL(*connection, state()).WillOnce(Return(Network::Connection::State::Closed));
  EXPECT_CALL(*connection, addConnectionCallbacks(_)).Times(0);
  Network::MockConnectionSocket* accepted_socket = new NiceMock<Network::MockConnectionSocket>();
  listener_callbacks->onAccept(Network::ConnectionSocketPtr{accepted_socket});
  EXPECT_EQ(0UL, handler_->numConnections());

  EXPECT_CALL(*listener, onDestroy());
}

TEST_F(ConnectionHandlerTest, CloseConnectionOnEmptyFilterChain) {
  InSequence s;

  Network::ListenerCallbacks* listener_callbacks;
  auto listener = new NiceMock<Network::MockListener>();
  TestListener* test_listener =
      addListener(1, true, false, "test_listener", listener, &listener_callbacks);
  EXPECT_CALL(*socket_factory_, localAddress()).WillOnce(ReturnRef(local_address_));
  handler_->addListener(absl::nullopt, *test_listener);

  EXPECT_CALL(manager_, findFilterChain(_)).WillOnce(Return(filter_chain_.get()));
  Network::MockConnection* connection = new NiceMock<Network::MockConnection>();
  EXPECT_CALL(dispatcher_, createServerConnection_()).WillOnce(Return(connection));
  EXPECT_CALL(factory_, createNetworkFilterChain(_, _)).WillOnce(Return(false));
  EXPECT_CALL(*connection, close(Network::ConnectionCloseType::NoFlush));
  EXPECT_CALL(*connection, addConnectionCallbacks(_)).Times(0);
  Network::MockConnectionSocket* accepted_socket = new NiceMock<Network::MockConnectionSocket>();
  listener_callbacks->onAccept(Network::ConnectionSocketPtr{accepted_socket});
  EXPECT_EQ(0UL, handler_->numConnections());

  EXPECT_CALL(*listener, onDestroy());
}

TEST_F(ConnectionHandlerTest, NormalRedirect) {
  Network::ListenerCallbacks* listener_callbacks1;
  auto listener1 = new NiceMock<Network::MockListener>();
  TestListener* test_listener1 =
      addListener(1, true, true, "test_listener1", listener1, &listener_callbacks1);
  Network::Address::InstanceConstSharedPtr normal_address(
      new Network::Address::Ipv4Instance("127.0.0.1", 10001));
  EXPECT_CALL(*socket_factory_, localAddress()).WillRepeatedly(ReturnRef(normal_address));
  handler_->addListener(absl::nullopt, *test_listener1);

  Network::ListenerCallbacks* listener_callbacks2;
  auto listener2 = new NiceMock<Network::MockListener>();
  TestListener* test_listener2 =
      addListener(1, false, false, "test_listener2", listener2, &listener_callbacks2);
  Network::Address::InstanceConstSharedPtr alt_address(
      new Network::Address::Ipv4Instance("127.0.0.2", 20002));
  EXPECT_CALL(*socket_factory_, localAddress()).WillRepeatedly(ReturnRef(alt_address));
  handler_->addListener(absl::nullopt, *test_listener2);

  auto* test_filter = new NiceMock<Network::MockListenerFilter>();
  EXPECT_CALL(*test_filter, destroy_());
  Network::MockConnectionSocket* accepted_socket = new NiceMock<Network::MockConnectionSocket>();
  bool redirected = false;
  EXPECT_CALL(factory_, createListenerFilterChain(_))
      .WillRepeatedly(Invoke([&](Network::ListenerFilterManager& manager) -> bool {
        // Insert the Mock filter.
        if (!redirected) {
          manager.addAcceptFilter(nullptr, Network::ListenerFilterPtr{test_filter});
          redirected = true;
        }
        return true;
      }));
  EXPECT_CALL(*test_filter, onAccept(_))
      .WillOnce(Invoke([&](Network::ListenerFilterCallbacks& cb) -> Network::FilterStatus {
        cb.socket().restoreLocalAddress(alt_address);
        return Network::FilterStatus::Continue;
      }));
  EXPECT_CALL(*accepted_socket, restoreLocalAddress(alt_address));
  EXPECT_CALL(*accepted_socket, localAddressRestored()).WillOnce(Return(true));
  EXPECT_CALL(*accepted_socket, localAddress()).WillRepeatedly(ReturnRef(alt_address));
  EXPECT_CALL(manager_, findFilterChain(_)).WillOnce(Return(filter_chain_.get()));
  Network::MockConnection* connection = new NiceMock<Network::MockConnection>();
  EXPECT_CALL(dispatcher_, createServerConnection_()).WillOnce(Return(connection));
  EXPECT_CALL(factory_, createNetworkFilterChain(_, _)).WillOnce(Return(true));
  listener_callbacks1->onAccept(Network::ConnectionSocketPtr{accepted_socket});

  // Verify per-listener connection stats.
  EXPECT_EQ(1UL, handler_->numConnections());
  EXPECT_EQ(1UL, TestUtility::findCounter(stats_store_, "downstream_cx_total")->value());
  EXPECT_EQ(1UL, TestUtility::findGauge(stats_store_, "downstream_cx_active")->value());
  EXPECT_EQ(1UL, TestUtility::findCounter(stats_store_, "test.downstream_cx_total")->value());
  EXPECT_EQ(1UL, TestUtility::findGauge(stats_store_, "test.downstream_cx_active")->value());

  connection->close(Network::ConnectionCloseType::NoFlush);
  dispatcher_.clearDeferredDeleteList();
  EXPECT_EQ(0UL, TestUtility::findGauge(stats_store_, "downstream_cx_active")->value());
  EXPECT_EQ(0UL, TestUtility::findGauge(stats_store_, "test.downstream_cx_active")->value());

  EXPECT_CALL(*listener2, onDestroy());
  EXPECT_CALL(*listener1, onDestroy());
}

TEST_F(ConnectionHandlerTest, FallbackToWildcardListener) {
  Network::ListenerCallbacks* listener_callbacks1;
  auto listener1 = new NiceMock<Network::MockListener>();
  TestListener* test_listener1 =
      addListener(1, true, true, "test_listener1", listener1, &listener_callbacks1);
  Network::Address::InstanceConstSharedPtr normal_address(
      new Network::Address::Ipv4Instance("127.0.0.1", 10001));
  EXPECT_CALL(*socket_factory_, localAddress()).WillRepeatedly(ReturnRef(normal_address));
  handler_->addListener(absl::nullopt, *test_listener1);

  Network::ListenerCallbacks* listener_callbacks2;
  auto listener2 = new NiceMock<Network::MockListener>();
  TestListener* test_listener2 =
      addListener(1, false, false, "test_listener2", listener2, &listener_callbacks2);
  Network::Address::InstanceConstSharedPtr any_address = Network::Utility::getIpv4AnyAddress();
  EXPECT_CALL(*socket_factory_, localAddress()).WillRepeatedly(ReturnRef(any_address));
  handler_->addListener(absl::nullopt, *test_listener2);

  Network::MockListenerFilter* test_filter = new Network::MockListenerFilter();
  EXPECT_CALL(*test_filter, destroy_());
  Network::MockConnectionSocket* accepted_socket = new NiceMock<Network::MockConnectionSocket>();
  bool redirected = false;
  EXPECT_CALL(factory_, createListenerFilterChain(_))
      .WillRepeatedly(Invoke([&](Network::ListenerFilterManager& manager) -> bool {
        // Insert the Mock filter.
        if (!redirected) {
          manager.addAcceptFilter(listener_filter_matcher_,
                                  Network::ListenerFilterPtr{test_filter});
          redirected = true;
        }
        return true;
      }));
  // Zero port to match the port of AnyAddress
  Network::Address::InstanceConstSharedPtr alt_address(
      new Network::Address::Ipv4Instance("127.0.0.2", 0));
  EXPECT_CALL(*test_filter, onAccept(_))
      .WillOnce(Invoke([&](Network::ListenerFilterCallbacks& cb) -> Network::FilterStatus {
        cb.socket().restoreLocalAddress(alt_address);
        return Network::FilterStatus::Continue;
      }));
  EXPECT_CALL(*accepted_socket, restoreLocalAddress(alt_address));
  EXPECT_CALL(*accepted_socket, localAddressRestored()).WillOnce(Return(true));
  EXPECT_CALL(*accepted_socket, localAddress()).WillRepeatedly(ReturnRef(alt_address));
  EXPECT_CALL(manager_, findFilterChain(_)).WillOnce(Return(filter_chain_.get()));
  Network::MockConnection* connection = new NiceMock<Network::MockConnection>();
  EXPECT_CALL(dispatcher_, createServerConnection_()).WillOnce(Return(connection));
  EXPECT_CALL(factory_, createNetworkFilterChain(_, _)).WillOnce(Return(true));
  listener_callbacks1->onAccept(Network::ConnectionSocketPtr{accepted_socket});
  EXPECT_EQ(1UL, handler_->numConnections());

  EXPECT_CALL(*listener2, onDestroy());
  EXPECT_CALL(*listener1, onDestroy());
}

TEST_F(ConnectionHandlerTest, WildcardListenerWithOriginalDst) {
  Network::ListenerCallbacks* listener_callbacks1;
  auto listener1 = new NiceMock<Network::MockListener>();
  TestListener* test_listener1 =
      addListener(1, true, true, "test_listener1", listener1, &listener_callbacks1);
  Network::Address::InstanceConstSharedPtr normal_address(
      new Network::Address::Ipv4Instance("127.0.0.1", 80));
  // Original dst address nor port number match that of the listener's address.
  Network::Address::InstanceConstSharedPtr original_dst_address(
      new Network::Address::Ipv4Instance("127.0.0.2", 8080));
  Network::Address::InstanceConstSharedPtr any_address = Network::Utility::getAddressWithPort(
      *Network::Utility::getIpv4AnyAddress(), normal_address->ip()->port());
  EXPECT_CALL(*socket_factory_, localAddress()).WillRepeatedly(ReturnRef(any_address));
  handler_->addListener(absl::nullopt, *test_listener1);

  Network::MockListenerFilter* test_filter = new Network::MockListenerFilter();
  Network::MockConnectionSocket* accepted_socket = new NiceMock<Network::MockConnectionSocket>();
  EXPECT_CALL(factory_, createListenerFilterChain(_))
      .WillRepeatedly(Invoke([&](Network::ListenerFilterManager& manager) -> bool {
        // Insert the Mock filter.
        manager.addAcceptFilter(listener_filter_matcher_, Network::ListenerFilterPtr{test_filter});
        return true;
      }));
  EXPECT_CALL(*test_filter, onAccept(_))
      .WillOnce(Invoke([&](Network::ListenerFilterCallbacks& cb) -> Network::FilterStatus {
        cb.socket().restoreLocalAddress(original_dst_address);
        return Network::FilterStatus::Continue;
      }));
  EXPECT_CALL(*test_filter, destroy_());
  EXPECT_CALL(*accepted_socket, restoreLocalAddress(original_dst_address));
  EXPECT_CALL(*accepted_socket, localAddressRestored()).WillOnce(Return(true));
  EXPECT_CALL(*accepted_socket, localAddress()).WillRepeatedly(ReturnRef(original_dst_address));
  EXPECT_CALL(manager_, findFilterChain(_)).WillOnce(Return(filter_chain_.get()));
  Network::MockConnection* connection = new NiceMock<Network::MockConnection>();
  EXPECT_CALL(dispatcher_, createServerConnection_()).WillOnce(Return(connection));
  EXPECT_CALL(factory_, createNetworkFilterChain(_, _)).WillOnce(Return(true));
  listener_callbacks1->onAccept(Network::ConnectionSocketPtr{accepted_socket});
  EXPECT_EQ(1UL, handler_->numConnections());

  EXPECT_CALL(*listener1, onDestroy());
}

TEST_F(ConnectionHandlerTest, WildcardListenerWithNoOriginalDst) {
  Network::ListenerCallbacks* listener_callbacks1;
  auto listener1 = new NiceMock<Network::MockListener>();
  TestListener* test_listener1 =
      addListener(1, true, true, "test_listener1", listener1, &listener_callbacks1);

  Network::Address::InstanceConstSharedPtr normal_address(
      new Network::Address::Ipv4Instance("127.0.0.1", 80));
  Network::Address::InstanceConstSharedPtr any_address = Network::Utility::getAddressWithPort(
      *Network::Utility::getIpv4AnyAddress(), normal_address->ip()->port());
  EXPECT_CALL(*socket_factory_, localAddress()).WillRepeatedly(ReturnRef(any_address));
  handler_->addListener(absl::nullopt, *test_listener1);

  Network::MockListenerFilter* test_filter = new Network::MockListenerFilter();
  EXPECT_CALL(*test_filter, destroy_());
  Network::MockConnectionSocket* accepted_socket = new NiceMock<Network::MockConnectionSocket>();
  EXPECT_CALL(factory_, createListenerFilterChain(_))
      .WillRepeatedly(Invoke([&](Network::ListenerFilterManager& manager) -> bool {
        // Insert the Mock filter.
        manager.addAcceptFilter(listener_filter_matcher_, Network::ListenerFilterPtr{test_filter});
        return true;
      }));
  EXPECT_CALL(*test_filter, onAccept(_)).WillOnce(Return(Network::FilterStatus::Continue));
  EXPECT_CALL(*accepted_socket, localAddressRestored()).WillOnce(Return(false));
  EXPECT_CALL(*accepted_socket, localAddress()).WillRepeatedly(ReturnRef(normal_address));
  EXPECT_CALL(manager_, findFilterChain(_)).WillOnce(Return(filter_chain_.get()));
  Network::MockConnection* connection = new NiceMock<Network::MockConnection>();
  EXPECT_CALL(dispatcher_, createServerConnection_()).WillOnce(Return(connection));
  EXPECT_CALL(factory_, createNetworkFilterChain(_, _)).WillOnce(Return(true));
  listener_callbacks1->onAccept(Network::ConnectionSocketPtr{accepted_socket});
  EXPECT_EQ(1UL, handler_->numConnections());

  EXPECT_CALL(*listener1, onDestroy());
}

TEST_F(ConnectionHandlerTest, TransportProtocolDefault) {
  Network::ListenerCallbacks* listener_callbacks;
  auto listener = new NiceMock<Network::MockListener>();
  TestListener* test_listener =
      addListener(1, true, false, "test_listener", listener, &listener_callbacks);
  EXPECT_CALL(*socket_factory_, localAddress()).WillRepeatedly(ReturnRef(local_address_));
  handler_->addListener(absl::nullopt, *test_listener);

  Network::MockConnectionSocket* accepted_socket = new NiceMock<Network::MockConnectionSocket>();
  EXPECT_CALL(*accepted_socket, detectedTransportProtocol())
      .WillOnce(Return(absl::string_view("")));
  EXPECT_CALL(*accepted_socket, setDetectedTransportProtocol(absl::string_view("raw_buffer")));
  EXPECT_CALL(manager_, findFilterChain(_)).WillOnce(Return(nullptr));
  listener_callbacks->onAccept(Network::ConnectionSocketPtr{accepted_socket});

  EXPECT_CALL(*listener, onDestroy());
}

TEST_F(ConnectionHandlerTest, TransportProtocolCustom) {
  Network::ListenerCallbacks* listener_callbacks;
  auto listener = new NiceMock<Network::MockListener>();
  TestListener* test_listener =
      addListener(1, true, false, "test_listener", listener, &listener_callbacks);
  EXPECT_CALL(*socket_factory_, localAddress()).WillRepeatedly(ReturnRef(local_address_));
  handler_->addListener(absl::nullopt, *test_listener);

  Network::MockListenerFilter* test_filter = new Network::MockListenerFilter();
  EXPECT_CALL(*test_filter, destroy_());
  EXPECT_CALL(factory_, createListenerFilterChain(_))
      .WillRepeatedly(Invoke([&](Network::ListenerFilterManager& manager) -> bool {
        manager.addAcceptFilter(listener_filter_matcher_, Network::ListenerFilterPtr{test_filter});
        return true;
      }));
  absl::string_view dummy = "dummy";
  EXPECT_CALL(*test_filter, onAccept(_))
      .WillOnce(Invoke([&](Network::ListenerFilterCallbacks& cb) -> Network::FilterStatus {
        cb.socket().setDetectedTransportProtocol(dummy);
        return Network::FilterStatus::Continue;
      }));
  Network::MockConnectionSocket* accepted_socket = new NiceMock<Network::MockConnectionSocket>();
  EXPECT_CALL(*accepted_socket, setDetectedTransportProtocol(dummy));
  EXPECT_CALL(*accepted_socket, detectedTransportProtocol()).WillOnce(Return(dummy));
  EXPECT_CALL(manager_, findFilterChain(_)).WillOnce(Return(nullptr));
  listener_callbacks->onAccept(Network::ConnectionSocketPtr{accepted_socket});

  EXPECT_CALL(*listener, onDestroy());
}

// Timeout during listener filter stop iteration.
TEST_F(ConnectionHandlerTest, ListenerFilterTimeout) {
  InSequence s;

  Network::ListenerCallbacks* listener_callbacks;
  auto listener = new NiceMock<Network::MockListener>();
  TestListener* test_listener =
      addListener(1, true, false, "test_listener", listener, &listener_callbacks);
  EXPECT_CALL(*socket_factory_, localAddress()).WillRepeatedly(ReturnRef(local_address_));
  handler_->addListener(absl::nullopt, *test_listener);

  Network::MockListenerFilter* test_filter = new Network::MockListenerFilter();
  EXPECT_CALL(factory_, createListenerFilterChain(_))
      .WillRepeatedly(Invoke([&](Network::ListenerFilterManager& manager) -> bool {
        manager.addAcceptFilter(listener_filter_matcher_, Network::ListenerFilterPtr{test_filter});
        return true;
      }));
  EXPECT_CALL(*test_filter, onAccept(_))
      .WillOnce(Invoke([&](Network::ListenerFilterCallbacks&) -> Network::FilterStatus {
        return Network::FilterStatus::StopIteration;
      }));
  Network::MockConnectionSocket* accepted_socket = new NiceMock<Network::MockConnectionSocket>();
  Network::IoSocketHandleImpl io_handle{42};
  EXPECT_CALL(*accepted_socket, ioHandle()).WillRepeatedly(ReturnRef(io_handle));
  Event::MockTimer* timeout = new Event::MockTimer(&dispatcher_);
  EXPECT_CALL(*timeout, enableTimer(std::chrono::milliseconds(15000), _));
  listener_callbacks->onAccept(Network::ConnectionSocketPtr{accepted_socket});
  Stats::Gauge& downstream_pre_cx_active =
      stats_store_.gauge("downstream_pre_cx_active", Stats::Gauge::ImportMode::Accumulate);
  EXPECT_EQ(1UL, downstream_pre_cx_active.value());

  EXPECT_CALL(*timeout, disableTimer());
  timeout->invokeCallback();
  EXPECT_CALL(*test_filter, destroy_());
  dispatcher_.clearDeferredDeleteList();
  EXPECT_EQ(0UL, downstream_pre_cx_active.value());
  EXPECT_EQ(1UL, stats_store_.counter("downstream_pre_cx_timeout").value());

  // Make sure we didn't continue to try create connection.
  EXPECT_EQ(0UL, stats_store_.counter("no_filter_chain_match").value());

  EXPECT_CALL(*listener, onDestroy());
}

// Continue on timeout during listener filter stop iteration.
TEST_F(ConnectionHandlerTest, ContinueOnListenerFilterTimeout) {
  InSequence s;

  Network::ListenerCallbacks* listener_callbacks;
  auto listener = new NiceMock<Network::MockListener>();
  TestListener* test_listener =
      addListener(1, true, false, "test_listener", listener, &listener_callbacks, nullptr, nullptr,
                  Network::Socket::Type::Stream, std::chrono::milliseconds(15000), true);
  EXPECT_CALL(*socket_factory_, localAddress()).WillRepeatedly(ReturnRef(local_address_));
  handler_->addListener(absl::nullopt, *test_listener);

  Network::MockListenerFilter* test_filter = new NiceMock<Network::MockListenerFilter>();
  EXPECT_CALL(factory_, createListenerFilterChain(_))
      .WillRepeatedly(Invoke([&](Network::ListenerFilterManager& manager) -> bool {
        manager.addAcceptFilter(listener_filter_matcher_, Network::ListenerFilterPtr{test_filter});
        return true;
      }));
  EXPECT_CALL(*test_filter, onAccept(_))
      .WillOnce(Invoke([&](Network::ListenerFilterCallbacks&) -> Network::FilterStatus {
        return Network::FilterStatus::StopIteration;
      }));
  Network::MockConnectionSocket* accepted_socket = new NiceMock<Network::MockConnectionSocket>();
  Network::IoSocketHandleImpl io_handle{42};
  EXPECT_CALL(*accepted_socket, ioHandle()).WillRepeatedly(ReturnRef(io_handle));
  Event::MockTimer* timeout = new Event::MockTimer(&dispatcher_);
  EXPECT_CALL(*timeout, enableTimer(std::chrono::milliseconds(15000), _));
  listener_callbacks->onAccept(Network::ConnectionSocketPtr{accepted_socket});
  Stats::Gauge& downstream_pre_cx_active =
      stats_store_.gauge("downstream_pre_cx_active", Stats::Gauge::ImportMode::Accumulate);
  EXPECT_EQ(1UL, downstream_pre_cx_active.value());
  EXPECT_CALL(*test_filter, destroy_());
  // Barrier: test_filter must be destructed before findFilterChain
  EXPECT_CALL(manager_, findFilterChain(_)).WillOnce(Return(nullptr));
  EXPECT_CALL(*timeout, disableTimer());
  timeout->invokeCallback();
  dispatcher_.clearDeferredDeleteList();
  EXPECT_EQ(0UL, downstream_pre_cx_active.value());
  EXPECT_EQ(1UL, stats_store_.counter("downstream_pre_cx_timeout").value());

  // Make sure we continued to try create connection.
  EXPECT_EQ(1UL, stats_store_.counter("no_filter_chain_match").value());

  EXPECT_CALL(*listener, onDestroy());
}

// Timeout is disabled once the listener filters complete.
TEST_F(ConnectionHandlerTest, ListenerFilterTimeoutResetOnSuccess) {
  InSequence s;

  Network::ListenerCallbacks* listener_callbacks;
  auto listener = new NiceMock<Network::MockListener>();
  TestListener* test_listener =
      addListener(1, true, false, "test_listener", listener, &listener_callbacks);
  EXPECT_CALL(*socket_factory_, localAddress()).WillRepeatedly(ReturnRef(local_address_));
  handler_->addListener(absl::nullopt, *test_listener);

  Network::MockListenerFilter* test_filter = new Network::MockListenerFilter();
  EXPECT_CALL(factory_, createListenerFilterChain(_))
      .WillRepeatedly(Invoke([&](Network::ListenerFilterManager& manager) -> bool {
        manager.addAcceptFilter(listener_filter_matcher_, Network::ListenerFilterPtr{test_filter});
        return true;
      }));
  Network::ListenerFilterCallbacks* listener_filter_cb{};
  EXPECT_CALL(*test_filter, onAccept(_))
      .WillOnce(Invoke([&](Network::ListenerFilterCallbacks& cb) -> Network::FilterStatus {
        listener_filter_cb = &cb;
        return Network::FilterStatus::StopIteration;
      }));
  Network::MockConnectionSocket* accepted_socket = new NiceMock<Network::MockConnectionSocket>();
  Network::IoSocketHandleImpl io_handle{42};
  EXPECT_CALL(*accepted_socket, ioHandle()).WillRepeatedly(ReturnRef(io_handle));

  Event::MockTimer* timeout = new Event::MockTimer(&dispatcher_);
  EXPECT_CALL(*timeout, enableTimer(std::chrono::milliseconds(15000), _));
  listener_callbacks->onAccept(Network::ConnectionSocketPtr{accepted_socket});
  EXPECT_CALL(*test_filter, destroy_());
  EXPECT_CALL(manager_, findFilterChain(_)).WillOnce(Return(nullptr));
  EXPECT_CALL(*timeout, disableTimer());
  listener_filter_cb->continueFilterChain(true);

  EXPECT_CALL(*listener, onDestroy());
}

// Ensure there is no timeout when the timeout is disabled with 0s.
TEST_F(ConnectionHandlerTest, ListenerFilterDisabledTimeout) {
  InSequence s;

  Network::ListenerCallbacks* listener_callbacks;
  auto listener = new NiceMock<Network::MockListener>();
  TestListener* test_listener =
      addListener(1, true, false, "test_listener", listener, &listener_callbacks, nullptr, nullptr,
                  Network::Socket::Type::Stream, std::chrono::milliseconds());
  EXPECT_CALL(*socket_factory_, localAddress()).WillRepeatedly(ReturnRef(local_address_));
  handler_->addListener(absl::nullopt, *test_listener);

  Network::MockListenerFilter* test_filter = new Network::MockListenerFilter();
  EXPECT_CALL(factory_, createListenerFilterChain(_))
      .WillRepeatedly(Invoke([&](Network::ListenerFilterManager& manager) -> bool {
        manager.addAcceptFilter(listener_filter_matcher_, Network::ListenerFilterPtr{test_filter});
        return true;
      }));
  EXPECT_CALL(*test_filter, onAccept(_))
      .WillOnce(Invoke([&](Network::ListenerFilterCallbacks&) -> Network::FilterStatus {
        return Network::FilterStatus::StopIteration;
      }));
  EXPECT_CALL(dispatcher_, createTimer_(_)).Times(0);
  EXPECT_CALL(*test_filter, destroy_());
  Network::MockConnectionSocket* accepted_socket = new NiceMock<Network::MockConnectionSocket>();
  listener_callbacks->onAccept(Network::ConnectionSocketPtr{accepted_socket});

  EXPECT_CALL(*listener, onDestroy());
}

// Listener Filter could close socket in the context of listener callback.
TEST_F(ConnectionHandlerTest, ListenerFilterReportError) {
  InSequence s;

  Network::ListenerCallbacks* listener_callbacks;
  auto listener = new NiceMock<Network::MockListener>();
  TestListener* test_listener =
      addListener(1, true, false, "test_listener", listener, &listener_callbacks);
  EXPECT_CALL(*socket_factory_, localAddress()).WillRepeatedly(ReturnRef(local_address_));
  handler_->addListener(absl::nullopt, *test_listener);

  Network::MockListenerFilter* first_filter = new Network::MockListenerFilter();
  Network::MockListenerFilter* last_filter = new Network::MockListenerFilter();
  EXPECT_CALL(factory_, createListenerFilterChain(_))
      .WillRepeatedly(Invoke([&](Network::ListenerFilterManager& manager) -> bool {
        manager.addAcceptFilter(listener_filter_matcher_, Network::ListenerFilterPtr{first_filter});
        manager.addAcceptFilter(listener_filter_matcher_, Network::ListenerFilterPtr{last_filter});
        return true;
      }));
  // The first filter close the socket
  EXPECT_CALL(*first_filter, onAccept(_))
      .WillOnce(Invoke([&](Network::ListenerFilterCallbacks& cb) -> Network::FilterStatus {
        cb.socket().close();
        return Network::FilterStatus::StopIteration;
      }));
  // The last filter won't be invoked
  EXPECT_CALL(*last_filter, onAccept(_)).Times(0);
  EXPECT_CALL(*first_filter, destroy_());
  EXPECT_CALL(*last_filter, destroy_());
  Network::MockConnectionSocket* accepted_socket = new NiceMock<Network::MockConnectionSocket>();
  listener_callbacks->onAccept(Network::ConnectionSocketPtr{accepted_socket});

  dispatcher_.clearDeferredDeleteList();
  // Make sure the error leads to no listener timer created.
  EXPECT_CALL(dispatcher_, createTimer_(_)).Times(0);
  // Make sure we never try to match the filer chain since listener filter doesn't complete.
  EXPECT_CALL(manager_, findFilterChain(_)).Times(0);

  EXPECT_CALL(*listener, onDestroy());
}

// Ensure an exception is thrown if there are no filters registered for a UDP listener
TEST_F(ConnectionHandlerTest, UdpListenerNoFilterThrowsException) {
  InSequence s;

  auto listener = new NiceMock<Network::MockUdpListener>();
  TestListener* test_listener =
      addListener(1, true, false, "test_listener", listener, nullptr, nullptr, nullptr,
                  Network::Socket::Type::Datagram, std::chrono::milliseconds());
  EXPECT_CALL(factory_, createUdpListenerFilterChain(_, _))
      .WillOnce(Invoke([&](Network::UdpListenerFilterManager&,
                           Network::UdpReadFilterCallbacks&) -> bool { return true; }));
  EXPECT_CALL(*socket_factory_, localAddress()).WillRepeatedly(ReturnRef(local_address_));
  EXPECT_CALL(*listener, onDestroy());

  try {
    handler_->addListener(absl::nullopt, *test_listener);
    FAIL();
  } catch (const Network::CreateListenerException& e) {
    EXPECT_THAT(
        e.what(),
        HasSubstr("Cannot create listener as no read filter registered for the udp listener"));
  }
}

TEST_F(ConnectionHandlerTest, TcpListenerInplaceUpdate) {
  InSequence s;
  uint64_t old_listener_tag = 1;
  uint64_t new_listener_tag = 2;
  Network::ListenerCallbacks* old_listener_callbacks;
  auto old_listener = new NiceMock<Network::MockListener>();
  TestListener* old_test_listener = addListener(old_listener_tag, true, false, "test_listener",
                                                old_listener, &old_listener_callbacks);
  EXPECT_CALL(*socket_factory_, localAddress()).WillOnce(ReturnRef(local_address_));
  handler_->addListener(absl::nullopt, *old_test_listener);
  ASSERT_NE(old_test_listener, nullptr);

  Network::ListenerCallbacks* new_listener_callbacks = nullptr;

  auto overridden_filter_chain_manager =
      std::make_shared<NiceMock<Network::MockFilterChainManager>>();
  TestListener* new_test_listener =
      addListener(new_listener_tag, true, false, "test_listener", /* Network::Listener */ nullptr,
                  &new_listener_callbacks, nullptr, nullptr, Network::Socket::Type::Stream,
                  std::chrono::milliseconds(15000), false, overridden_filter_chain_manager);
  handler_->addListener(old_listener_tag, *new_test_listener);
  ASSERT_EQ(new_listener_callbacks, nullptr)
      << "new listener should be inplace added and callback should not change";

  Network::MockConnectionSocket* connection = new NiceMock<Network::MockConnectionSocket>();
  EXPECT_CALL(manager_, findFilterChain(_)).Times(0);
  EXPECT_CALL(*overridden_filter_chain_manager, findFilterChain(_)).WillOnce(Return(nullptr));
  old_listener_callbacks->onAccept(Network::ConnectionSocketPtr{connection});
  EXPECT_CALL(*old_listener, onDestroy());
}

TEST_F(ConnectionHandlerTest, TcpListenerRemoveFilterChain) {
  InSequence s;
  uint64_t listener_tag = 1;
  Network::ListenerCallbacks* listener_callbacks;
  auto listener = new NiceMock<Network::MockListener>();
  TestListener* test_listener =
      addListener(listener_tag, true, false, "test_listener", listener, &listener_callbacks);
  EXPECT_CALL(*socket_factory_, localAddress()).WillOnce(ReturnRef(local_address_));
  handler_->addListener(absl::nullopt, *test_listener);

  Network::MockConnectionSocket* connection = new NiceMock<Network::MockConnectionSocket>();
  EXPECT_CALL(manager_, findFilterChain(_)).WillOnce(Return(filter_chain_.get()));
  Network::MockConnection* server_connection = new NiceMock<Network::MockConnection>();
  EXPECT_CALL(dispatcher_, createServerConnection_()).WillOnce(Return(server_connection));
  EXPECT_CALL(factory_, createNetworkFilterChain(_, _)).WillOnce(Return(true));

  listener_callbacks->onAccept(Network::ConnectionSocketPtr{connection});

  EXPECT_EQ(1UL, handler_->numConnections());
  EXPECT_EQ(1UL, TestUtility::findCounter(stats_store_, "downstream_cx_total")->value());
  EXPECT_EQ(1UL, TestUtility::findGauge(stats_store_, "downstream_cx_active")->value());
  EXPECT_EQ(1UL, TestUtility::findCounter(stats_store_, "test.downstream_cx_total")->value());
  EXPECT_EQ(1UL, TestUtility::findGauge(stats_store_, "test.downstream_cx_active")->value());

  const std::list<const Network::FilterChain*> filter_chains{filter_chain_.get()};

  // The completion callback is scheduled
  handler_->removeFilterChains(listener_tag, filter_chains,
                               []() { ENVOY_LOG(debug, "removed filter chains"); });
  // Trigger the deletion if any.
  dispatcher_.clearDeferredDeleteList();
  EXPECT_EQ(0UL, handler_->numConnections());
  EXPECT_EQ(1UL, TestUtility::findCounter(stats_store_, "downstream_cx_total")->value());
  EXPECT_EQ(0UL, TestUtility::findGauge(stats_store_, "downstream_cx_active")->value());
  EXPECT_EQ(1UL, TestUtility::findCounter(stats_store_, "test.downstream_cx_total")->value());
  EXPECT_EQ(0UL, TestUtility::findGauge(stats_store_, "test.downstream_cx_active")->value());

  EXPECT_CALL(dispatcher_, clearDeferredDeleteList());
  EXPECT_CALL(*listener, onDestroy());
  handler_.reset();
}

// Listener Filter matchers works.
TEST_F(ConnectionHandlerTest, ListenerFilterWorks) {
  Network::ListenerCallbacks* listener_callbacks;
  auto listener = new NiceMock<Network::MockListener>();
  TestListener* test_listener =
      addListener(1, true, false, "test_listener", listener, &listener_callbacks);
  EXPECT_CALL(*socket_factory_, localAddress()).WillRepeatedly(ReturnRef(local_address_));
  handler_->addListener(absl::nullopt, *test_listener);

  auto all_matcher = std::make_shared<Network::MockListenerFilterMatcher>();
  auto* disabled_listener_filter = new Network::MockListenerFilter();
  auto* enabled_filter = new Network::MockListenerFilter();
  EXPECT_CALL(factory_, createListenerFilterChain(_))
      .WillRepeatedly(Invoke([&](Network::ListenerFilterManager& manager) -> bool {
        manager.addAcceptFilter(all_matcher, Network::ListenerFilterPtr{disabled_listener_filter});
        manager.addAcceptFilter(listener_filter_matcher_,
                                Network::ListenerFilterPtr{enabled_filter});
        return true;
      }));

  // The all matcher matches any incoming traffic and disables the listener filter.
  EXPECT_CALL(*all_matcher, matches(_)).WillOnce(Return(true));
  EXPECT_CALL(*disabled_listener_filter, onAccept(_)).Times(0);

  // The non matcher acts as if always enabled.
  EXPECT_CALL(*enabled_filter, onAccept(_)).WillOnce(Return(Network::FilterStatus::Continue));
  EXPECT_CALL(*disabled_listener_filter, destroy_());
  EXPECT_CALL(*enabled_filter, destroy_());
  EXPECT_CALL(manager_, findFilterChain(_)).WillOnce(Return(nullptr));
  listener_callbacks->onAccept(std::make_unique<NiceMock<Network::MockConnectionSocket>>());
  EXPECT_CALL(*listener, onDestroy());
}

// The read_filter should be deleted before the udp_listener is deleted.
TEST_F(ConnectionHandlerTest, ShutdownUdpListener) {
  InSequence s;

  Network::MockUdpReadFilterCallbacks dummy_callbacks;
  auto listener = new NiceMock<MockUpstreamUdpListener>(*this);
  TestListener* test_listener =
      addListener(1, true, false, "test_listener", listener, nullptr, nullptr, nullptr,
                  Network::Socket::Type::Datagram, std::chrono::milliseconds(), false, nullptr);
  auto filter = std::make_unique<NiceMock<MockUpstreamUdpFilter>>(*this, dummy_callbacks);

  EXPECT_CALL(factory_, createUdpListenerFilterChain(_, _))
      .WillOnce(Invoke([&](Network::UdpListenerFilterManager& udp_listener,
                           Network::UdpReadFilterCallbacks&) -> bool {
        udp_listener.addReadFilter(std::move(filter));
        return true;
      }));
  EXPECT_CALL(*socket_factory_, localAddress()).WillRepeatedly(ReturnRef(local_address_));
  EXPECT_CALL(dummy_callbacks.udp_listener_, onDestroy());

  handler_->addListener(absl::nullopt, *test_listener);
  handler_->stopListeners();

  ASSERT_TRUE(deleted_before_listener_)
      << "The read_filter_ should be deleted before the udp_listener_ is deleted.";
}

} // namespace
} // namespace Server
} // namespace Envoy<|MERGE_RESOLUTION|>--- conflicted
+++ resolved
@@ -161,10 +161,7 @@
     MOCK_METHOD(Event::Dispatcher&, dispatcher, (), (override));
     MOCK_METHOD(Network::Address::InstanceConstSharedPtr&, localAddress, (), (const, override));
     MOCK_METHOD(Api::IoCallUint64Result, send, (const Network::UdpSendData&), (override));
-<<<<<<< HEAD
-=======
     MOCK_METHOD(Api::IoCallUint64Result, flush, (), (override));
->>>>>>> 374dca79
 
   private:
     ConnectionHandlerTest& parent_;

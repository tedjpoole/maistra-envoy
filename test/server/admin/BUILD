--- conflicted
+++ resolved
@@ -121,8 +121,6 @@
 )
 
 envoy_cc_test(
-<<<<<<< HEAD
-=======
     name = "config_dump_handler_test",
     srcs = ["config_dump_handler_test.cc"],
     deps = [
@@ -139,7 +137,6 @@
 )
 
 envoy_cc_test(
->>>>>>> e3c06cb7
     name = "config_tracker_impl_test",
     srcs = ["config_tracker_impl_test.cc"],
     deps = [

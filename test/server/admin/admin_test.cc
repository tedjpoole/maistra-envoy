--- conflicted
+++ resolved
@@ -4,14 +4,6 @@
 #include <regex>
 #include <vector>
 
-<<<<<<< HEAD
-#include "envoy/admin/v3/config_dump.pb.h"
-#include "envoy/admin/v3/server_info.pb.h"
-#include "envoy/config/core/v3/base.pb.h"
-#include "envoy/extensions/filters/network/http_connection_manager/v3/http_connection_manager.pb.h"
-#include "envoy/extensions/transport_sockets/tls/v3/cert.pb.h"
-=======
->>>>>>> e3c06cb7
 #include "envoy/json/json_object.h"
 #include "envoy/upstream/outlier_detection.h"
 #include "envoy/upstream/upstream.h"
@@ -148,608 +140,5 @@
   EXPECT_NE(-1, response.search(stats_href.data(), stats_href.size(), 0, 0));
 }
 
-<<<<<<< HEAD
-TEST_P(AdminInstanceTest, ConfigDump) {
-  Buffer::OwnedImpl response;
-  Http::TestResponseHeaderMapImpl header_map;
-  auto entry = admin_.getConfigTracker().add("foo", [] {
-    auto msg = std::make_unique<ProtobufWkt::StringValue>();
-    msg->set_value("bar");
-    return msg;
-  });
-  const std::string expected_json = R"EOF({
- "configs": [
-  {
-   "@type": "type.googleapis.com/google.protobuf.StringValue",
-   "value": "bar"
-  }
- ]
-}
-)EOF";
-  EXPECT_EQ(Http::Code::OK, getCallback("/config_dump", header_map, response));
-  std::string output = response.toString();
-  EXPECT_EQ(expected_json, output);
-}
-
-TEST_P(AdminInstanceTest, ConfigDumpMaintainsOrder) {
-  // Add configs in random order and validate config_dump dumps in the order.
-  auto bootstrap_entry = admin_.getConfigTracker().add("bootstrap", [] {
-    auto msg = std::make_unique<ProtobufWkt::StringValue>();
-    msg->set_value("bootstrap_config");
-    return msg;
-  });
-  auto route_entry = admin_.getConfigTracker().add("routes", [] {
-    auto msg = std::make_unique<ProtobufWkt::StringValue>();
-    msg->set_value("routes_config");
-    return msg;
-  });
-  auto listener_entry = admin_.getConfigTracker().add("listeners", [] {
-    auto msg = std::make_unique<ProtobufWkt::StringValue>();
-    msg->set_value("listeners_config");
-    return msg;
-  });
-  auto cluster_entry = admin_.getConfigTracker().add("clusters", [] {
-    auto msg = std::make_unique<ProtobufWkt::StringValue>();
-    msg->set_value("clusters_config");
-    return msg;
-  });
-  const std::string expected_json = R"EOF({
- "configs": [
-  {
-   "@type": "type.googleapis.com/google.protobuf.StringValue",
-   "value": "bootstrap_config"
-  },
-  {
-   "@type": "type.googleapis.com/google.protobuf.StringValue",
-   "value": "clusters_config"
-  },
-  {
-   "@type": "type.googleapis.com/google.protobuf.StringValue",
-   "value": "listeners_config"
-  },
-  {
-   "@type": "type.googleapis.com/google.protobuf.StringValue",
-   "value": "routes_config"
-  }
- ]
-}
-)EOF";
-  // Run it multiple times and validate that order is preserved.
-  for (size_t i = 0; i < 5; i++) {
-    Buffer::OwnedImpl response;
-    Http::TestResponseHeaderMapImpl header_map;
-    EXPECT_EQ(Http::Code::OK, getCallback("/config_dump", header_map, response));
-    const std::string output = response.toString();
-    EXPECT_EQ(expected_json, output);
-  }
-}
-
-// helper method for adding host's info
-void addHostInfo(NiceMock<Upstream::MockHost>& host, const std::string& hostname,
-                 const std::string& address_url, envoy::config::core::v3::Locality& locality,
-                 const std::string& hostname_for_healthcheck,
-                 const std::string& healthcheck_address_url, int weight, int priority) {
-  ON_CALL(host, locality()).WillByDefault(ReturnRef(locality));
-
-  Network::Address::InstanceConstSharedPtr address = Network::Utility::resolveUrl(address_url);
-  ON_CALL(host, address()).WillByDefault(Return(address));
-  ON_CALL(host, hostname()).WillByDefault(ReturnRef(hostname));
-
-  ON_CALL(host, hostnameForHealthChecks()).WillByDefault(ReturnRef(hostname_for_healthcheck));
-  Network::Address::InstanceConstSharedPtr healthcheck_address =
-      Network::Utility::resolveUrl(healthcheck_address_url);
-  ON_CALL(host, healthCheckAddress()).WillByDefault(Return(healthcheck_address));
-
-  auto metadata = std::make_shared<envoy::config::core::v3::Metadata>();
-  ON_CALL(host, metadata()).WillByDefault(Return(metadata));
-
-  ON_CALL(host, health()).WillByDefault(Return(Upstream::Host::Health::Healthy));
-
-  ON_CALL(host, weight()).WillByDefault(Return(weight));
-  ON_CALL(host, priority()).WillByDefault(Return(priority));
-}
-
-// Test that using ?include_eds parameter adds EDS to the config dump.
-TEST_P(AdminInstanceTest, ConfigDumpWithEndpoint) {
-  Upstream::ClusterManager::ClusterInfoMap cluster_map;
-  ON_CALL(server_.cluster_manager_, clusters()).WillByDefault(ReturnPointee(&cluster_map));
-
-  NiceMock<Upstream::MockClusterMockPrioritySet> cluster;
-  cluster_map.emplace(cluster.info_->name_, cluster);
-
-  ON_CALL(*cluster.info_, addedViaApi()).WillByDefault(Return(false));
-
-  Upstream::MockHostSet* host_set = cluster.priority_set_.getMockHostSet(0);
-  auto host = std::make_shared<NiceMock<Upstream::MockHost>>();
-  host_set->hosts_.emplace_back(host);
-
-  envoy::config::core::v3::Locality locality;
-  const std::string hostname_for_healthcheck = "test_hostname_healthcheck";
-  const std::string hostname = "foo.com";
-
-  addHostInfo(*host, hostname, "tcp://1.2.3.4:80", locality, hostname_for_healthcheck,
-              "tcp://1.2.3.5:90", 5, 6);
-
-  Buffer::OwnedImpl response;
-  Http::TestResponseHeaderMapImpl header_map;
-  EXPECT_EQ(Http::Code::OK, getCallback("/config_dump?include_eds", header_map, response));
-  std::string output = response.toString();
-  const std::string expected_json = R"EOF({
- "configs": [
-  {
-   "@type": "type.googleapis.com/envoy.admin.v3.EndpointsConfigDump",
-   "static_endpoint_configs": [
-    {
-     "endpoint_config": {
-      "@type": "type.googleapis.com/envoy.config.endpoint.v3.ClusterLoadAssignment",
-      "cluster_name": "fake_cluster",
-      "endpoints": [
-       {
-        "locality": {},
-        "lb_endpoints": [
-         {
-          "endpoint": {
-           "address": {
-            "socket_address": {
-             "address": "1.2.3.4",
-             "port_value": 80
-            }
-           },
-           "health_check_config": {
-            "port_value": 90,
-            "hostname": "test_hostname_healthcheck"
-           },
-           "hostname": "foo.com"
-          },
-          "health_status": "HEALTHY",
-          "metadata": {},
-          "load_balancing_weight": 5
-         }
-        ],
-        "priority": 6
-       }
-      ],
-      "policy": {
-       "overprovisioning_factor": 140
-      }
-     }
-    }
-   ]
-  }
- ]
-}
-)EOF";
-  EXPECT_EQ(expected_json, output);
-}
-
-// Test EDS config dump while multiple localities and priorities exist
-TEST_P(AdminInstanceTest, ConfigDumpWithLocalityEndpoint) {
-  Upstream::ClusterManager::ClusterInfoMap cluster_map;
-  ON_CALL(server_.cluster_manager_, clusters()).WillByDefault(ReturnPointee(&cluster_map));
-
-  NiceMock<Upstream::MockClusterMockPrioritySet> cluster;
-  cluster_map.emplace(cluster.info_->name_, cluster);
-
-  ON_CALL(*cluster.info_, addedViaApi()).WillByDefault(Return(false));
-
-  Upstream::MockHostSet* host_set_1 = cluster.priority_set_.getMockHostSet(0);
-  auto host_1 = std::make_shared<NiceMock<Upstream::MockHost>>();
-  host_set_1->hosts_.emplace_back(host_1);
-
-  envoy::config::core::v3::Locality locality_1;
-  locality_1.set_region("oceania");
-  locality_1.set_zone("hello");
-  locality_1.set_sub_zone("world");
-
-  const std::string hostname_for_healthcheck = "test_hostname_healthcheck";
-  const std::string hostname_1 = "foo.com";
-
-  addHostInfo(*host_1, hostname_1, "tcp://1.2.3.4:80", locality_1, hostname_for_healthcheck,
-              "tcp://1.2.3.5:90", 5, 6);
-
-  auto host_2 = std::make_shared<NiceMock<Upstream::MockHost>>();
-  host_set_1->hosts_.emplace_back(host_2);
-  const std::string empty_hostname_for_healthcheck = "";
-  const std::string hostname_2 = "boo.com";
-
-  addHostInfo(*host_2, hostname_2, "tcp://1.2.3.7:8", locality_1, empty_hostname_for_healthcheck,
-              "tcp://1.2.3.7:8", 3, 6);
-
-  envoy::config::core::v3::Locality locality_2;
-
-  auto host_3 = std::make_shared<NiceMock<Upstream::MockHost>>();
-  host_set_1->hosts_.emplace_back(host_3);
-  const std::string hostname_3 = "coo.com";
-
-  addHostInfo(*host_3, hostname_3, "tcp://1.2.3.8:8", locality_2, empty_hostname_for_healthcheck,
-              "tcp://1.2.3.8:8", 3, 4);
-
-  std::vector<Upstream::HostVector> locality_hosts = {
-      {Upstream::HostSharedPtr(host_1), Upstream::HostSharedPtr(host_2)},
-      {Upstream::HostSharedPtr(host_3)}};
-  auto hosts_per_locality = new Upstream::HostsPerLocalityImpl(std::move(locality_hosts), false);
-
-  Upstream::LocalityWeightsConstSharedPtr locality_weights{new Upstream::LocalityWeights{1, 3}};
-  ON_CALL(*host_set_1, hostsPerLocality()).WillByDefault(ReturnRef(*hosts_per_locality));
-  ON_CALL(*host_set_1, localityWeights()).WillByDefault(Return(locality_weights));
-
-  Upstream::MockHostSet* host_set_2 = cluster.priority_set_.getMockHostSet(1);
-  auto host_4 = std::make_shared<NiceMock<Upstream::MockHost>>();
-  host_set_2->hosts_.emplace_back(host_4);
-  const std::string hostname_4 = "doo.com";
-
-  addHostInfo(*host_4, hostname_4, "tcp://1.2.3.9:8", locality_1, empty_hostname_for_healthcheck,
-              "tcp://1.2.3.9:8", 3, 2);
-
-  Buffer::OwnedImpl response;
-  Http::TestResponseHeaderMapImpl header_map;
-  EXPECT_EQ(Http::Code::OK, getCallback("/config_dump?include_eds", header_map, response));
-  std::string output = response.toString();
-  const std::string expected_json = R"EOF({
- "configs": [
-  {
-   "@type": "type.googleapis.com/envoy.admin.v3.EndpointsConfigDump",
-   "static_endpoint_configs": [
-    {
-     "endpoint_config": {
-      "@type": "type.googleapis.com/envoy.config.endpoint.v3.ClusterLoadAssignment",
-      "cluster_name": "fake_cluster",
-      "endpoints": [
-       {
-        "locality": {
-         "region": "oceania",
-         "zone": "hello",
-         "sub_zone": "world"
-        },
-        "lb_endpoints": [
-         {
-          "endpoint": {
-           "address": {
-            "socket_address": {
-             "address": "1.2.3.4",
-             "port_value": 80
-            }
-           },
-           "health_check_config": {
-            "port_value": 90,
-            "hostname": "test_hostname_healthcheck"
-           },
-           "hostname": "foo.com"
-          },
-          "health_status": "HEALTHY",
-          "metadata": {},
-          "load_balancing_weight": 5
-         },
-         {
-          "endpoint": {
-           "address": {
-            "socket_address": {
-             "address": "1.2.3.7",
-             "port_value": 8
-            }
-           },
-           "health_check_config": {},
-           "hostname": "boo.com"
-          },
-          "health_status": "HEALTHY",
-          "metadata": {},
-          "load_balancing_weight": 3
-         }
-        ],
-        "load_balancing_weight": 1,
-        "priority": 6
-       },
-       {
-        "locality": {},
-        "lb_endpoints": [
-         {
-          "endpoint": {
-           "address": {
-            "socket_address": {
-             "address": "1.2.3.8",
-             "port_value": 8
-            }
-           },
-           "health_check_config": {},
-           "hostname": "coo.com"
-          },
-          "health_status": "HEALTHY",
-          "metadata": {},
-          "load_balancing_weight": 3
-         }
-        ],
-        "load_balancing_weight": 3,
-        "priority": 4
-       },
-       {
-        "locality": {
-         "region": "oceania",
-         "zone": "hello",
-         "sub_zone": "world"
-        },
-        "lb_endpoints": [
-         {
-          "endpoint": {
-           "address": {
-            "socket_address": {
-             "address": "1.2.3.9",
-             "port_value": 8
-            }
-           },
-           "health_check_config": {},
-           "hostname": "doo.com"
-          },
-          "health_status": "HEALTHY",
-          "metadata": {},
-          "load_balancing_weight": 3
-         }
-        ],
-        "priority": 2
-       }
-      ],
-      "policy": {
-       "overprovisioning_factor": 140
-      }
-     }
-    }
-   ]
-  }
- ]
-}
-)EOF";
-  EXPECT_EQ(expected_json, output);
-  delete (hosts_per_locality);
-}
-
-// Test that using the resource query parameter filters the config dump.
-// We add both static and dynamic listener config to the dump, but expect only
-// dynamic in the JSON with ?resource=dynamic_listeners.
-TEST_P(AdminInstanceTest, ConfigDumpFiltersByResource) {
-  Buffer::OwnedImpl response;
-  Http::TestResponseHeaderMapImpl header_map;
-  auto listeners = admin_.getConfigTracker().add("listeners", [] {
-    auto msg = std::make_unique<envoy::admin::v3::ListenersConfigDump>();
-    auto dyn_listener = msg->add_dynamic_listeners();
-    dyn_listener->set_name("foo");
-    auto stat_listener = msg->add_static_listeners();
-    envoy::config::listener::v3::Listener listener;
-    listener.set_name("bar");
-    stat_listener->mutable_listener()->PackFrom(listener);
-    return msg;
-  });
-  const std::string expected_json = R"EOF({
- "configs": [
-  {
-   "@type": "type.googleapis.com/envoy.admin.v3.ListenersConfigDump.DynamicListener",
-   "name": "foo"
-  }
- ]
-}
-)EOF";
-  EXPECT_EQ(Http::Code::OK,
-            getCallback("/config_dump?resource=dynamic_listeners", header_map, response));
-  std::string output = response.toString();
-  EXPECT_EQ(expected_json, output);
-}
-
-// Test that using the resource query parameter filters the config dump including EDS.
-// We add both static and dynamic endpoint config to the dump, but expect only
-// dynamic in the JSON with ?resource=dynamic_endpoint_configs.
-TEST_P(AdminInstanceTest, ConfigDumpWithEndpointFiltersByResource) {
-  Upstream::ClusterManager::ClusterInfoMap cluster_map;
-  ON_CALL(server_.cluster_manager_, clusters()).WillByDefault(ReturnPointee(&cluster_map));
-
-  NiceMock<Upstream::MockClusterMockPrioritySet> cluster_1;
-  cluster_map.emplace(cluster_1.info_->name_, cluster_1);
-
-  ON_CALL(*cluster_1.info_, addedViaApi()).WillByDefault(Return(true));
-
-  Upstream::MockHostSet* host_set = cluster_1.priority_set_.getMockHostSet(0);
-  auto host_1 = std::make_shared<NiceMock<Upstream::MockHost>>();
-  host_set->hosts_.emplace_back(host_1);
-
-  envoy::config::core::v3::Locality locality;
-  const std::string hostname_for_healthcheck = "test_hostname_healthcheck";
-  const std::string hostname_1 = "foo.com";
-
-  addHostInfo(*host_1, hostname_1, "tcp://1.2.3.4:80", locality, hostname_for_healthcheck,
-              "tcp://1.2.3.5:90", 5, 6);
-
-  NiceMock<Upstream::MockClusterMockPrioritySet> cluster_2;
-  cluster_2.info_->name_ = "fake_cluster_2";
-  cluster_map.emplace(cluster_2.info_->name_, cluster_2);
-
-  ON_CALL(*cluster_2.info_, addedViaApi()).WillByDefault(Return(false));
-
-  Upstream::MockHostSet* host_set_2 = cluster_2.priority_set_.getMockHostSet(0);
-  auto host_2 = std::make_shared<NiceMock<Upstream::MockHost>>();
-  host_set_2->hosts_.emplace_back(host_2);
-  const std::string hostname_2 = "boo.com";
-
-  addHostInfo(*host_2, hostname_2, "tcp://1.2.3.5:8", locality, hostname_for_healthcheck,
-              "tcp://1.2.3.4:1", 3, 4);
-
-  Buffer::OwnedImpl response;
-  Http::TestResponseHeaderMapImpl header_map;
-  EXPECT_EQ(Http::Code::OK,
-            getCallback("/config_dump?include_eds&resource=dynamic_endpoint_configs", header_map,
-                        response));
-  std::string output = response.toString();
-  const std::string expected_json = R"EOF({
- "configs": [
-  {
-   "@type": "type.googleapis.com/envoy.admin.v3.EndpointsConfigDump.DynamicEndpointConfig",
-   "endpoint_config": {
-    "@type": "type.googleapis.com/envoy.config.endpoint.v3.ClusterLoadAssignment",
-    "cluster_name": "fake_cluster",
-    "endpoints": [
-     {
-      "locality": {},
-      "lb_endpoints": [
-       {
-        "endpoint": {
-         "address": {
-          "socket_address": {
-           "address": "1.2.3.4",
-           "port_value": 80
-          }
-         },
-         "health_check_config": {
-          "port_value": 90,
-          "hostname": "test_hostname_healthcheck"
-         },
-         "hostname": "foo.com"
-        },
-        "health_status": "HEALTHY",
-        "metadata": {},
-        "load_balancing_weight": 5
-       }
-      ],
-      "priority": 6
-     }
-    ],
-    "policy": {
-     "overprovisioning_factor": 140
-    }
-   }
-  }
- ]
-}
-)EOF";
-  EXPECT_EQ(expected_json, output);
-}
-
-// Test that using the mask query parameter filters the config dump.
-// We add both static and dynamic listener config to the dump, but expect only
-// dynamic in the JSON with ?mask=dynamic_listeners.
-TEST_P(AdminInstanceTest, ConfigDumpFiltersByMask) {
-  Buffer::OwnedImpl response;
-  Http::TestResponseHeaderMapImpl header_map;
-  auto listeners = admin_.getConfigTracker().add("listeners", [] {
-    auto msg = std::make_unique<envoy::admin::v3::ListenersConfigDump>();
-    auto dyn_listener = msg->add_dynamic_listeners();
-    dyn_listener->set_name("foo");
-    auto stat_listener = msg->add_static_listeners();
-    envoy::config::listener::v3::Listener listener;
-    listener.set_name("bar");
-    stat_listener->mutable_listener()->PackFrom(listener);
-    return msg;
-  });
-  const std::string expected_json = R"EOF({
- "configs": [
-  {
-   "@type": "type.googleapis.com/envoy.admin.v3.ListenersConfigDump",
-   "dynamic_listeners": [
-    {
-     "name": "foo"
-    }
-   ]
-  }
- ]
-}
-)EOF";
-  EXPECT_EQ(Http::Code::OK,
-            getCallback("/config_dump?mask=dynamic_listeners", header_map, response));
-  std::string output = response.toString();
-  EXPECT_EQ(expected_json, output);
-}
-
-ProtobufTypes::MessagePtr testDumpClustersConfig() {
-  auto msg = std::make_unique<envoy::admin::v3::ClustersConfigDump>();
-  auto* static_cluster = msg->add_static_clusters();
-  envoy::config::cluster::v3::Cluster inner_cluster;
-  inner_cluster.set_name("foo");
-  inner_cluster.set_ignore_health_on_host_removal(true);
-  static_cluster->mutable_cluster()->PackFrom(inner_cluster);
-
-  auto* dyn_cluster = msg->add_dynamic_active_clusters();
-  dyn_cluster->set_version_info("baz");
-  dyn_cluster->mutable_last_updated()->set_seconds(5);
-  envoy::config::cluster::v3::Cluster inner_dyn_cluster;
-  inner_dyn_cluster.set_name("bar");
-  inner_dyn_cluster.set_ignore_health_on_host_removal(true);
-  inner_dyn_cluster.mutable_http2_protocol_options()->set_allow_connect(true);
-  dyn_cluster->mutable_cluster()->PackFrom(inner_dyn_cluster);
-  return msg;
-}
-
-// Test that when using both resource and mask query parameters the JSON output contains
-// only the desired resource and the fields specified in the mask.
-TEST_P(AdminInstanceTest, ConfigDumpFiltersByResourceAndMask) {
-  Buffer::OwnedImpl response;
-  Http::TestResponseHeaderMapImpl header_map;
-  auto clusters = admin_.getConfigTracker().add("clusters", testDumpClustersConfig);
-  const std::string expected_json = R"EOF({
- "configs": [
-  {
-   "@type": "type.googleapis.com/envoy.admin.v3.ClustersConfigDump.DynamicCluster",
-   "version_info": "baz",
-   "cluster": {
-    "@type": "type.googleapis.com/envoy.config.cluster.v3.Cluster",
-    "name": "bar",
-    "http2_protocol_options": {
-     "allow_connect": true
-    }
-   }
-  }
- ]
-}
-)EOF";
-  EXPECT_EQ(Http::Code::OK, getCallback("/config_dump?resource=dynamic_active_clusters&mask="
-                                        "cluster.name,version_info,cluster.http2_protocol_options",
-                                        header_map, response));
-  std::string output = response.toString();
-  EXPECT_EQ(expected_json, output);
-}
-
-// Test that no fields are present in the JSON output if there is no intersection between the fields
-// of the config dump and the fields present in the mask query parameter.
-TEST_P(AdminInstanceTest, ConfigDumpNonExistentMask) {
-  Buffer::OwnedImpl response;
-  Http::TestResponseHeaderMapImpl header_map;
-  auto clusters = admin_.getConfigTracker().add("clusters", testDumpClustersConfig);
-  const std::string expected_json = R"EOF({
- "configs": [
-  {
-   "@type": "type.googleapis.com/envoy.admin.v3.ClustersConfigDump.StaticCluster"
-  }
- ]
-}
-)EOF";
-  EXPECT_EQ(Http::Code::OK,
-            getCallback("/config_dump?resource=static_clusters&mask=bad", header_map, response));
-  std::string output = response.toString();
-  EXPECT_EQ(expected_json, output);
-}
-
-// Test that a 404 Not found is returned if a non-existent resource is passed in as the
-// resource query parameter.
-TEST_P(AdminInstanceTest, ConfigDumpNonExistentResource) {
-  Buffer::OwnedImpl response;
-  Http::TestResponseHeaderMapImpl header_map;
-  auto listeners = admin_.getConfigTracker().add("listeners", [] {
-    auto msg = std::make_unique<ProtobufWkt::StringValue>();
-    msg->set_value("listeners_config");
-    return msg;
-  });
-  EXPECT_EQ(Http::Code::NotFound, getCallback("/config_dump?resource=foo", header_map, response));
-}
-
-// Test that a 400 Bad Request is returned if the passed resource query parameter is not a
-// repeated field.
-TEST_P(AdminInstanceTest, ConfigDumpResourceNotRepeated) {
-  Buffer::OwnedImpl response;
-  Http::TestResponseHeaderMapImpl header_map;
-  auto clusters = admin_.getConfigTracker().add("clusters", [] {
-    auto msg = std::make_unique<envoy::admin::v3::ClustersConfigDump>();
-    msg->set_version_info("foo");
-    return msg;
-  });
-  EXPECT_EQ(Http::Code::BadRequest,
-            getCallback("/config_dump?resource=version_info", header_map, response));
-}
-
-=======
->>>>>>> e3c06cb7
 } // namespace Server
 } // namespace Envoy
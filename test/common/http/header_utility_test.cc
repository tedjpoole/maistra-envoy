--- conflicted
+++ resolved
@@ -926,11 +926,8 @@
   EXPECT_TRUE(should_close_connection);
 }
 
-<<<<<<< HEAD
-=======
 // These tests send invalid request and response header names which violate ASSERT while creating
 // such request/response headers. So they can only be run in NDEBUG mode.
->>>>>>> 48759831
 #ifdef NDEBUG
 // These tests send invalid request and response header names which violate ASSERT while creating
 // such request/response headers. So they can only be run in NDEBUG mode.
@@ -943,8 +940,6 @@
   }
 
   {
-<<<<<<< HEAD
-=======
     // Mixed case header key is ok
     TestRequestHeaderMapImpl headers{{":method", "CONNECT"}, {":authority", "foo.com:80"}};
     Http::HeaderString invalid_key(absl::string_view("x-MiXeD-CaSe"));
@@ -954,7 +949,6 @@
   }
 
   {
->>>>>>> 48759831
     // Invalid key
     TestRequestHeaderMapImpl headers{
         {":method", "CONNECT"}, {":authority", "foo.com:80"}, {"x-foo\r\n", "hello world"}};

load(
    "//bazel:envoy_build_system.bzl",
    "envoy_cc_fuzz_test",
    "envoy_cc_test",
    "envoy_cc_test_library",
    "envoy_package",
)

licenses(["notice"])  # Apache 2

envoy_package()

CODEC_TEST_DEPS = [
    ":codec_impl_test_util",
    "//source/common/event:dispatcher_lib",
    "//source/common/http:exception_lib",
    "//source/common/http:header_map_lib",
    "//source/common/http:header_utility_lib",
    "//source/common/http/http2:codec_legacy_lib",
    "//source/common/http/http2:codec_lib",
    "//source/common/runtime:runtime_lib",
    "//source/common/stats:stats_lib",
    "//test/common/http:common_lib",
    "//test/common/http/http2:http2_frame",
    "//test/common/stats:stat_test_utility_lib",
    "//test/mocks/http:http_mocks",
    "//test/mocks/init:init_mocks",
    "//test/mocks/local_info:local_info_mocks",
    "//test/mocks/network:network_mocks",
    "//test/mocks/protobuf:protobuf_mocks",
    "//test/mocks/thread_local:thread_local_mocks",
    "//test/mocks/upstream:transport_socket_match_mocks",
    "//test/mocks/upstream:upstream_mocks",
    "//test/test_common:logging_lib",
    "//test/test_common:registry_lib",
    "//test/test_common:test_runtime_lib",
    "//test/test_common:utility_lib",
]

envoy_cc_test(
    name = "codec_impl_test",
    srcs = ["codec_impl_test.cc"],
    # The default codec is the legacy codec. Override runtime flag for testing new codec.
    args = [
        "--runtime-feature-override-for-tests=envoy.reloadable_features.new_codec_behavior",
    ],
    shard_count = 5,
    deps = CODEC_TEST_DEPS,
)

envoy_cc_test(
    name = "codec_impl_legacy_test",
    srcs = ["codec_impl_test.cc"],
    # The default codec is the legacy codec. Verify the runtime flag for the new codec is disabled.
    args = [
        "--runtime-feature-disable-for-tests=envoy.reloadable_features.new_codec_behavior",
    ],
    shard_count = 5,
    deps = CODEC_TEST_DEPS,
)

envoy_cc_test_library(
    name = "codec_impl_test_util",
    hdrs = ["codec_impl_test_util.h"],
    external_deps = ["abseil_optional"],
    deps = [
        "//source/common/http/http2:codec_legacy_lib",
        "//source/common/http/http2:codec_lib",
    ],
)

envoy_cc_test(
    name = "conn_pool_test",
    srcs = ["conn_pool_test.cc"],
    deps = [
        "//source/common/event:dispatcher_lib",
        "//source/common/http/http2:conn_pool_lib",
        "//source/common/network:utility_lib",
        "//source/common/upstream:upstream_includes",
        "//source/common/upstream:upstream_lib",
        "//test/common/http:common_lib",
        "//test/common/upstream:utility_lib",
        "//test/mocks/event:event_mocks",
        "//test/mocks/http:http_mocks",
        "//test/mocks/network:network_mocks",
        "//test/mocks/runtime:runtime_mocks",
        "//test/mocks/upstream:upstream_mocks",
        "//test/test_common:test_runtime_lib",
    ],
)

envoy_cc_test_library(
    name = "http2_frame",
    srcs = ["http2_frame.cc"],
    hdrs = ["http2_frame.h"],
    deps = [
        "//source/common/common:assert_lib",
        "//source/common/common:hex_lib",
        "//source/common/common:macros",
    ],
)

envoy_cc_test_library(
    name = "frame_replay_lib",
    srcs = ["frame_replay.cc"],
    hdrs = ["frame_replay.h"],
    deps = [
        "//source/common/common:hex_lib",
        "//source/common/common:macros",
        "//source/common/http:utility_lib",
        "//source/common/http/http2:codec_lib",
        "//test/common/http:common_lib",
        "//test/mocks/http:http_mocks",
        "//test/mocks/network:network_mocks",
        "//test/test_common:environment_lib",
        "//test/test_common:utility_lib",
    ],
)

envoy_cc_test(
    name = "frame_replay_test",
    srcs = ["frame_replay_test.cc"],
    data = [
        "request_header_corpus/simple_example_huffman",
        "request_header_corpus/simple_example_plain",
        "response_header_corpus/simple_example_huffman",
        "response_header_corpus/simple_example_plain",
    ],
<<<<<<< HEAD
    tags = ["fails_on_windows"],
=======
>>>>>>> 374dca79
    deps = [
        ":frame_replay_lib",
        "//test/common/http/http2:codec_impl_test_util",
    ],
)

envoy_cc_test(
    name = "metadata_encoder_decoder_test",
    srcs = ["metadata_encoder_decoder_test.cc"],
    external_deps = [
        "nghttp2",
    ],
    deps = [
        "//source/common/buffer:buffer_lib",
        "//source/common/http/http2:metadata_decoder_lib",
        "//source/common/http/http2:metadata_encoder_lib",
        "//source/common/runtime:runtime_lib",
        "//test/test_common:logging_lib",
        "//test/test_common:utility_lib",
    ],
)

envoy_cc_fuzz_test(
    name = "response_header_fuzz_test",
    srcs = ["response_header_fuzz_test.cc"],
    corpus = "response_header_corpus",
    deps = [
        ":frame_replay_lib",
        "//test/common/http/http2:codec_impl_test_util",
    ],
)

envoy_cc_fuzz_test(
    name = "request_header_fuzz_test",
    srcs = ["request_header_fuzz_test.cc"],
    corpus = "request_header_corpus",
    deps = [
        ":frame_replay_lib",
        "//test/common/http/http2:codec_impl_test_util",
    ],
)<|MERGE_RESOLUTION|>--- conflicted
+++ resolved
@@ -126,10 +126,6 @@
         "response_header_corpus/simple_example_huffman",
         "response_header_corpus/simple_example_plain",
     ],
-<<<<<<< HEAD
-    tags = ["fails_on_windows"],
-=======
->>>>>>> 374dca79
     deps = [
         ":frame_replay_lib",
         "//test/common/http/http2:codec_impl_test_util",

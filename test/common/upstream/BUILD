--- conflicted
+++ resolved
@@ -297,11 +297,8 @@
         "//test/mocks/upstream:cluster_info_factory_mocks",
         "//test/mocks/upstream:cluster_info_mocks",
         "//test/mocks/upstream:cluster_manager_mocks",
-<<<<<<< HEAD
-=======
         "//test/mocks/upstream:upstream_mocks",
         "//test/test_common:environment_lib",
->>>>>>> e3c06cb7
         "//test/test_common:simulated_time_system_lib",
         "//test/test_common:utility_lib",
         "@envoy_api//envoy/config/core/v3:pkg_cc_proto",

--- conflicted
+++ resolved
@@ -1132,19 +1132,9 @@
   // produced.
   std::string error_msg(
       "Failed to load certificate chain from .*selfsigned_rsa_1024_cert.pem, only RSA certificates "
-<<<<<<< HEAD
       "with 2048-bit or larger keys are supported|Failed to load certificate chain from "
       ".*selfsigned_rsa_1024_cert.pem, please see log for details");
   EXPECT_THROW_WITH_REGEX(manager.createSslClientContext(store, client_context_config, nullptr),
-=======
-#ifdef BORINGSSL_FIPS
-      "with 2048-bit, 3072-bit or 4096-bit keys are supported in FIPS mode"
-#else
-      "with 2048-bit or larger keys are supported"
-#endif
-  );
-  EXPECT_THROW_WITH_REGEX(manager_.createSslClientContext(store, client_context_config),
->>>>>>> 473c1dbf
                           EnvoyException, error_msg);
 }
 

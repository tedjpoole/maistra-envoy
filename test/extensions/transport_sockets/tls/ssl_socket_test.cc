--- conflicted
+++ resolved
@@ -747,27 +747,16 @@
         EXPECT_FALSE(server_ssl_requested_server_name.has_value());
       }
 
-<<<<<<< HEAD
-      SSL_SESSION* client_ssl_session = SSL_get_session(client_ssl_socket);
-      // TODO (dmitri-d): this currently fails, possibly due to how ssl_session_to_bytes/ssl_session_from_bytes is implemented
-      // (they are meant to replicate BoringSSL's SSL_SESSION_to_bytes/SSL_SESSION_from_bytes)
-      // EXPECT_TRUE(SSL_SESSION_is_resumable(client_ssl_session));
-      uint8_t* session_data;
-      size_t session_len;
-      int rc = ssl_session_to_bytes(client_ssl_session, &session_data, &session_len);
-      ASSERT(rc == 1);
-      new_session = std::string(reinterpret_cast<char*>(session_data), session_len);
-      OPENSSL_free(session_data);
-=======
       const uint16_t tls_version = SSL_version(client_ssl_socket);
       if (SSL3_VERSION <= tls_version && tls_version <= TLS1_2_VERSION) {
         // Prior to TLS 1.3, one should be able to resume the session. With TLS
         // 1.3, tickets come after the handshake and the SSL_SESSION on the
         // client is a dummy object.
         SSL_SESSION* client_ssl_session = SSL_get_session(client_ssl_socket);
-        EXPECT_TRUE(SSL_SESSION_is_resumable(client_ssl_session));
+        // TODO (dmitri-d): this currently fails, possibly due to how ssl_session_to_bytes/ssl_session_from_bytes is implemented
+        // (they are meant to replicate BoringSSL's SSL_SESSION_to_bytes/SSL_SESSION_from_bytes)
+        // EXPECT_TRUE(SSL_SESSION_is_resumable(client_ssl_session));
       }
->>>>>>> 3bdf7863
       server_connection->close(Network::ConnectionCloseType::NoFlush);
       client_connection->close(Network::ConnectionCloseType::NoFlush);
       dispatcher->exit();
@@ -4203,19 +4192,12 @@
   // A very similar test for an unsupported cipher suite is immediately above.
   // TODO (dmitri-d) Enable this check if we start deprecating cipher-suites. 
   // Client connects to a server offering only deprecated cipher suites, connection fails.
-<<<<<<< HEAD
   // server_params->add_cipher_suites("ECDHE-RSA-AES128-SHA");
+  // updateFilterChain(tls_context, *filter_chain);
   // error_test_options.setExpectedServerStats("ssl.connection_error");
   // testUtilV2(error_test_options);
-
-=======
-  server_params->add_cipher_suites("ECDHE-RSA-AES128-SHA");
-  updateFilterChain(tls_context, *filter_chain);
-  error_test_options.setExpectedServerStats("ssl.connection_error");
-  testUtilV2(error_test_options);
->>>>>>> 3bdf7863
   server_params->clear_cipher_suites();
-  updateFilterChain(tls_context, *filter_chain);
+  
   // Verify that ECDHE-RSA-CHACHA20-POLY1305 is not offered by default in FIPS builds.
   client_params->add_cipher_suites(common_cipher_suite);
   testUtilV2(cipher_test_options);
@@ -4280,13 +4262,6 @@
   // Verify that X25519 is not offered by default in FIPS builds.
   client_params->add_ecdh_curves("X25519");
   server_params->add_cipher_suites("ECDHE-RSA-AES128-GCM-SHA256");
-<<<<<<< HEAD
-=======
-  updateFilterChain(tls_context, *filter_chain);
-#ifdef BORINGSSL_FIPS
-  testUtilV2(error_test_options);
-#else
->>>>>>> 3bdf7863
   testUtilV2(ecdh_curves_test_options);
   client_params->clear_ecdh_curves();
   server_params->clear_cipher_suites();
@@ -5879,70 +5854,6 @@
   testUtil(test_options.setExpectedServerStats("ssl.ocsp_staple_failed").enableOcspStapling());
 }
 
-<<<<<<< HEAD
-TEST_P(SslSocketTest, TestConnectionSucceedsForMustStapleCertExpirationValidationOff) {
-  const std::string server_ctx_yaml = R"EOF(
-  common_tls_context:
-    tls_certificates:
-    - certificate_chain:
-        filename: "{{ test_rundir }}/test/extensions/transport_sockets/tls/ocsp/test_data/revoked_cert.pem"
-      private_key:
-        filename: "{{ test_rundir }}/test/extensions/transport_sockets/tls/ocsp/test_data/revoked_key.pem"
-      ocsp_staple:
-        filename: "{{ test_rundir }}/test/extensions/transport_sockets/tls/ocsp/test_data/revoked_ocsp_resp.der"
-  ocsp_staple_policy: must_staple
-  )EOF";
-
-  const std::string client_ctx_yaml = R"EOF(
-  common_tls_context:
-    tls_params:
-      cipher_suites:
-      - AES128-GCM-SHA256
-)EOF";
-
-  TestScopedRuntime scoped_runtime;
-  Runtime::LoaderSingleton::getExisting()->mergeValues(
-      {{"envoy.reloadable_features.check_ocsp_policy", "false"}});
-
-  TestUtilOptions test_options(client_ctx_yaml, server_ctx_yaml, true, GetParam());
-  std::string ocsp_response_path =
-      "{{ test_rundir "
-      "}}/test/extensions/transport_sockets/tls/ocsp/test_data/revoked_ocsp_resp.der";
-  std::string expected_response =
-      TestEnvironment::readFileToStringForTest(TestEnvironment::substitute(ocsp_response_path));
-  testUtil(test_options.enableOcspStapling()
-               .setExpectedServerStats("ssl.ocsp_staple_responses")
-               .setExpectedOcspResponse(expected_response));
-}
-
-TEST_P(SslSocketTest, TestConnectionSucceedsForMustStapleCertNoValidationNoResponse) {
-  const std::string server_ctx_yaml = R"EOF(
-  common_tls_context:
-    tls_certificates:
-    - certificate_chain:
-        filename: "{{ test_rundir }}/test/extensions/transport_sockets/tls/ocsp/test_data/revoked_cert.pem"
-      private_key:
-        filename: "{{ test_rundir }}/test/extensions/transport_sockets/tls/ocsp/test_data/revoked_key.pem"
-  ocsp_staple_policy: lenient_stapling
-  )EOF";
-
-  const std::string client_ctx_yaml = R"EOF(
-  common_tls_context:
-    tls_params:
-      cipher_suites:
-      - AES128-GCM-SHA256
-)EOF";
-
-  TestScopedRuntime scoped_runtime;
-  Runtime::LoaderSingleton::getExisting()->mergeValues(
-      {{"envoy.reloadable_features.require_ocsp_response_for_must_staple_certs", "false"},
-       {"envoy.reloadable_features.check_ocsp_policy", "false"}});
-  TestUtilOptions test_options(client_ctx_yaml, server_ctx_yaml, true, GetParam());
-  testUtil(test_options.setExpectedServerStats("ssl.ocsp_staple_omitted")
-               .enableOcspStapling()
-               .setExpectedOcspResponse(""));
-}
-
 // TODO (dmitri-d) we currently rely on OpenSSL to setup server-side certificate chain to use.
 // OpenSSL selection process doesn't take into account presence and status of an OCSP response.
 // This test failure under OpenSSL as only one of the configured certificate chains has a valid
@@ -5951,9 +5862,6 @@
 // and check OCSP response validity then. 
 // Using this callback raises a question of cert chain compatibility with the client side and how to handle it. 
 TEST_P(SslSocketTest, DISABLED_TestFilterMultipleCertsFilterByOcspPolicyFallbackOnFirst) {
-=======
-TEST_P(SslSocketTest, TestFilterMultipleCertsFilterByOcspPolicyFallbackOnFirst) {
->>>>>>> 3bdf7863
   const std::string server_ctx_yaml = R"EOF(
   common_tls_context:
     tls_certificates:

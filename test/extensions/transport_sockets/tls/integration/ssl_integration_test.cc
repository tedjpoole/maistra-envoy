#include "ssl_integration_test.h"

#include <memory>
#include <string>

#include "envoy/config/bootstrap/v3/bootstrap.pb.h"
#include "envoy/config/core/v3/address.pb.h"
#include "envoy/config/core/v3/base.pb.h"
#include "envoy/config/tap/v3/common.pb.h"
#include "envoy/data/tap/v3/wrapper.pb.h"
#include "envoy/extensions/filters/network/http_connection_manager/v3/http_connection_manager.pb.h"
#include "envoy/extensions/transport_sockets/tap/v3/tap.pb.h"
#include "envoy/extensions/transport_sockets/tls/v3/cert.pb.h"

#include "common/event/dispatcher_impl.h"
#include "common/network/connection_impl.h"
#include "common/network/utility.h"

#include "extensions/transport_sockets/tls/context_config_impl.h"
#include "extensions/transport_sockets/tls/context_manager_impl.h"
#include "extensions/transport_sockets/tls/ssl_handshaker.h"

#include "test/extensions/common/tap/common.h"
#include "test/integration/autonomous_upstream.h"
#include "test/integration/integration.h"
#include "test/integration/utility.h"
#include "test/test_common/network_utility.h"
#include "test/test_common/utility.h"

#include "absl/strings/match.h"
#include "gmock/gmock.h"
#include "gtest/gtest.h"

namespace Envoy {
namespace Ssl {

void SslIntegrationTestBase::initialize() {
  config_helper_.addSslConfig(ConfigHelper::ServerSslOptions()
                                  .setRsaCert(server_rsa_cert_)
                                  .setRsaCertOcspStaple(server_rsa_cert_ocsp_staple_)
                                  .setEcdsaCert(server_ecdsa_cert_)
                                  .setEcdsaCertOcspStaple(server_ecdsa_cert_ocsp_staple_)
                                  .setOcspStapleRequired(ocsp_staple_required_)
                                  .setTlsV13(server_tlsv1_3_)
                                  .setExpectClientEcdsaCert(client_ecdsa_cert_));

  HttpIntegrationTest::initialize();

  context_manager_ =
      std::make_unique<Extensions::TransportSockets::Tls::ContextManagerImpl>(timeSystem());

  registerTestServerPorts({"http"});
}

void SslIntegrationTestBase::TearDown() {
  HttpIntegrationTest::cleanupUpstreamAndDownstream();
  codec_client_.reset();
  context_manager_.reset();
}

Network::ClientConnectionPtr
SslIntegrationTestBase::makeSslClientConnection(const ClientSslTransportOptions& options) {
  Network::Address::InstanceConstSharedPtr address = getSslAddress(version_, lookupPort("http"));
  if (debug_with_s_client_) {
    const std::string s_client_cmd = TestEnvironment::substitute(
        "openssl s_client -connect " + address->asString() +
            " -showcerts -debug -msg -CAfile "
            "{{ test_rundir }}/test/config/integration/certs/cacert.pem "
            "-servername lyft.com -cert "
            "{{ test_rundir }}/test/config/integration/certs/clientcert.pem "
            "-key "
            "{{ test_rundir }}/test/config/integration/certs/clientkey.pem ",
        version_);
    ENVOY_LOG_MISC(debug, "Executing {}", s_client_cmd);
    RELEASE_ASSERT(::system(s_client_cmd.c_str()) == 0, "");
  }
  auto client_transport_socket_factory_ptr =
      createClientSslTransportSocketFactory(options, *context_manager_, *api_);
  return dispatcher_->createClientConnection(
      address, Network::Address::InstanceConstSharedPtr(),
      client_transport_socket_factory_ptr->createTransportSocket({}), nullptr);
}

void SslIntegrationTestBase::checkStats() {
  const uint32_t expected_handshakes = debug_with_s_client_ ? 2 : 1;
  Stats::CounterSharedPtr counter = test_server_->counter(listenerStatPrefix("ssl.handshake"));
  EXPECT_EQ(expected_handshakes, counter->value());
  counter->reset();
}

INSTANTIATE_TEST_SUITE_P(IpVersions, SslIntegrationTest,
                         testing::ValuesIn(TestEnvironment::getIpVersionsForTest()),
                         TestUtility::ipTestParamsToString);

// Test that Envoy behaves correctly when receiving an SSLAlert for an unspecified code. The codes
// are defined in the standard, and assigned codes have a string associated with them in BoringSSL,
// which is included in logs. For an unknown code, verify that no crash occurs.
<<<<<<< HEAD
// TODO (dmitri-d) enable the test once SSL_send_fatal_alert call/workaround is implemented for OpenSSL
// see https://issues.redhat.com/browse/MAISTRA-2291
//TEST_P(SslIntegrationTest, UnknownSslAlert) {
//  initialize();
//  Network::ClientConnectionPtr connection = makeSslClientConnection({});
//  ConnectionStatusCallbacks callbacks;
//  connection->addConnectionCallbacks(callbacks);
//  connection->connect();
//  while (!callbacks.connected()) {
//    dispatcher_->run(Event::Dispatcher::RunType::NonBlock);
//  }
//
//  Ssl::ConnectionInfoConstSharedPtr ssl_info = connection->ssl();
//  SSL* ssl =
//      dynamic_cast<const Extensions::TransportSockets::Tls::SslHandshakerImpl*>(ssl_info.get())
//          ->ssl();
//  ASSERT_EQ(connection->state(), Network::Connection::State::Open);
//  ASSERT_NE(ssl, nullptr);
//  SSL_send_fatal_alert(ssl, 255);
//  while (!callbacks.closed()) {
//    dispatcher_->run(Event::Dispatcher::RunType::NonBlock);
//  }
//
//  const std::string counter_name = listenerStatPrefix("ssl.connection_error");
//  Stats::CounterSharedPtr counter = test_server_->counter(counter_name);
//  test_server_->waitForCounterGe(counter_name, 1);
//  connection->close(Network::ConnectionCloseType::NoFlush);
//}
=======
TEST_P(SslIntegrationTest, UnknownSslAlert) {
  initialize();
  Network::ClientConnectionPtr connection = makeSslClientConnection({});
  ConnectionStatusCallbacks callbacks;
  connection->addConnectionCallbacks(callbacks);
  connection->connect();
  while (!callbacks.connected()) {
    dispatcher_->run(Event::Dispatcher::RunType::NonBlock);
  }

  Ssl::ConnectionInfoConstSharedPtr ssl_info = connection->ssl();
  SSL* ssl =
      dynamic_cast<const Extensions::TransportSockets::Tls::SslHandshakerImpl*>(ssl_info.get())
          ->ssl();
  ASSERT_EQ(connection->state(), Network::Connection::State::Open);
  ASSERT_NE(ssl, nullptr);
  SSL_send_fatal_alert(ssl, 255);
  while (!callbacks.closed()) {
    dispatcher_->run(Event::Dispatcher::RunType::NonBlock);
  }

  const std::string counter_name = listenerStatPrefix("ssl.connection_error");
  Stats::CounterSharedPtr counter = test_server_->counter(counter_name);
  test_server_->waitForCounterGe(counter_name, 1);
  connection->close(Network::ConnectionCloseType::NoFlush);
}
>>>>>>> 8fb7bd24

TEST_P(SslIntegrationTest, RouterRequestAndResponseWithGiantBodyBuffer) {
  ConnectionCreationFunction creator = [&]() -> Network::ClientConnectionPtr {
    return makeSslClientConnection({});
  };
  testRouterRequestAndResponseWithBody(16 * 1024 * 1024, 16 * 1024 * 1024, false, false, &creator);
  checkStats();
}

TEST_P(SslIntegrationTest, RouterRequestAndResponseWithBodyNoBuffer) {
  ConnectionCreationFunction creator = [&]() -> Network::ClientConnectionPtr {
    return makeSslClientConnection({});
  };
  testRouterRequestAndResponseWithBody(1024, 512, false, false, &creator);
  checkStats();
}

TEST_P(SslIntegrationTest, RouterRequestAndResponseWithBodyNoBufferHttp2) {
  setDownstreamProtocol(Http::CodecClient::Type::HTTP2);
  config_helper_.setClientCodec(envoy::extensions::filters::network::http_connection_manager::v3::
                                    HttpConnectionManager::AUTO);
  ConnectionCreationFunction creator = [&]() -> Network::ClientConnectionPtr {
    return makeSslClientConnection(ClientSslTransportOptions().setAlpn(true));
  };
  testRouterRequestAndResponseWithBody(1024, 512, false, false, &creator);
  checkStats();
}

TEST_P(SslIntegrationTest, RouterRequestAndResponseWithBodyNoBufferVerifySAN) {
  ConnectionCreationFunction creator = [&]() -> Network::ClientConnectionPtr {
    return makeSslClientConnection(ClientSslTransportOptions().setSan(true));
  };
  testRouterRequestAndResponseWithBody(1024, 512, false, false, &creator);
  checkStats();
}

TEST_P(SslIntegrationTest, RouterRequestAndResponseWithBodyNoBufferHttp2VerifySAN) {
  setDownstreamProtocol(Http::CodecClient::Type::HTTP2);
  ConnectionCreationFunction creator = [&]() -> Network::ClientConnectionPtr {
    return makeSslClientConnection(ClientSslTransportOptions().setAlpn(true).setSan(true));
  };
  testRouterRequestAndResponseWithBody(1024, 512, false, false, &creator);
  checkStats();
}

TEST_P(SslIntegrationTest, RouterHeaderOnlyRequestAndResponse) {
  ConnectionCreationFunction creator = [&]() -> Network::ClientConnectionPtr {
    return makeSslClientConnection({});
  };
  testRouterHeaderOnlyRequestAndResponse(&creator);
  checkStats();
}

TEST_P(SslIntegrationTest, RouterUpstreamDisconnectBeforeResponseComplete) {
  ConnectionCreationFunction creator = [&]() -> Network::ClientConnectionPtr {
    return makeSslClientConnection({});
  };
  testRouterUpstreamDisconnectBeforeResponseComplete(&creator);
  checkStats();
}

TEST_P(SslIntegrationTest, RouterDownstreamDisconnectBeforeRequestComplete) {
  ConnectionCreationFunction creator = [&]() -> Network::ClientConnectionPtr {
    return makeSslClientConnection({});
  };
  testRouterDownstreamDisconnectBeforeRequestComplete(&creator);
  checkStats();
}

TEST_P(SslIntegrationTest, RouterDownstreamDisconnectBeforeResponseComplete) {
#if defined(__APPLE__) || defined(WIN32)
  // Skip this test on OS X + Windows: we can't detect the early close on non-Linux, and we
  // won't clean up the upstream connection until it times out. See #4294.
  if (downstream_protocol_ == Http::CodecClient::Type::HTTP1) {
    return;
  }
#endif
  ConnectionCreationFunction creator = [&]() -> Network::ClientConnectionPtr {
    return makeSslClientConnection({});
  };
  testRouterDownstreamDisconnectBeforeResponseComplete(&creator);
  checkStats();
}

// This test must be here vs integration_admin_test so that it tests a server with loaded certs.
TEST_P(SslIntegrationTest, AdminCertEndpoint) {
  initialize();
  BufferingStreamDecoderPtr response = IntegrationUtil::makeSingleRequest(
      lookupPort("admin"), "GET", "/certs", "", downstreamProtocol(), version_);
  EXPECT_TRUE(response->complete());
  EXPECT_EQ("200", response->headers().getStatusValue());
}

class RawWriteSslIntegrationTest : public SslIntegrationTest {
protected:
  std::unique_ptr<Http::TestRequestHeaderMapImpl>
  testFragmentedRequestWithBufferLimit(std::list<std::string> request_chunks,
                                       uint32_t buffer_limit) {
    autonomous_upstream_ = true;
    config_helper_.setBufferLimits(buffer_limit, buffer_limit);
    initialize();

    // write_request_cb will write each of the items in request_chunks as a separate SSL_write.
    auto write_request_cb = [&request_chunks](Buffer::Instance& buffer) {
      if (!request_chunks.empty()) {
        buffer.add(request_chunks.front());
        request_chunks.pop_front();
      }
      return false;
    };

    auto client_transport_socket_factory_ptr =
        createClientSslTransportSocketFactory({}, *context_manager_, *api_);
    std::string response;
    auto connection = createConnectionDriver(
        lookupPort("http"), write_request_cb,
        [&](Network::ClientConnection&, const Buffer::Instance& data) -> void {
          response.append(data.toString());
        },
        client_transport_socket_factory_ptr->createTransportSocket({}));

    // Drive the connection until we get a response.
    while (response.empty()) {
      connection->run(Event::Dispatcher::RunType::NonBlock);
    }
    EXPECT_THAT(response, testing::HasSubstr("HTTP/1.1 200 OK\r\n"));

    connection->close();
    return reinterpret_cast<AutonomousUpstream*>(fake_upstreams_.front().get())
        ->lastRequestHeaders();
  }
};

INSTANTIATE_TEST_SUITE_P(IpVersions, RawWriteSslIntegrationTest,
                         testing::ValuesIn(TestEnvironment::getIpVersionsForTest()),
                         TestUtility::ipTestParamsToString);

// Regression test for https://github.com/envoyproxy/envoy/issues/12304
TEST_P(RawWriteSslIntegrationTest, HighWatermarkReadResumptionProcessingHeaders) {
  // The raw writer will perform a separate SSL_write for each of the chunks below. Chunk sizes were
  // picked such that the connection's high watermark will trigger while processing the last SSL
  // record containing the request headers. Verify that read resumption works correctly after
  // hitting the receive buffer high watermark.
  std::list<std::string> request_chunks = {
      "GET / HTTP/1.1\r\nHost: host\r\n",
      "key1:" + std::string(14000, 'a') + "\r\n",
      "key2:" + std::string(16000, 'b') + "\r\n\r\n",
  };

  std::unique_ptr<Http::TestRequestHeaderMapImpl> upstream_headers =
      testFragmentedRequestWithBufferLimit(request_chunks, 15 * 1024);
  ASSERT_TRUE(upstream_headers != nullptr);
  EXPECT_EQ(upstream_headers->Host()->value(), "host");
  EXPECT_EQ(
      std::string(14000, 'a'),
      upstream_headers->get(Envoy::Http::LowerCaseString("key1"))[0]->value().getStringView());
  EXPECT_EQ(
      std::string(16000, 'b'),
      upstream_headers->get(Envoy::Http::LowerCaseString("key2"))[0]->value().getStringView());
}

// Regression test for https://github.com/envoyproxy/envoy/issues/12304
TEST_P(RawWriteSslIntegrationTest, HighWatermarkReadResumptionProcesingBody) {
  // The raw writer will perform a separate SSL_write for each of the chunks below. Chunk sizes were
  // picked such that the connection's high watermark will trigger while processing the last SSL
  // record containing the POST body. Verify that read resumption works correctly after hitting the
  // receive buffer high watermark.
  std::list<std::string> request_chunks = {
      "POST / HTTP/1.1\r\nHost: host\r\ncontent-length: 30000\r\n\r\n",
      std::string(14000, 'a'),
      std::string(16000, 'a'),
  };

  std::unique_ptr<Http::TestRequestHeaderMapImpl> upstream_headers =
      testFragmentedRequestWithBufferLimit(request_chunks, 15 * 1024);
  ASSERT_TRUE(upstream_headers != nullptr);
}

// Regression test for https://github.com/envoyproxy/envoy/issues/12304
TEST_P(RawWriteSslIntegrationTest, HighWatermarkReadResumptionProcesingLargerBody) {
  std::list<std::string> request_chunks = {
      "POST / HTTP/1.1\r\nHost: host\r\ncontent-length: 150000\r\n\r\n",
  };
  for (int i = 0; i < 10; ++i) {
    request_chunks.push_back(std::string(15000, 'a'));
  }

  std::unique_ptr<Http::TestRequestHeaderMapImpl> upstream_headers =
      testFragmentedRequestWithBufferLimit(request_chunks, 16 * 1024);
  ASSERT_TRUE(upstream_headers != nullptr);
}

// Validate certificate selection across different certificate types and client TLS versions.
class SslCertficateIntegrationTest
    : public testing::TestWithParam<
          std::tuple<Network::Address::IpVersion,
                     envoy::extensions::transport_sockets::tls::v3::TlsParameters::TlsProtocol>>,
      public SslIntegrationTestBase {
public:
  SslCertficateIntegrationTest() : SslIntegrationTestBase(std::get<0>(GetParam())) {
    server_tlsv1_3_ = true;
  }

  Network::ClientConnectionPtr
  makeSslClientConnection(const ClientSslTransportOptions& options) override {
    ClientSslTransportOptions modified_options{options};
    modified_options.setTlsVersion(tls_version_);
    return SslIntegrationTestBase::makeSslClientConnection(modified_options);
  }

  void TearDown() override { SslIntegrationTestBase::TearDown(); };

  ClientSslTransportOptions rsaOnlyClientOptions() {
    if (tls_version_ == envoy::extensions::transport_sockets::tls::v3::TlsParameters::TLSv1_3) {
      return ClientSslTransportOptions().setSigningAlgorithmsForTest("rsa_pss_rsae_sha256");
    } else {
      return ClientSslTransportOptions().setCipherSuites({"ECDHE-RSA-AES128-GCM-SHA256"});
    }
  }

  ClientSslTransportOptions ecdsaOnlyClientOptions() {
    auto options = ClientSslTransportOptions().setClientEcdsaCert(true);
    if (tls_version_ == envoy::extensions::transport_sockets::tls::v3::TlsParameters::TLSv1_3) {
      return options.setSigningAlgorithmsForTest("ecdsa_secp256r1_sha256");
    } else {
      return options.setCipherSuites({"ECDHE-ECDSA-AES128-GCM-SHA256"});
    }
  }

  static std::string ipClientVersionTestParamsToString(
      const ::testing::TestParamInfo<
          std::tuple<Network::Address::IpVersion,
                     envoy::extensions::transport_sockets::tls::v3::TlsParameters::TlsProtocol>>&
          params) {
    return fmt::format("{}_TLSv1_{}",
                       std::get<0>(params.param) == Network::Address::IpVersion::v4 ? "IPv4"
                                                                                    : "IPv6",
                       std::get<1>(params.param) - 1);
  }

  const envoy::extensions::transport_sockets::tls::v3::TlsParameters::TlsProtocol tls_version_{
      std::get<1>(GetParam())};
};

INSTANTIATE_TEST_SUITE_P(
    IpVersionsClientVersions, SslCertficateIntegrationTest,
    testing::Combine(
        testing::ValuesIn(TestEnvironment::getIpVersionsForTest()),
        testing::Values(envoy::extensions::transport_sockets::tls::v3::TlsParameters::TLSv1_2,
                        envoy::extensions::transport_sockets::tls::v3::TlsParameters::TLSv1_3)),
    SslCertficateIntegrationTest::ipClientVersionTestParamsToString);

// Server with an RSA certificate and a client with RSA/ECDSA cipher suites works.
TEST_P(SslCertficateIntegrationTest, ServerRsa) {
  server_rsa_cert_ = true;
  server_ecdsa_cert_ = false;
  ConnectionCreationFunction creator = [&]() -> Network::ClientConnectionPtr {
    return makeSslClientConnection({});
  };
  testRouterRequestAndResponseWithBody(1024, 512, false, false, &creator);
  checkStats();
}

// Server with an ECDSA certificate and a client with RSA/ECDSA cipher suites works.
TEST_P(SslCertficateIntegrationTest, ServerEcdsa) {
  server_rsa_cert_ = false;
  server_ecdsa_cert_ = true;
  ConnectionCreationFunction creator = [&]() -> Network::ClientConnectionPtr {
    return makeSslClientConnection({});
  };
  testRouterRequestAndResponseWithBody(1024, 512, false, false, &creator);
  checkStats();
}

// Server with RSA/`ECDSAs` certificates and a client with RSA/ECDSA cipher suites works.
TEST_P(SslCertficateIntegrationTest, ServerRsaEcdsa) {
  server_rsa_cert_ = true;
  server_ecdsa_cert_ = true;
  ConnectionCreationFunction creator = [&]() -> Network::ClientConnectionPtr {
    return makeSslClientConnection({});
  };
  testRouterRequestAndResponseWithBody(1024, 512, false, false, &creator);
  checkStats();
}

// Server with an RSA certificate and a client with only RSA cipher suites works.
TEST_P(SslCertficateIntegrationTest, ClientRsaOnly) {
  server_rsa_cert_ = true;
  server_ecdsa_cert_ = false;
  ConnectionCreationFunction creator = [&]() -> Network::ClientConnectionPtr {
    return makeSslClientConnection(rsaOnlyClientOptions());
  };
  testRouterRequestAndResponseWithBody(1024, 512, false, false, &creator);
  checkStats();
}

// Server has only an ECDSA certificate, client is only RSA capable, leads to a connection fail.
TEST_P(SslCertficateIntegrationTest, ServerEcdsaClientRsaOnly) {
  server_rsa_cert_ = false;
  server_ecdsa_cert_ = true;
  initialize();
  auto codec_client =
      makeRawHttpConnection(makeSslClientConnection(rsaOnlyClientOptions()), absl::nullopt);
  EXPECT_FALSE(codec_client->connected());
  const std::string counter_name = listenerStatPrefix("ssl.connection_error");
  Stats::CounterSharedPtr counter = test_server_->counter(counter_name);
  test_server_->waitForCounterGe(counter_name, 1);
  EXPECT_EQ(1U, counter->value());
  counter->reset();
}

// Server with RSA/ECDSA certificates and a client with only RSA cipher suites works.
TEST_P(SslCertficateIntegrationTest, ServerRsaEcdsaClientRsaOnly) {
  server_rsa_cert_ = true;
  server_ecdsa_cert_ = true;
  ConnectionCreationFunction creator = [&]() -> Network::ClientConnectionPtr {
    return makeSslClientConnection(rsaOnlyClientOptions());
  };
  testRouterRequestAndResponseWithBody(1024, 512, false, false, &creator);
  checkStats();
}

// Server has only an RSA certificate, client is only ECDSA capable, leads to connection fail.
TEST_P(SslCertficateIntegrationTest, ServerRsaClientEcdsaOnly) {
  server_rsa_cert_ = true;
  server_ecdsa_cert_ = false;
  client_ecdsa_cert_ = true;
  initialize();
  EXPECT_FALSE(
      makeRawHttpConnection(makeSslClientConnection(ecdsaOnlyClientOptions()), absl::nullopt)
          ->connected());
  const std::string counter_name = listenerStatPrefix("ssl.connection_error");
  Stats::CounterSharedPtr counter = test_server_->counter(counter_name);
  test_server_->waitForCounterGe(counter_name, 1);
  EXPECT_EQ(1U, counter->value());
  counter->reset();
}

// Server has only an ECDSA certificate, client is only ECDSA capable works.
TEST_P(SslCertficateIntegrationTest, ServerEcdsaClientEcdsaOnly) {
  server_rsa_cert_ = false;
  server_ecdsa_cert_ = true;
  client_ecdsa_cert_ = true;
  ConnectionCreationFunction creator = [&]() -> Network::ClientConnectionPtr {
    return makeSslClientConnection(ecdsaOnlyClientOptions());
  };
  testRouterRequestAndResponseWithBody(1024, 512, false, false, &creator);
  checkStats();
}

// Server has RSA/ECDSA certificates, client is only ECDSA capable works.
TEST_P(SslCertficateIntegrationTest, ServerRsaEcdsaClientEcdsaOnly) {
  server_rsa_cert_ = true;
  server_ecdsa_cert_ = true;
  client_ecdsa_cert_ = true;
  ConnectionCreationFunction creator = [&]() -> Network::ClientConnectionPtr {
    return makeSslClientConnection(ecdsaOnlyClientOptions());
  };
  testRouterRequestAndResponseWithBody(1024, 512, false, false, &creator);
  checkStats();
}

// Server has an RSA certificate with an OCSP response works.
TEST_P(SslCertficateIntegrationTest, ServerRsaOnlyOcspResponse) {
  server_rsa_cert_ = true;
  server_rsa_cert_ocsp_staple_ = true;
  ConnectionCreationFunction creator = [&]() -> Network::ClientConnectionPtr {
    return makeSslClientConnection(rsaOnlyClientOptions());
  };
  testRouterRequestAndResponseWithBody(1024, 512, false, false, &creator);
  checkStats();
}

// Server has an ECDSA certificate with an OCSP response works.
TEST_P(SslCertficateIntegrationTest, ServerEcdsaOnlyOcspResponse) {
  server_ecdsa_cert_ = true;
  server_ecdsa_cert_ocsp_staple_ = true;
  client_ecdsa_cert_ = true;
  ConnectionCreationFunction creator = [&]() -> Network::ClientConnectionPtr {
    return makeSslClientConnection(ecdsaOnlyClientOptions());
  };
  testRouterRequestAndResponseWithBody(1024, 512, false, false, &creator);
  checkStats();
}

// Server has two certificates one with and one without OCSP response works under optional policy.
TEST_P(SslCertficateIntegrationTest, BothEcdsaAndRsaOnlyRsaOcspResponse) {
  server_rsa_cert_ = true;
  server_rsa_cert_ocsp_staple_ = true;
  server_ecdsa_cert_ = true;
  client_ecdsa_cert_ = true;
  ConnectionCreationFunction creator = [&]() -> Network::ClientConnectionPtr {
    return makeSslClientConnection(ecdsaOnlyClientOptions());
  };
  testRouterRequestAndResponseWithBody(1024, 512, false, false, &creator);
  checkStats();
}

// Server has ECDSA and RSA certificates with OCSP responses and stapling required policy works.
TEST_P(SslCertficateIntegrationTest, BothEcdsaAndRsaWithOcspResponseStaplingRequired) {
  server_rsa_cert_ = true;
  server_rsa_cert_ocsp_staple_ = true;
  server_ecdsa_cert_ = true;
  server_ecdsa_cert_ocsp_staple_ = true;
  ocsp_staple_required_ = true;
  client_ecdsa_cert_ = true;
  ConnectionCreationFunction creator = [&]() -> Network::ClientConnectionPtr {
    return makeSslClientConnection(ecdsaOnlyClientOptions());
  };
  testRouterRequestAndResponseWithBody(1024, 512, false, false, &creator);
  checkStats();
}

// TODO(zuercher): write an additional OCSP integration test that validates behavior with an
// expired OCSP response. (Requires OCSP client-side support in upstream TLS.)

// TODO(mattklein123): Move this into a dedicated integration test for the tap transport socket as
// well as add more tests.
class SslTapIntegrationTest : public SslIntegrationTest {
public:
  void initialize() override {
    // TODO(mattklein123): Merge/use the code in ConfigHelper::setTapTransportSocket().
    config_helper_.addConfigModifier([this](envoy::config::bootstrap::v3::Bootstrap& bootstrap) {
      // The test supports tapping either the downstream or upstream connection, but not both.
      if (upstream_tap_) {
        setupUpstreamTap(bootstrap);
      } else {
        setupDownstreamTap(bootstrap);
      }
    });
    SslIntegrationTest::initialize();
    // This confuses our socket counting.
    debug_with_s_client_ = false;
  }

  void setupUpstreamTap(envoy::config::bootstrap::v3::Bootstrap& bootstrap) {
    auto* transport_socket =
        bootstrap.mutable_static_resources()->mutable_clusters(0)->mutable_transport_socket();
    transport_socket->set_name("envoy.transport_sockets.tap");
    envoy::config::core::v3::TransportSocket raw_transport_socket;
    raw_transport_socket.set_name("envoy.transport_sockets.raw_buffer");
    envoy::extensions::transport_sockets::tap::v3::Tap tap_config =
        createTapConfig(raw_transport_socket);
    tap_config.mutable_transport_socket()->MergeFrom(raw_transport_socket);
    transport_socket->mutable_typed_config()->PackFrom(tap_config);
  }

  void setupDownstreamTap(envoy::config::bootstrap::v3::Bootstrap& bootstrap) {
    auto* filter_chain =
        bootstrap.mutable_static_resources()->mutable_listeners(0)->mutable_filter_chains(0);
    // Configure inner SSL transport socket based on existing config.
    envoy::config::core::v3::TransportSocket ssl_transport_socket;
    auto* transport_socket = filter_chain->mutable_transport_socket();
    ssl_transport_socket.Swap(transport_socket);
    // Configure outer tap transport socket.
    transport_socket->set_name("envoy.transport_sockets.tap");
    envoy::extensions::transport_sockets::tap::v3::Tap tap_config =
        createTapConfig(ssl_transport_socket);
    tap_config.mutable_transport_socket()->MergeFrom(ssl_transport_socket);
    transport_socket->mutable_typed_config()->PackFrom(tap_config);
  }

  envoy::extensions::transport_sockets::tap::v3::Tap
  createTapConfig(const envoy::config::core::v3::TransportSocket& inner_transport) {
    envoy::extensions::transport_sockets::tap::v3::Tap tap_config;
    tap_config.mutable_common_config()->mutable_static_config()->mutable_match()->set_any_match(
        true);
    auto* output_config =
        tap_config.mutable_common_config()->mutable_static_config()->mutable_output_config();
    if (max_rx_bytes_.has_value()) {
      output_config->mutable_max_buffered_rx_bytes()->set_value(max_rx_bytes_.value());
    }
    if (max_tx_bytes_.has_value()) {
      output_config->mutable_max_buffered_tx_bytes()->set_value(max_tx_bytes_.value());
    }
    output_config->set_streaming(streaming_tap_);

    auto* output_sink = output_config->mutable_sinks()->Add();
    output_sink->set_format(format_);
    output_sink->mutable_file_per_tap()->set_path_prefix(path_prefix_);
    tap_config.mutable_transport_socket()->MergeFrom(inner_transport);
    return tap_config;
  }

  std::string path_prefix_ = TestEnvironment::temporaryPath("ssl_trace");
  envoy::config::tap::v3::OutputSink::Format format_{
      envoy::config::tap::v3::OutputSink::PROTO_BINARY};
  absl::optional<uint64_t> max_rx_bytes_;
  absl::optional<uint64_t> max_tx_bytes_;
  bool upstream_tap_{};
  bool streaming_tap_{};
};

INSTANTIATE_TEST_SUITE_P(IpVersions, SslTapIntegrationTest,
                         testing::ValuesIn(TestEnvironment::getIpVersionsForTest()),
                         TestUtility::ipTestParamsToString);

// Validate two back-to-back requests with binary proto output.
TEST_P(SslTapIntegrationTest, TwoRequestsWithBinaryProto) {
  initialize();
  ConnectionCreationFunction creator = [&]() -> Network::ClientConnectionPtr {
    return makeSslClientConnection({});
  };

  // First request (ID will be +1 since the client will also bump).
  const uint64_t first_id = Network::ConnectionImpl::nextGlobalIdForTest() + 1;
  codec_client_ = makeHttpConnection(creator());
  Http::TestRequestHeaderMapImpl post_request_headers{
      {":method", "POST"},    {":path", "/test/long/url"}, {":scheme", "http"},
      {":authority", "host"}, {"x-lyft-user-id", "123"},   {"x-forwarded-for", "10.0.0.1"}};
  auto response =
      sendRequestAndWaitForResponse(post_request_headers, 128, default_response_headers_, 256);
  EXPECT_TRUE(upstream_request_->complete());
  EXPECT_EQ(128, upstream_request_->bodyLength());
  ASSERT_TRUE(response->complete());
  EXPECT_EQ("200", response->headers().getStatusValue());
  EXPECT_EQ(256, response->body().size());
  checkStats();
  envoy::config::core::v3::Address expected_local_address;
  Network::Utility::addressToProtobufAddress(
      *codec_client_->connection()->addressProvider().remoteAddress(), expected_local_address);
  envoy::config::core::v3::Address expected_remote_address;
  Network::Utility::addressToProtobufAddress(
      *codec_client_->connection()->addressProvider().localAddress(), expected_remote_address);
  codec_client_->close();
  test_server_->waitForCounterGe("http.config_test.downstream_cx_destroy", 1);
  envoy::data::tap::v3::TraceWrapper trace;
  TestUtility::loadFromFile(fmt::format("{}_{}.pb", path_prefix_, first_id), trace, *api_);
  // Validate general expected properties in the trace.
  EXPECT_EQ(first_id, trace.socket_buffered_trace().trace_id());
  EXPECT_THAT(expected_local_address,
              ProtoEq(trace.socket_buffered_trace().connection().local_address()));
  EXPECT_THAT(expected_remote_address,
              ProtoEq(trace.socket_buffered_trace().connection().remote_address()));
  ASSERT_GE(trace.socket_buffered_trace().events().size(), 2);
  EXPECT_TRUE(absl::StartsWith(trace.socket_buffered_trace().events(0).read().data().as_bytes(),
                               "POST /test/long/url HTTP/1.1"));
  EXPECT_TRUE(absl::StartsWith(trace.socket_buffered_trace().events(1).write().data().as_bytes(),
                               "HTTP/1.1 200 OK"));
  EXPECT_FALSE(trace.socket_buffered_trace().read_truncated());
  EXPECT_FALSE(trace.socket_buffered_trace().write_truncated());

  // Verify a second request hits a different file.
  const uint64_t second_id = Network::ConnectionImpl::nextGlobalIdForTest() + 1;
  codec_client_ = makeHttpConnection(creator());
  Http::TestRequestHeaderMapImpl get_request_headers{
      {":method", "GET"},     {":path", "/test/long/url"}, {":scheme", "http"},
      {":authority", "host"}, {"x-lyft-user-id", "123"},   {"x-forwarded-for", "10.0.0.1"}};
  response =
      sendRequestAndWaitForResponse(get_request_headers, 128, default_response_headers_, 256);
  EXPECT_TRUE(upstream_request_->complete());
  EXPECT_EQ(128, upstream_request_->bodyLength());
  ASSERT_TRUE(response->complete());
  EXPECT_EQ("200", response->headers().getStatusValue());
  EXPECT_EQ(256, response->body().size());
  checkStats();
  codec_client_->close();
  test_server_->waitForCounterGe("http.config_test.downstream_cx_destroy", 2);
  TestUtility::loadFromFile(fmt::format("{}_{}.pb", path_prefix_, second_id), trace, *api_);
  // Validate second connection ID.
  EXPECT_EQ(second_id, trace.socket_buffered_trace().trace_id());
  ASSERT_GE(trace.socket_buffered_trace().events().size(), 2);
  EXPECT_TRUE(absl::StartsWith(trace.socket_buffered_trace().events(0).read().data().as_bytes(),
                               "GET /test/long/url HTTP/1.1"));
  EXPECT_TRUE(absl::StartsWith(trace.socket_buffered_trace().events(1).write().data().as_bytes(),
                               "HTTP/1.1 200 OK"));
  EXPECT_FALSE(trace.socket_buffered_trace().read_truncated());
  EXPECT_FALSE(trace.socket_buffered_trace().write_truncated());
}

// Verify that truncation works correctly across multiple transport socket frames.
TEST_P(SslTapIntegrationTest, TruncationWithMultipleDataFrames) {
  max_rx_bytes_ = 4;
  max_tx_bytes_ = 5;

  initialize();
  ConnectionCreationFunction creator = [&]() -> Network::ClientConnectionPtr {
    return makeSslClientConnection({});
  };

  const uint64_t id = Network::ConnectionImpl::nextGlobalIdForTest() + 1;
  codec_client_ = makeHttpConnection(creator());
  const Http::TestRequestHeaderMapImpl request_headers{
      {":method", "GET"}, {":path", "/test/long/url"}, {":scheme", "http"}, {":authority", "host"}};
  auto result = codec_client_->startRequest(request_headers);
  auto decoder = std::move(result.second);
  Buffer::OwnedImpl data1("one");
  result.first.encodeData(data1, false);
  Buffer::OwnedImpl data2("two");
  result.first.encodeData(data2, true);
  waitForNextUpstreamRequest();
  const Http::TestResponseHeaderMapImpl response_headers{{":status", "200"}};
  upstream_request_->encodeHeaders(response_headers, false);
  Buffer::OwnedImpl data3("three");
  upstream_request_->encodeData(data3, false);
  decoder->waitForBodyData(5);
  Buffer::OwnedImpl data4("four");
  upstream_request_->encodeData(data4, true);
  decoder->waitForEndStream();

  checkStats();
  codec_client_->close();
  test_server_->waitForCounterGe("http.config_test.downstream_cx_destroy", 1);

  envoy::data::tap::v3::TraceWrapper trace;
  TestUtility::loadFromFile(fmt::format("{}_{}.pb", path_prefix_, id), trace, *api_);

  ASSERT_EQ(trace.socket_buffered_trace().events().size(), 2);
  EXPECT_TRUE(trace.socket_buffered_trace().events(0).read().data().truncated());
  EXPECT_TRUE(trace.socket_buffered_trace().events(1).write().data().truncated());
  EXPECT_TRUE(trace.socket_buffered_trace().read_truncated());
  EXPECT_TRUE(trace.socket_buffered_trace().write_truncated());
}

// Validate a single request with text proto output.
TEST_P(SslTapIntegrationTest, RequestWithTextProto) {
  format_ = envoy::config::tap::v3::OutputSink::PROTO_TEXT;
  ConnectionCreationFunction creator = [&]() -> Network::ClientConnectionPtr {
    return makeSslClientConnection({});
  };
  const uint64_t id = Network::ConnectionImpl::nextGlobalIdForTest() + 1;
  testRouterRequestAndResponseWithBody(1024, 512, false, false, &creator);
  checkStats();
  codec_client_->close();
  test_server_->waitForCounterGe("http.config_test.downstream_cx_destroy", 1);
  envoy::data::tap::v3::TraceWrapper trace;
  TestUtility::loadFromFile(fmt::format("{}_{}.pb_text", path_prefix_, id), trace, *api_);
  // Test some obvious properties.
  EXPECT_TRUE(absl::StartsWith(trace.socket_buffered_trace().events(0).read().data().as_bytes(),
                               "POST /test/long/url HTTP/1.1"));
  EXPECT_TRUE(absl::StartsWith(trace.socket_buffered_trace().events(1).write().data().as_bytes(),
                               "HTTP/1.1 200 OK"));
  EXPECT_TRUE(trace.socket_buffered_trace().read_truncated());
  EXPECT_FALSE(trace.socket_buffered_trace().write_truncated());
}

// Validate a single request with JSON (body as string) output. This test uses an upstream tap.
TEST_P(SslTapIntegrationTest, RequestWithJsonBodyAsStringUpstreamTap) {
  upstream_tap_ = true;
  max_rx_bytes_ = 5;
  max_tx_bytes_ = 4;

  format_ = envoy::config::tap::v3::OutputSink::JSON_BODY_AS_STRING;
  ConnectionCreationFunction creator = [&]() -> Network::ClientConnectionPtr {
    return makeSslClientConnection({});
  };
  const uint64_t id = Network::ConnectionImpl::nextGlobalIdForTest() + 2;
  testRouterRequestAndResponseWithBody(512, 1024, false, false, &creator);
  checkStats();
  codec_client_->close();
  test_server_->waitForCounterGe("http.config_test.downstream_cx_destroy", 1);
  test_server_.reset();

  // This must be done after server shutdown so that connection pool connections are closed and
  // the tap written.
  envoy::data::tap::v3::TraceWrapper trace;
  TestUtility::loadFromFile(fmt::format("{}_{}.json", path_prefix_, id), trace, *api_);

  // Test some obvious properties.
  EXPECT_EQ(trace.socket_buffered_trace().events(0).write().data().as_string(), "POST");
  EXPECT_EQ(trace.socket_buffered_trace().events(1).read().data().as_string(), "HTTP/");
  EXPECT_TRUE(trace.socket_buffered_trace().read_truncated());
  EXPECT_TRUE(trace.socket_buffered_trace().write_truncated());
}

// Validate a single request with length delimited binary proto output. This test uses an upstream
// tap.
TEST_P(SslTapIntegrationTest, RequestWithStreamingUpstreamTap) {
  upstream_tap_ = true;
  streaming_tap_ = true;
  max_rx_bytes_ = 5;
  max_tx_bytes_ = 4;

  format_ = envoy::config::tap::v3::OutputSink::PROTO_BINARY_LENGTH_DELIMITED;
  ConnectionCreationFunction creator = [&]() -> Network::ClientConnectionPtr {
    return makeSslClientConnection({});
  };
  const uint64_t id = Network::ConnectionImpl::nextGlobalIdForTest() + 2;
  testRouterRequestAndResponseWithBody(512, 1024, false, false, &creator);
  checkStats();
  codec_client_->close();
  test_server_->waitForCounterGe("http.config_test.downstream_cx_destroy", 1);
  test_server_.reset();

  // This must be done after server shutdown so that connection pool connections are closed and
  // the tap written.
  std::vector<envoy::data::tap::v3::TraceWrapper> traces =
      Extensions::Common::Tap::readTracesFromFile(
          fmt::format("{}_{}.pb_length_delimited", path_prefix_, id));
  ASSERT_GE(traces.size(), 4);

  // The initial connection message has no local address, but has a remote address (not connected
  // yet).
  EXPECT_TRUE(traces[0].socket_streamed_trace_segment().has_connection());
  EXPECT_FALSE(traces[0].socket_streamed_trace_segment().connection().has_local_address());
  EXPECT_TRUE(traces[0].socket_streamed_trace_segment().connection().has_remote_address());

  // Verify truncated request/response data.
  EXPECT_EQ(traces[1].socket_streamed_trace_segment().event().write().data().as_bytes(), "POST");
  EXPECT_TRUE(traces[1].socket_streamed_trace_segment().event().write().data().truncated());
  EXPECT_EQ(traces[2].socket_streamed_trace_segment().event().read().data().as_bytes(), "HTTP/");
  EXPECT_TRUE(traces[2].socket_streamed_trace_segment().event().read().data().truncated());
}

} // namespace Ssl
} // namespace Envoy<|MERGE_RESOLUTION|>--- conflicted
+++ resolved
@@ -95,37 +95,9 @@
 // Test that Envoy behaves correctly when receiving an SSLAlert for an unspecified code. The codes
 // are defined in the standard, and assigned codes have a string associated with them in BoringSSL,
 // which is included in logs. For an unknown code, verify that no crash occurs.
-<<<<<<< HEAD
 // TODO (dmitri-d) enable the test once SSL_send_fatal_alert call/workaround is implemented for OpenSSL
 // see https://issues.redhat.com/browse/MAISTRA-2291
-//TEST_P(SslIntegrationTest, UnknownSslAlert) {
-//  initialize();
-//  Network::ClientConnectionPtr connection = makeSslClientConnection({});
-//  ConnectionStatusCallbacks callbacks;
-//  connection->addConnectionCallbacks(callbacks);
-//  connection->connect();
-//  while (!callbacks.connected()) {
-//    dispatcher_->run(Event::Dispatcher::RunType::NonBlock);
-//  }
-//
-//  Ssl::ConnectionInfoConstSharedPtr ssl_info = connection->ssl();
-//  SSL* ssl =
-//      dynamic_cast<const Extensions::TransportSockets::Tls::SslHandshakerImpl*>(ssl_info.get())
-//          ->ssl();
-//  ASSERT_EQ(connection->state(), Network::Connection::State::Open);
-//  ASSERT_NE(ssl, nullptr);
-//  SSL_send_fatal_alert(ssl, 255);
-//  while (!callbacks.closed()) {
-//    dispatcher_->run(Event::Dispatcher::RunType::NonBlock);
-//  }
-//
-//  const std::string counter_name = listenerStatPrefix("ssl.connection_error");
-//  Stats::CounterSharedPtr counter = test_server_->counter(counter_name);
-//  test_server_->waitForCounterGe(counter_name, 1);
-//  connection->close(Network::ConnectionCloseType::NoFlush);
-//}
-=======
-TEST_P(SslIntegrationTest, UnknownSslAlert) {
+TEST_P(SslIntegrationTest, DISABLED_UnknownSslAlert) {
   initialize();
   Network::ClientConnectionPtr connection = makeSslClientConnection({});
   ConnectionStatusCallbacks callbacks;
@@ -151,7 +123,6 @@
   test_server_->waitForCounterGe(counter_name, 1);
   connection->close(Network::ConnectionCloseType::NoFlush);
 }
->>>>>>> 8fb7bd24
 
 TEST_P(SslIntegrationTest, RouterRequestAndResponseWithGiantBodyBuffer) {
   ConnectionCreationFunction creator = [&]() -> Network::ClientConnectionPtr {

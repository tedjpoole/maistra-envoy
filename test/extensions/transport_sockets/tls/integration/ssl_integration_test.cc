#include "ssl_integration_test.h"

#include <memory>
#include <string>

#include "envoy/config/bootstrap/v3/bootstrap.pb.h"
#include "envoy/config/core/v3/address.pb.h"
#include "envoy/config/core/v3/base.pb.h"
#include "envoy/config/tap/v3/common.pb.h"
#include "envoy/data/tap/v3/wrapper.pb.h"
#include "envoy/extensions/filters/network/http_connection_manager/v3/http_connection_manager.pb.h"
#include "envoy/extensions/transport_sockets/tap/v3/tap.pb.h"
#include "envoy/extensions/transport_sockets/tls/v3/cert.pb.h"

#include "common/event/dispatcher_impl.h"
#include "common/network/connection_impl.h"
#include "common/network/utility.h"

#include "extensions/transport_sockets/tls/context_config_impl.h"
#include "extensions/transport_sockets/tls/context_manager_impl.h"

#include "test/extensions/common/tap/common.h"
#include "test/integration/autonomous_upstream.h"
#include "test/integration/integration.h"
#include "test/integration/utility.h"
#include "test/test_common/network_utility.h"
#include "test/test_common/utility.h"

#include "absl/strings/match.h"
#include "gmock/gmock.h"
#include "gtest/gtest.h"

namespace Envoy {
namespace Ssl {

void SslIntegrationTestBase::initialize() {
  config_helper_.addSslConfig(ConfigHelper::ServerSslOptions()
                                  .setRsaCert(server_rsa_cert_)
                                  .setRsaCertOcspStaple(server_rsa_cert_ocsp_staple_)
                                  .setEcdsaCert(server_ecdsa_cert_)
                                  .setEcdsaCertOcspStaple(server_ecdsa_cert_ocsp_staple_)
                                  .setOcspStapleRequired(ocsp_staple_required_)
                                  .setTlsV13(server_tlsv1_3_)
                                  .setExpectClientEcdsaCert(client_ecdsa_cert_)
                                  .setCustomValidatorConfig(custom_validator_config_));
  HttpIntegrationTest::initialize();

  context_manager_ =
      std::make_unique<Extensions::TransportSockets::Tls::ContextManagerImpl>(timeSystem());

  registerTestServerPorts({"http"});
}

void SslIntegrationTestBase::TearDown() {
  HttpIntegrationTest::cleanupUpstreamAndDownstream();
  codec_client_.reset();
  context_manager_.reset();
}

Network::ClientConnectionPtr
SslIntegrationTestBase::makeSslClientConnection(const ClientSslTransportOptions& options) {
  Network::Address::InstanceConstSharedPtr address = getSslAddress(version_, lookupPort("http"));
  if (debug_with_s_client_) {
    const std::string s_client_cmd = TestEnvironment::substitute(
        "openssl s_client -connect " + address->asString() +
            " -showcerts -debug -msg -CAfile "
            "{{ test_rundir }}/test/config/integration/certs/cacert.pem "
            "-servername lyft.com -cert "
            "{{ test_rundir }}/test/config/integration/certs/clientcert.pem "
            "-key "
            "{{ test_rundir }}/test/config/integration/certs/clientkey.pem ",
        version_);
    ENVOY_LOG_MISC(debug, "Executing {}", s_client_cmd);
    RELEASE_ASSERT(::system(s_client_cmd.c_str()) == 0, "");
  }
  auto client_transport_socket_factory_ptr =
      createClientSslTransportSocketFactory(options, *context_manager_, *api_);
  return dispatcher_->createClientConnection(
      address, Network::Address::InstanceConstSharedPtr(),
      client_transport_socket_factory_ptr->createTransportSocket({}), nullptr);
}

void SslIntegrationTestBase::checkStats() {
  const uint32_t expected_handshakes = debug_with_s_client_ ? 2 : 1;
  Stats::CounterSharedPtr counter = test_server_->counter(listenerStatPrefix("ssl.handshake"));
  EXPECT_EQ(expected_handshakes, counter->value());
  counter->reset();
}

INSTANTIATE_TEST_SUITE_P(IpVersions, SslIntegrationTest,
                         testing::ValuesIn(TestEnvironment::getIpVersionsForTest()),
                         TestUtility::ipTestParamsToString);

TEST_P(SslIntegrationTest, RouterRequestAndResponseWithGiantBodyBuffer) {
  ConnectionCreationFunction creator = [&]() -> Network::ClientConnectionPtr {
    return makeSslClientConnection({});
  };
  testRouterRequestAndResponseWithBody(16 * 1024 * 1024, 16 * 1024 * 1024, false, false, &creator);
  checkStats();
}

TEST_P(SslIntegrationTest, RouterRequestAndResponseWithBodyNoBuffer) {
  ConnectionCreationFunction creator = [&]() -> Network::ClientConnectionPtr {
    return makeSslClientConnection({});
  };
  testRouterRequestAndResponseWithBody(1024, 512, false, false, &creator);
  checkStats();
}

TEST_P(SslIntegrationTest, RouterRequestAndResponseWithBodyNoBufferHttp2) {
  setDownstreamProtocol(Http::CodecClient::Type::HTTP2);
  config_helper_.setClientCodec(envoy::extensions::filters::network::http_connection_manager::v3::
                                    HttpConnectionManager::AUTO);
  ConnectionCreationFunction creator = [&]() -> Network::ClientConnectionPtr {
    return makeSslClientConnection(ClientSslTransportOptions().setAlpn(true));
  };
  testRouterRequestAndResponseWithBody(1024, 512, false, false, &creator);
  checkStats();
}

TEST_P(SslIntegrationTest, RouterRequestAndResponseWithBodyNoBufferVerifySAN) {
  ConnectionCreationFunction creator = [&]() -> Network::ClientConnectionPtr {
    return makeSslClientConnection(ClientSslTransportOptions().setSan(true));
  };
  testRouterRequestAndResponseWithBody(1024, 512, false, false, &creator);
  checkStats();
}

TEST_P(SslIntegrationTest, RouterRequestAndResponseWithBodyNoBufferHttp2VerifySAN) {
  setDownstreamProtocol(Http::CodecClient::Type::HTTP2);
  ConnectionCreationFunction creator = [&]() -> Network::ClientConnectionPtr {
    return makeSslClientConnection(ClientSslTransportOptions().setAlpn(true).setSan(true));
  };
  testRouterRequestAndResponseWithBody(1024, 512, false, false, &creator);
  checkStats();
}

TEST_P(SslIntegrationTest, RouterHeaderOnlyRequestAndResponse) {
  ConnectionCreationFunction creator = [&]() -> Network::ClientConnectionPtr {
    return makeSslClientConnection({});
  };
  testRouterHeaderOnlyRequestAndResponse(&creator);
  checkStats();
}

TEST_P(SslIntegrationTest, RouterUpstreamDisconnectBeforeResponseComplete) {
  ConnectionCreationFunction creator = [&]() -> Network::ClientConnectionPtr {
    return makeSslClientConnection({});
  };
  testRouterUpstreamDisconnectBeforeResponseComplete(&creator);
  checkStats();
}

TEST_P(SslIntegrationTest, RouterDownstreamDisconnectBeforeRequestComplete) {
  ConnectionCreationFunction creator = [&]() -> Network::ClientConnectionPtr {
    return makeSslClientConnection({});
  };
  testRouterDownstreamDisconnectBeforeRequestComplete(&creator);
  checkStats();
}

TEST_P(SslIntegrationTest, RouterDownstreamDisconnectBeforeResponseComplete) {
#if defined(__APPLE__) || defined(WIN32)
  // Skip this test on OS X + Windows: we can't detect the early close on non-Linux, and we
  // won't clean up the upstream connection until it times out. See #4294.
  if (downstream_protocol_ == Http::CodecClient::Type::HTTP1) {
    return;
  }
#endif
  ConnectionCreationFunction creator = [&]() -> Network::ClientConnectionPtr {
    return makeSslClientConnection({});
  };
  testRouterDownstreamDisconnectBeforeResponseComplete(&creator);
  checkStats();
}

// This test must be here vs integration_admin_test so that it tests a server with loaded certs.
TEST_P(SslIntegrationTest, AdminCertEndpoint) {
  initialize();
  BufferingStreamDecoderPtr response = IntegrationUtil::makeSingleRequest(
      lookupPort("admin"), "GET", "/certs", "", downstreamProtocol(), version_);
  EXPECT_TRUE(response->complete());
  EXPECT_EQ("200", response->headers().getStatusValue());
}

class RawWriteSslIntegrationTest : public SslIntegrationTest {
protected:
  std::unique_ptr<Http::TestRequestHeaderMapImpl>
  testFragmentedRequestWithBufferLimit(std::list<std::string> request_chunks,
                                       uint32_t buffer_limit) {
    autonomous_upstream_ = true;
    config_helper_.setBufferLimits(buffer_limit, buffer_limit);
    initialize();

    // write_request_cb will write each of the items in request_chunks as a separate SSL_write.
    auto write_request_cb = [&request_chunks](Buffer::Instance& buffer) {
      if (!request_chunks.empty()) {
        buffer.add(request_chunks.front());
        request_chunks.pop_front();
      }
      return false;
    };

    auto client_transport_socket_factory_ptr =
        createClientSslTransportSocketFactory({}, *context_manager_, *api_);
    std::string response;
    auto connection = createConnectionDriver(
        lookupPort("http"), write_request_cb,
        [&](Network::ClientConnection&, const Buffer::Instance& data) -> void {
          response.append(data.toString());
        },
        client_transport_socket_factory_ptr->createTransportSocket({}));

    // Drive the connection until we get a response.
    while (response.empty()) {
      connection->run(Event::Dispatcher::RunType::NonBlock);
    }
    EXPECT_THAT(response, testing::HasSubstr("HTTP/1.1 200 OK\r\n"));

    connection->close();
    return reinterpret_cast<AutonomousUpstream*>(fake_upstreams_.front().get())
        ->lastRequestHeaders();
  }
};

INSTANTIATE_TEST_SUITE_P(IpVersions, RawWriteSslIntegrationTest,
                         testing::ValuesIn(TestEnvironment::getIpVersionsForTest()),
                         TestUtility::ipTestParamsToString);

// Regression test for https://github.com/envoyproxy/envoy/issues/12304
TEST_P(RawWriteSslIntegrationTest, HighWatermarkReadResumptionProcessingHeaders) {
  // The raw writer will perform a separate SSL_write for each of the chunks below. Chunk sizes were
  // picked such that the connection's high watermark will trigger while processing the last SSL
  // record containing the request headers. Verify that read resumption works correctly after
  // hitting the receive buffer high watermark.
  std::list<std::string> request_chunks = {
      "GET / HTTP/1.1\r\nHost: host\r\n",
      "key1:" + std::string(14000, 'a') + "\r\n",
      "key2:" + std::string(16000, 'b') + "\r\n\r\n",
  };

  std::unique_ptr<Http::TestRequestHeaderMapImpl> upstream_headers =
      testFragmentedRequestWithBufferLimit(request_chunks, 15 * 1024);
  ASSERT_TRUE(upstream_headers != nullptr);
  EXPECT_EQ(upstream_headers->Host()->value(), "host");
  EXPECT_EQ(
      std::string(14000, 'a'),
      upstream_headers->get(Envoy::Http::LowerCaseString("key1"))[0]->value().getStringView());
  EXPECT_EQ(
      std::string(16000, 'b'),
      upstream_headers->get(Envoy::Http::LowerCaseString("key2"))[0]->value().getStringView());
}

// Regression test for https://github.com/envoyproxy/envoy/issues/12304
TEST_P(RawWriteSslIntegrationTest, HighWatermarkReadResumptionProcesingBody) {
  // The raw writer will perform a separate SSL_write for each of the chunks below. Chunk sizes were
  // picked such that the connection's high watermark will trigger while processing the last SSL
  // record containing the POST body. Verify that read resumption works correctly after hitting the
  // receive buffer high watermark.
  std::list<std::string> request_chunks = {
      "POST / HTTP/1.1\r\nHost: host\r\ncontent-length: 30000\r\n\r\n",
      std::string(14000, 'a'),
      std::string(16000, 'a'),
  };

  std::unique_ptr<Http::TestRequestHeaderMapImpl> upstream_headers =
      testFragmentedRequestWithBufferLimit(request_chunks, 15 * 1024);
  ASSERT_TRUE(upstream_headers != nullptr);
}

// Regression test for https://github.com/envoyproxy/envoy/issues/12304
TEST_P(RawWriteSslIntegrationTest, HighWatermarkReadResumptionProcesingLargerBody) {
  std::list<std::string> request_chunks = {
      "POST / HTTP/1.1\r\nHost: host\r\ncontent-length: 150000\r\n\r\n",
  };
  for (int i = 0; i < 10; ++i) {
    request_chunks.push_back(std::string(15000, 'a'));
  }

  std::unique_ptr<Http::TestRequestHeaderMapImpl> upstream_headers =
      testFragmentedRequestWithBufferLimit(request_chunks, 16 * 1024);
  ASSERT_TRUE(upstream_headers != nullptr);
}

// Validate certificate selection across different certificate types and client TLS versions.
class SslCertficateIntegrationTest
    : public testing::TestWithParam<
          std::tuple<Network::Address::IpVersion,
                     envoy::extensions::transport_sockets::tls::v3::TlsParameters::TlsProtocol>>,
      public SslIntegrationTestBase {
public:
  SslCertficateIntegrationTest() : SslIntegrationTestBase(std::get<0>(GetParam())) {
    server_tlsv1_3_ = true;
  }

  Network::ClientConnectionPtr
  makeSslClientConnection(const ClientSslTransportOptions& options) override {
    ClientSslTransportOptions modified_options{options};
    modified_options.setTlsVersion(tls_version_);
    return SslIntegrationTestBase::makeSslClientConnection(modified_options);
  }

  void TearDown() override { SslIntegrationTestBase::TearDown(); };

  ClientSslTransportOptions rsaOnlyClientOptions() {
    if (tls_version_ == envoy::extensions::transport_sockets::tls::v3::TlsParameters::TLSv1_3) {
      return ClientSslTransportOptions().setSigningAlgorithmsForTest("rsa_pss_rsae_sha256");
    } else {
      return ClientSslTransportOptions().setCipherSuites({"ECDHE-RSA-AES128-GCM-SHA256"});
    }
  }

  ClientSslTransportOptions ecdsaOnlyClientOptions() {
    auto options = ClientSslTransportOptions().setClientEcdsaCert(true);
    if (tls_version_ == envoy::extensions::transport_sockets::tls::v3::TlsParameters::TLSv1_3) {
      return options.setSigningAlgorithmsForTest("ecdsa_secp256r1_sha256");
    } else {
      return options.setCipherSuites({"ECDHE-ECDSA-AES128-GCM-SHA256"});
    }
  }

  static std::string ipClientVersionTestParamsToString(
      const ::testing::TestParamInfo<
          std::tuple<Network::Address::IpVersion,
                     envoy::extensions::transport_sockets::tls::v3::TlsParameters::TlsProtocol>>&
          params) {
    return fmt::format("{}_TLSv1_{}",
                       std::get<0>(params.param) == Network::Address::IpVersion::v4 ? "IPv4"
                                                                                    : "IPv6",
                       std::get<1>(params.param) - 1);
  }

  const envoy::extensions::transport_sockets::tls::v3::TlsParameters::TlsProtocol tls_version_{
      std::get<1>(GetParam())};
};

INSTANTIATE_TEST_SUITE_P(
    IpVersionsClientVersions, SslCertficateIntegrationTest,
    testing::Combine(
        testing::ValuesIn(TestEnvironment::getIpVersionsForTest()),
        testing::Values(envoy::extensions::transport_sockets::tls::v3::TlsParameters::TLSv1_2,
                        envoy::extensions::transport_sockets::tls::v3::TlsParameters::TLSv1_3)),
    SslCertficateIntegrationTest::ipClientVersionTestParamsToString);

// Server with an RSA certificate and a client with RSA/ECDSA cipher suites works.
TEST_P(SslCertficateIntegrationTest, ServerRsa) {
  server_rsa_cert_ = true;
  server_ecdsa_cert_ = false;
  ConnectionCreationFunction creator = [&]() -> Network::ClientConnectionPtr {
    return makeSslClientConnection({});
  };
  testRouterRequestAndResponseWithBody(1024, 512, false, false, &creator);
  checkStats();
}

// Server configured on SPIFFE certificate validation for mTLS
// clientcert.pem's san is "spiffe://lyft.com/frontend-team" so it should be accepted.
TEST_P(SslCertficateIntegrationTest, ServerRsaSPIFFEValidatorAccepted) {
  auto typed_conf = new envoy::config::core::v3::TypedExtensionConfig();
  TestUtility::loadFromYaml(TestEnvironment::substitute(R"EOF(
name: envoy.tls.cert_validator.spiffe
typed_config:
  "@type": type.googleapis.com/envoy.extensions.transport_sockets.tls.v3.SPIFFECertValidatorConfig
  trust_domains:
    - name: lyft.com
      trust_bundle:
        filename: "{{ test_rundir }}/test/config/integration/certs/cacert.pem"
  )EOF"),
                            *typed_conf);

  custom_validator_config_ = typed_conf;
  server_rsa_cert_ = true;
  ConnectionCreationFunction creator = [&]() -> Network::ClientConnectionPtr {
    return makeSslClientConnection({});
  };
  testRouterRequestAndResponseWithBody(1024, 512, false, false, &creator);
  checkStats();
  Stats::CounterSharedPtr counter =
      test_server_->counter(listenerStatPrefix("ssl.fail_verify_error"));
  EXPECT_EQ(0, counter->value());
  counter->reset();
}
<<<<<<< HEAD
=======

>>>>>>> ac3322ab
// Server configured on SPIFFE certificate validation for mTLS
// clientcert.pem's san is "spiffe://lyft.com/frontend-team" so it should be rejected.
TEST_P(SslCertficateIntegrationTest, ServerRsaSPIFFEValidatorRejected1) {
  auto typed_conf = new envoy::config::core::v3::TypedExtensionConfig();
  TestUtility::loadFromYaml(TestEnvironment::substitute(R"EOF(
name: envoy.tls.cert_validator.spiffe
typed_config:
  "@type": type.googleapis.com/envoy.extensions.transport_sockets.tls.v3.SPIFFECertValidatorConfig
  trust_domains:
    - name: example.com
      trust_bundle:
        filename: "{{ test_rundir }}/test/config/integration/certs/cacert.pem"
  )EOF"),
                            *typed_conf);
  custom_validator_config_ = typed_conf;
  server_rsa_cert_ = true;
  initialize();
  auto conn = makeSslClientConnection({});
  if (tls_version_ == envoy::extensions::transport_sockets::tls::v3::TlsParameters::TLSv1_2) {
    auto codec = makeRawHttpConnection(std::move(conn), absl::nullopt);
    EXPECT_FALSE(codec->connected());
  } else {
<<<<<<< HEAD
    makeHttpConnection(std::move(conn))->close();
  }

=======
    auto codec = makeHttpConnection(std::move(conn));
    ASSERT_TRUE(codec->waitForDisconnect());
    codec->close();
  }
>>>>>>> ac3322ab
  Stats::CounterSharedPtr counter =
      test_server_->counter(listenerStatPrefix("ssl.fail_verify_error"));
  EXPECT_EQ(1, counter->value());
  counter->reset();
}

// Server configured on SPIFFE certificate validation for mTLS
// clientcert.pem's san is "spiffe://lyft.com/frontend-team" but the corresponding trust bundle does
// not match with the client cert. So this should also be rejected.
TEST_P(SslCertficateIntegrationTest, ServerRsaSPIFFEValidatorRejected2) {
  auto typed_conf = new envoy::config::core::v3::TypedExtensionConfig();
  TestUtility::loadFromYaml(TestEnvironment::substitute(R"EOF(
name: envoy.tls.cert_validator.spiffe
typed_config:
  "@type": type.googleapis.com/envoy.extensions.transport_sockets.tls.v3.SPIFFECertValidatorConfig
  trust_domains:
    - name: lyft.com
      trust_bundle:
        filename: "{{ test_rundir }}/test/extensions/transport_sockets/tls/test_data/fake_ca_cert.pem"
    - name: example.com
      trust_bundle:
        filename: "{{ test_rundir }}/test/config/integration/certs/cacert.pem"
  )EOF"),
                            *typed_conf);
  custom_validator_config_ = typed_conf;
  server_rsa_cert_ = true;
  initialize();
  auto conn = makeSslClientConnection({});
  if (tls_version_ == envoy::extensions::transport_sockets::tls::v3::TlsParameters::TLSv1_2) {
    auto codec = makeRawHttpConnection(std::move(conn), absl::nullopt);
    EXPECT_FALSE(codec->connected());
  } else {
<<<<<<< HEAD
    makeHttpConnection(std::move(conn))->close();
=======
    auto codec = makeHttpConnection(std::move(conn));
    ASSERT_TRUE(codec->waitForDisconnect());
    codec->close();
>>>>>>> ac3322ab
  }
  Stats::CounterSharedPtr counter =
      test_server_->counter(listenerStatPrefix("ssl.fail_verify_error"));
  EXPECT_EQ(1, counter->value());
  counter->reset();
}

// Server with an ECDSA certificate and a client with RSA/ECDSA cipher suites works.
TEST_P(SslCertficateIntegrationTest, ServerEcdsa) {
  server_rsa_cert_ = false;
  server_ecdsa_cert_ = true;
  ConnectionCreationFunction creator = [&]() -> Network::ClientConnectionPtr {
    return makeSslClientConnection({});
  };
  testRouterRequestAndResponseWithBody(1024, 512, false, false, &creator);
  checkStats();
}

// Server with RSA/`ECDSAs` certificates and a client with RSA/ECDSA cipher suites works.
TEST_P(SslCertficateIntegrationTest, ServerRsaEcdsa) {
  server_rsa_cert_ = true;
  server_ecdsa_cert_ = true;
  ConnectionCreationFunction creator = [&]() -> Network::ClientConnectionPtr {
    return makeSslClientConnection({});
  };
  testRouterRequestAndResponseWithBody(1024, 512, false, false, &creator);
  checkStats();
}

// Server with an RSA certificate and a client with only RSA cipher suites works.
TEST_P(SslCertficateIntegrationTest, ClientRsaOnly) {
  server_rsa_cert_ = true;
  server_ecdsa_cert_ = false;
  ConnectionCreationFunction creator = [&]() -> Network::ClientConnectionPtr {
    return makeSslClientConnection(rsaOnlyClientOptions());
  };
  testRouterRequestAndResponseWithBody(1024, 512, false, false, &creator);
  checkStats();
}

// Server has only an ECDSA certificate, client is only RSA capable, leads to a connection fail.
TEST_P(SslCertficateIntegrationTest, ServerEcdsaClientRsaOnly) {
  server_rsa_cert_ = false;
  server_ecdsa_cert_ = true;
  initialize();
  auto codec_client =
      makeRawHttpConnection(makeSslClientConnection(rsaOnlyClientOptions()), absl::nullopt);
  EXPECT_FALSE(codec_client->connected());
  const std::string counter_name = listenerStatPrefix("ssl.connection_error");
  Stats::CounterSharedPtr counter = test_server_->counter(counter_name);
  test_server_->waitForCounterGe(counter_name, 1);
  EXPECT_EQ(1U, counter->value());
  counter->reset();
}

// Server with RSA/ECDSA certificates and a client with only RSA cipher suites works.
TEST_P(SslCertficateIntegrationTest, ServerRsaEcdsaClientRsaOnly) {
  server_rsa_cert_ = true;
  server_ecdsa_cert_ = true;
  ConnectionCreationFunction creator = [&]() -> Network::ClientConnectionPtr {
    return makeSslClientConnection(rsaOnlyClientOptions());
  };
  testRouterRequestAndResponseWithBody(1024, 512, false, false, &creator);
  checkStats();
}

// Server has only an RSA certificate, client is only ECDSA capable, leads to connection fail.
TEST_P(SslCertficateIntegrationTest, ServerRsaClientEcdsaOnly) {
  server_rsa_cert_ = true;
  server_ecdsa_cert_ = false;
  client_ecdsa_cert_ = true;
  initialize();
  EXPECT_FALSE(
      makeRawHttpConnection(makeSslClientConnection(ecdsaOnlyClientOptions()), absl::nullopt)
          ->connected());
  const std::string counter_name = listenerStatPrefix("ssl.connection_error");
  Stats::CounterSharedPtr counter = test_server_->counter(counter_name);
  test_server_->waitForCounterGe(counter_name, 1);
  EXPECT_EQ(1U, counter->value());
  counter->reset();
}

// Server has only an ECDSA certificate, client is only ECDSA capable works.
TEST_P(SslCertficateIntegrationTest, ServerEcdsaClientEcdsaOnly) {
  server_rsa_cert_ = false;
  server_ecdsa_cert_ = true;
  client_ecdsa_cert_ = true;
  ConnectionCreationFunction creator = [&]() -> Network::ClientConnectionPtr {
    return makeSslClientConnection(ecdsaOnlyClientOptions());
  };
  testRouterRequestAndResponseWithBody(1024, 512, false, false, &creator);
  checkStats();
}

// Server has RSA/ECDSA certificates, client is only ECDSA capable works.
TEST_P(SslCertficateIntegrationTest, ServerRsaEcdsaClientEcdsaOnly) {
  server_rsa_cert_ = true;
  server_ecdsa_cert_ = true;
  client_ecdsa_cert_ = true;
  ConnectionCreationFunction creator = [&]() -> Network::ClientConnectionPtr {
    return makeSslClientConnection(ecdsaOnlyClientOptions());
  };
  testRouterRequestAndResponseWithBody(1024, 512, false, false, &creator);
  checkStats();
}

// Server has an RSA certificate with an OCSP response works.
TEST_P(SslCertficateIntegrationTest, ServerRsaOnlyOcspResponse) {
  server_rsa_cert_ = true;
  server_rsa_cert_ocsp_staple_ = true;
  ConnectionCreationFunction creator = [&]() -> Network::ClientConnectionPtr {
    return makeSslClientConnection(rsaOnlyClientOptions());
  };
  testRouterRequestAndResponseWithBody(1024, 512, false, false, &creator);
  checkStats();
}

// Server has an ECDSA certificate with an OCSP response works.
TEST_P(SslCertficateIntegrationTest, ServerEcdsaOnlyOcspResponse) {
  server_ecdsa_cert_ = true;
  server_ecdsa_cert_ocsp_staple_ = true;
  client_ecdsa_cert_ = true;
  ConnectionCreationFunction creator = [&]() -> Network::ClientConnectionPtr {
    return makeSslClientConnection(ecdsaOnlyClientOptions());
  };
  testRouterRequestAndResponseWithBody(1024, 512, false, false, &creator);
  checkStats();
}

// Server has two certificates one with and one without OCSP response works under optional policy.
TEST_P(SslCertficateIntegrationTest, BothEcdsaAndRsaOnlyRsaOcspResponse) {
  server_rsa_cert_ = true;
  server_rsa_cert_ocsp_staple_ = true;
  server_ecdsa_cert_ = true;
  client_ecdsa_cert_ = true;
  ConnectionCreationFunction creator = [&]() -> Network::ClientConnectionPtr {
    return makeSslClientConnection(ecdsaOnlyClientOptions());
  };
  testRouterRequestAndResponseWithBody(1024, 512, false, false, &creator);
  checkStats();
}

// Server has ECDSA and RSA certificates with OCSP responses and stapling required policy works.
TEST_P(SslCertficateIntegrationTest, BothEcdsaAndRsaWithOcspResponseStaplingRequired) {
  server_rsa_cert_ = true;
  server_rsa_cert_ocsp_staple_ = true;
  server_ecdsa_cert_ = true;
  server_ecdsa_cert_ocsp_staple_ = true;
  ocsp_staple_required_ = true;
  client_ecdsa_cert_ = true;
  ConnectionCreationFunction creator = [&]() -> Network::ClientConnectionPtr {
    return makeSslClientConnection(ecdsaOnlyClientOptions());
  };
  testRouterRequestAndResponseWithBody(1024, 512, false, false, &creator);
  checkStats();
}

// TODO(zuercher): write an additional OCSP integration test that validates behavior with an
// expired OCSP response. (Requires OCSP client-side support in upstream TLS.)

// TODO(mattklein123): Move this into a dedicated integration test for the tap transport socket as
// well as add more tests.
class SslTapIntegrationTest : public SslIntegrationTest {
public:
  void initialize() override {
    // TODO(mattklein123): Merge/use the code in ConfigHelper::setTapTransportSocket().
    config_helper_.addConfigModifier([this](envoy::config::bootstrap::v3::Bootstrap& bootstrap) {
      // The test supports tapping either the downstream or upstream connection, but not both.
      if (upstream_tap_) {
        setupUpstreamTap(bootstrap);
      } else {
        setupDownstreamTap(bootstrap);
      }
    });
    SslIntegrationTest::initialize();
    // This confuses our socket counting.
    debug_with_s_client_ = false;
  }

  void setupUpstreamTap(envoy::config::bootstrap::v3::Bootstrap& bootstrap) {
    auto* transport_socket =
        bootstrap.mutable_static_resources()->mutable_clusters(0)->mutable_transport_socket();
    transport_socket->set_name("envoy.transport_sockets.tap");
    envoy::config::core::v3::TransportSocket raw_transport_socket;
    raw_transport_socket.set_name("envoy.transport_sockets.raw_buffer");
    envoy::extensions::transport_sockets::tap::v3::Tap tap_config =
        createTapConfig(raw_transport_socket);
    tap_config.mutable_transport_socket()->MergeFrom(raw_transport_socket);
    transport_socket->mutable_typed_config()->PackFrom(tap_config);
  }

  void setupDownstreamTap(envoy::config::bootstrap::v3::Bootstrap& bootstrap) {
    auto* filter_chain =
        bootstrap.mutable_static_resources()->mutable_listeners(0)->mutable_filter_chains(0);
    // Configure inner SSL transport socket based on existing config.
    envoy::config::core::v3::TransportSocket ssl_transport_socket;
    auto* transport_socket = filter_chain->mutable_transport_socket();
    ssl_transport_socket.Swap(transport_socket);
    // Configure outer tap transport socket.
    transport_socket->set_name("envoy.transport_sockets.tap");
    envoy::extensions::transport_sockets::tap::v3::Tap tap_config =
        createTapConfig(ssl_transport_socket);
    tap_config.mutable_transport_socket()->MergeFrom(ssl_transport_socket);
    transport_socket->mutable_typed_config()->PackFrom(tap_config);
  }

  envoy::extensions::transport_sockets::tap::v3::Tap
  createTapConfig(const envoy::config::core::v3::TransportSocket& inner_transport) {
    envoy::extensions::transport_sockets::tap::v3::Tap tap_config;
    tap_config.mutable_common_config()->mutable_static_config()->mutable_match()->set_any_match(
        true);
    auto* output_config =
        tap_config.mutable_common_config()->mutable_static_config()->mutable_output_config();
    if (max_rx_bytes_.has_value()) {
      output_config->mutable_max_buffered_rx_bytes()->set_value(max_rx_bytes_.value());
    }
    if (max_tx_bytes_.has_value()) {
      output_config->mutable_max_buffered_tx_bytes()->set_value(max_tx_bytes_.value());
    }
    output_config->set_streaming(streaming_tap_);

    auto* output_sink = output_config->mutable_sinks()->Add();
    output_sink->set_format(format_);
    output_sink->mutable_file_per_tap()->set_path_prefix(path_prefix_);
    tap_config.mutable_transport_socket()->MergeFrom(inner_transport);
    return tap_config;
  }

  std::string path_prefix_ = TestEnvironment::temporaryPath("ssl_trace");
  envoy::config::tap::v3::OutputSink::Format format_{
      envoy::config::tap::v3::OutputSink::PROTO_BINARY};
  absl::optional<uint64_t> max_rx_bytes_;
  absl::optional<uint64_t> max_tx_bytes_;
  bool upstream_tap_{};
  bool streaming_tap_{};
};

INSTANTIATE_TEST_SUITE_P(IpVersions, SslTapIntegrationTest,
                         testing::ValuesIn(TestEnvironment::getIpVersionsForTest()),
                         TestUtility::ipTestParamsToString);

// Validate two back-to-back requests with binary proto output.
TEST_P(SslTapIntegrationTest, TwoRequestsWithBinaryProto) {
  initialize();
  ConnectionCreationFunction creator = [&]() -> Network::ClientConnectionPtr {
    return makeSslClientConnection({});
  };

  // First request (ID will be +1 since the client will also bump).
  const uint64_t first_id = Network::ConnectionImpl::nextGlobalIdForTest() + 1;
  codec_client_ = makeHttpConnection(creator());
  Http::TestRequestHeaderMapImpl post_request_headers{
      {":method", "POST"},    {":path", "/test/long/url"}, {":scheme", "http"},
      {":authority", "host"}, {"x-lyft-user-id", "123"},   {"x-forwarded-for", "10.0.0.1"}};
  auto response =
      sendRequestAndWaitForResponse(post_request_headers, 128, default_response_headers_, 256);
  EXPECT_TRUE(upstream_request_->complete());
  EXPECT_EQ(128, upstream_request_->bodyLength());
  ASSERT_TRUE(response->complete());
  EXPECT_EQ("200", response->headers().getStatusValue());
  EXPECT_EQ(256, response->body().size());
  checkStats();
  envoy::config::core::v3::Address expected_local_address;
  Network::Utility::addressToProtobufAddress(
      *codec_client_->connection()->addressProvider().remoteAddress(), expected_local_address);
  envoy::config::core::v3::Address expected_remote_address;
  Network::Utility::addressToProtobufAddress(
      *codec_client_->connection()->addressProvider().localAddress(), expected_remote_address);
  codec_client_->close();
  test_server_->waitForCounterGe("http.config_test.downstream_cx_destroy", 1);
  envoy::data::tap::v3::TraceWrapper trace;
  TestUtility::loadFromFile(fmt::format("{}_{}.pb", path_prefix_, first_id), trace, *api_);
  // Validate general expected properties in the trace.
  EXPECT_EQ(first_id, trace.socket_buffered_trace().trace_id());
  EXPECT_THAT(expected_local_address,
              ProtoEq(trace.socket_buffered_trace().connection().local_address()));
  EXPECT_THAT(expected_remote_address,
              ProtoEq(trace.socket_buffered_trace().connection().remote_address()));
  ASSERT_GE(trace.socket_buffered_trace().events().size(), 2);
  EXPECT_TRUE(absl::StartsWith(trace.socket_buffered_trace().events(0).read().data().as_bytes(),
                               "POST /test/long/url HTTP/1.1"));
  EXPECT_TRUE(absl::StartsWith(trace.socket_buffered_trace().events(1).write().data().as_bytes(),
                               "HTTP/1.1 200 OK"));
  EXPECT_FALSE(trace.socket_buffered_trace().read_truncated());
  EXPECT_FALSE(trace.socket_buffered_trace().write_truncated());

  // Verify a second request hits a different file.
  const uint64_t second_id = Network::ConnectionImpl::nextGlobalIdForTest() + 1;
  codec_client_ = makeHttpConnection(creator());
  Http::TestRequestHeaderMapImpl get_request_headers{
      {":method", "GET"},     {":path", "/test/long/url"}, {":scheme", "http"},
      {":authority", "host"}, {"x-lyft-user-id", "123"},   {"x-forwarded-for", "10.0.0.1"}};
  response =
      sendRequestAndWaitForResponse(get_request_headers, 128, default_response_headers_, 256);
  EXPECT_TRUE(upstream_request_->complete());
  EXPECT_EQ(128, upstream_request_->bodyLength());
  ASSERT_TRUE(response->complete());
  EXPECT_EQ("200", response->headers().getStatusValue());
  EXPECT_EQ(256, response->body().size());
  checkStats();
  codec_client_->close();
  test_server_->waitForCounterGe("http.config_test.downstream_cx_destroy", 2);
  TestUtility::loadFromFile(fmt::format("{}_{}.pb", path_prefix_, second_id), trace, *api_);
  // Validate second connection ID.
  EXPECT_EQ(second_id, trace.socket_buffered_trace().trace_id());
  ASSERT_GE(trace.socket_buffered_trace().events().size(), 2);
  EXPECT_TRUE(absl::StartsWith(trace.socket_buffered_trace().events(0).read().data().as_bytes(),
                               "GET /test/long/url HTTP/1.1"));
  EXPECT_TRUE(absl::StartsWith(trace.socket_buffered_trace().events(1).write().data().as_bytes(),
                               "HTTP/1.1 200 OK"));
  EXPECT_FALSE(trace.socket_buffered_trace().read_truncated());
  EXPECT_FALSE(trace.socket_buffered_trace().write_truncated());
}

// Verify that truncation works correctly across multiple transport socket frames.
TEST_P(SslTapIntegrationTest, TruncationWithMultipleDataFrames) {
  max_rx_bytes_ = 4;
  max_tx_bytes_ = 5;

  initialize();
  ConnectionCreationFunction creator = [&]() -> Network::ClientConnectionPtr {
    return makeSslClientConnection({});
  };

  const uint64_t id = Network::ConnectionImpl::nextGlobalIdForTest() + 1;
  codec_client_ = makeHttpConnection(creator());
  const Http::TestRequestHeaderMapImpl request_headers{
      {":method", "GET"}, {":path", "/test/long/url"}, {":scheme", "http"}, {":authority", "host"}};
  auto result = codec_client_->startRequest(request_headers);
  auto decoder = std::move(result.second);
  Buffer::OwnedImpl data1("one");
  result.first.encodeData(data1, false);
  Buffer::OwnedImpl data2("two");
  result.first.encodeData(data2, true);
  waitForNextUpstreamRequest();
  const Http::TestResponseHeaderMapImpl response_headers{{":status", "200"}};
  upstream_request_->encodeHeaders(response_headers, false);
  Buffer::OwnedImpl data3("three");
  upstream_request_->encodeData(data3, false);
  decoder->waitForBodyData(5);
  Buffer::OwnedImpl data4("four");
  upstream_request_->encodeData(data4, true);
  decoder->waitForEndStream();

  checkStats();
  codec_client_->close();
  test_server_->waitForCounterGe("http.config_test.downstream_cx_destroy", 1);

  envoy::data::tap::v3::TraceWrapper trace;
  TestUtility::loadFromFile(fmt::format("{}_{}.pb", path_prefix_, id), trace, *api_);

  ASSERT_EQ(trace.socket_buffered_trace().events().size(), 2);
  EXPECT_TRUE(trace.socket_buffered_trace().events(0).read().data().truncated());
  EXPECT_TRUE(trace.socket_buffered_trace().events(1).write().data().truncated());
  EXPECT_TRUE(trace.socket_buffered_trace().read_truncated());
  EXPECT_TRUE(trace.socket_buffered_trace().write_truncated());
}

// Validate a single request with text proto output.
TEST_P(SslTapIntegrationTest, RequestWithTextProto) {
  format_ = envoy::config::tap::v3::OutputSink::PROTO_TEXT;
  ConnectionCreationFunction creator = [&]() -> Network::ClientConnectionPtr {
    return makeSslClientConnection({});
  };
  const uint64_t id = Network::ConnectionImpl::nextGlobalIdForTest() + 1;
  testRouterRequestAndResponseWithBody(1024, 512, false, false, &creator);
  checkStats();
  codec_client_->close();
  test_server_->waitForCounterGe("http.config_test.downstream_cx_destroy", 1);
  envoy::data::tap::v3::TraceWrapper trace;
  TestUtility::loadFromFile(fmt::format("{}_{}.pb_text", path_prefix_, id), trace, *api_);
  // Test some obvious properties.
  EXPECT_TRUE(absl::StartsWith(trace.socket_buffered_trace().events(0).read().data().as_bytes(),
                               "POST /test/long/url HTTP/1.1"));
  EXPECT_TRUE(absl::StartsWith(trace.socket_buffered_trace().events(1).write().data().as_bytes(),
                               "HTTP/1.1 200 OK"));
  EXPECT_TRUE(trace.socket_buffered_trace().read_truncated());
  EXPECT_FALSE(trace.socket_buffered_trace().write_truncated());
}

// Validate a single request with JSON (body as string) output. This test uses an upstream tap.
TEST_P(SslTapIntegrationTest, RequestWithJsonBodyAsStringUpstreamTap) {
  upstream_tap_ = true;
  max_rx_bytes_ = 5;
  max_tx_bytes_ = 4;

  format_ = envoy::config::tap::v3::OutputSink::JSON_BODY_AS_STRING;
  ConnectionCreationFunction creator = [&]() -> Network::ClientConnectionPtr {
    return makeSslClientConnection({});
  };
  const uint64_t id = Network::ConnectionImpl::nextGlobalIdForTest() + 2;
  testRouterRequestAndResponseWithBody(512, 1024, false, false, &creator);
  checkStats();
  codec_client_->close();
  test_server_->waitForCounterGe("http.config_test.downstream_cx_destroy", 1);
  test_server_.reset();

  // This must be done after server shutdown so that connection pool connections are closed and
  // the tap written.
  envoy::data::tap::v3::TraceWrapper trace;
  TestUtility::loadFromFile(fmt::format("{}_{}.json", path_prefix_, id), trace, *api_);

  // Test some obvious properties.
  EXPECT_EQ(trace.socket_buffered_trace().events(0).write().data().as_string(), "POST");
  EXPECT_EQ(trace.socket_buffered_trace().events(1).read().data().as_string(), "HTTP/");
  EXPECT_TRUE(trace.socket_buffered_trace().read_truncated());
  EXPECT_TRUE(trace.socket_buffered_trace().write_truncated());
}

// Validate a single request with length delimited binary proto output. This test uses an upstream
// tap.
TEST_P(SslTapIntegrationTest, RequestWithStreamingUpstreamTap) {
  upstream_tap_ = true;
  streaming_tap_ = true;
  max_rx_bytes_ = 5;
  max_tx_bytes_ = 4;

  format_ = envoy::config::tap::v3::OutputSink::PROTO_BINARY_LENGTH_DELIMITED;
  ConnectionCreationFunction creator = [&]() -> Network::ClientConnectionPtr {
    return makeSslClientConnection({});
  };
  const uint64_t id = Network::ConnectionImpl::nextGlobalIdForTest() + 2;
  testRouterRequestAndResponseWithBody(512, 1024, false, false, &creator);
  checkStats();
  codec_client_->close();
  test_server_->waitForCounterGe("http.config_test.downstream_cx_destroy", 1);
  test_server_.reset();

  // This must be done after server shutdown so that connection pool connections are closed and
  // the tap written.
  std::vector<envoy::data::tap::v3::TraceWrapper> traces =
      Extensions::Common::Tap::readTracesFromFile(
          fmt::format("{}_{}.pb_length_delimited", path_prefix_, id));
  ASSERT_GE(traces.size(), 4);

  // The initial connection message has no local address, but has a remote address (not connected
  // yet).
  EXPECT_TRUE(traces[0].socket_streamed_trace_segment().has_connection());
  EXPECT_FALSE(traces[0].socket_streamed_trace_segment().connection().has_local_address());
  EXPECT_TRUE(traces[0].socket_streamed_trace_segment().connection().has_remote_address());

  // Verify truncated request/response data.
  EXPECT_EQ(traces[1].socket_streamed_trace_segment().event().write().data().as_bytes(), "POST");
  EXPECT_TRUE(traces[1].socket_streamed_trace_segment().event().write().data().truncated());
  EXPECT_EQ(traces[2].socket_streamed_trace_segment().event().read().data().as_bytes(), "HTTP/");
  EXPECT_TRUE(traces[2].socket_streamed_trace_segment().event().read().data().truncated());
}

} // namespace Ssl
} // namespace Envoy<|MERGE_RESOLUTION|>--- conflicted
+++ resolved
@@ -380,10 +380,7 @@
   EXPECT_EQ(0, counter->value());
   counter->reset();
 }
-<<<<<<< HEAD
-=======
-
->>>>>>> ac3322ab
+
 // Server configured on SPIFFE certificate validation for mTLS
 // clientcert.pem's san is "spiffe://lyft.com/frontend-team" so it should be rejected.
 TEST_P(SslCertficateIntegrationTest, ServerRsaSPIFFEValidatorRejected1) {
@@ -406,16 +403,10 @@
     auto codec = makeRawHttpConnection(std::move(conn), absl::nullopt);
     EXPECT_FALSE(codec->connected());
   } else {
-<<<<<<< HEAD
-    makeHttpConnection(std::move(conn))->close();
-  }
-
-=======
     auto codec = makeHttpConnection(std::move(conn));
     ASSERT_TRUE(codec->waitForDisconnect());
     codec->close();
   }
->>>>>>> ac3322ab
   Stats::CounterSharedPtr counter =
       test_server_->counter(listenerStatPrefix("ssl.fail_verify_error"));
   EXPECT_EQ(1, counter->value());
@@ -448,13 +439,9 @@
     auto codec = makeRawHttpConnection(std::move(conn), absl::nullopt);
     EXPECT_FALSE(codec->connected());
   } else {
-<<<<<<< HEAD
-    makeHttpConnection(std::move(conn))->close();
-=======
     auto codec = makeHttpConnection(std::move(conn));
     ASSERT_TRUE(codec->waitForDisconnect());
     codec->close();
->>>>>>> ac3322ab
   }
   Stats::CounterSharedPtr counter =
       test_server_->counter(listenerStatPrefix("ssl.fail_verify_error"));

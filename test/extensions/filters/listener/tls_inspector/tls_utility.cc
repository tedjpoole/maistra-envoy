#include "test/extensions/filters/listener/tls_inspector/tls_utility.h"

#include "common/common/assert.h"

#include "extensions/filters/listener/tls_inspector/openssl_impl.h"

#include "bssl_wrapper/bssl_wrapper.h"
#include "openssl/ssl.h"

namespace Envoy {
namespace Tls {
namespace Test {

<<<<<<< HEAD
std::vector<uint8_t> generateClientHello(const std::string& sni_name, const std::string& alpn) {
  bssl::UniquePtr<SSL_CTX> ctx(
      SSL_CTX_new(Envoy::Extensions::ListenerFilters::TlsInspector::TLS_with_buffers_method()));
=======
std::vector<uint8_t> generateClientHello(uint16_t tls_min_version, uint16_t tls_max_version,
                                         const std::string& sni_name, const std::string& alpn) {
  bssl::UniquePtr<SSL_CTX> ctx(SSL_CTX_new(TLS_with_buffers_method()));
>>>>>>> 524ab4cf

  SSL_CTX_set_min_proto_version(ctx.get(), tls_min_version);
  SSL_CTX_set_max_proto_version(ctx.get(), tls_max_version);

  bssl::UniquePtr<SSL> ssl(SSL_new(ctx.get()));

  // Ownership of these is passed to *ssl
  BIO* in = BIO_new(BIO_s_mem());
  BIO* out = BIO_new(BIO_s_mem());
  SSL_set_bio(ssl.get(), in, out);

  SSL_set_connect_state(ssl.get());
  const char* const PREFERRED_CIPHERS = "HIGH:!aNULL:!kRSA:!PSK:!SRP:!MD5:!RC4";
  SSL_set_cipher_list(ssl.get(), PREFERRED_CIPHERS);
  if (!sni_name.empty()) {
    SSL_set_tlsext_host_name(ssl.get(), sni_name.c_str());
  }
  if (!alpn.empty()) {
    SSL_set_alpn_protos(ssl.get(), reinterpret_cast<const uint8_t*>(alpn.data()), alpn.size());
  }
  SSL_do_handshake(ssl.get());
  const uint8_t* data = nullptr;
  size_t data_len = 0;
  BIO_mem_contents(out, &data, &data_len);
  ASSERT(data_len > 0);
  std::vector<uint8_t> buf(data, data + data_len);
  return buf;
}

} // namespace Test
} // namespace Tls
} // namespace Envoy<|MERGE_RESOLUTION|>--- conflicted
+++ resolved
@@ -11,15 +11,10 @@
 namespace Tls {
 namespace Test {
 
-<<<<<<< HEAD
-std::vector<uint8_t> generateClientHello(const std::string& sni_name, const std::string& alpn) {
+std::vector<uint8_t> generateClientHello(uint16_t tls_min_version, uint16_t tls_max_version,
+                                        const std::string& sni_name, const std::string& alpn) {
   bssl::UniquePtr<SSL_CTX> ctx(
       SSL_CTX_new(Envoy::Extensions::ListenerFilters::TlsInspector::TLS_with_buffers_method()));
-=======
-std::vector<uint8_t> generateClientHello(uint16_t tls_min_version, uint16_t tls_max_version,
-                                         const std::string& sni_name, const std::string& alpn) {
-  bssl::UniquePtr<SSL_CTX> ctx(SSL_CTX_new(TLS_with_buffers_method()));
->>>>>>> 524ab4cf
 
   SSL_CTX_set_min_proto_version(ctx.get(), tls_min_version);
   SSL_CTX_set_max_proto_version(ctx.get(), tls_max_version);

--- conflicted
+++ resolved
@@ -388,15 +388,6 @@
             std::unique_ptr<GrpcCallHandlerBase>(new MyGrpcCallHandler())) == WasmResult::Ok) {
       logError("bogus grpc_service accepted error");
     }
-    return FilterHeadersStatus::StopIteration;
-  } else if (test == "grpc_stream") {
-    GrpcService grpc_service;
-    grpc_service.mutable_envoy_grpc()->set_cluster_name("cluster");
-    std::string grpc_service_string;
-    grpc_service.SerializeToString(&grpc_service_string);
-    HeaderStringPairs initial_metadata;
-    root()->grpcStreamHandler(grpc_service_string, "service", "method", initial_metadata,
-                              std::unique_ptr<GrpcStreamHandlerBase>(new MyGrpcStreamHandler()));
     return FilterHeadersStatus::StopIteration;
   } else if (test == "grpc_stream") {
     GrpcService grpc_service;
@@ -475,11 +466,7 @@
   auto test = root()->test_;
   if (test == "body") {
     body_op_ = getResponseHeader("x-test-operation")->toString();
-<<<<<<< HEAD
     CHECK_RESULT(replaceResponseHeader("x-test-operation", body_op_));
-=======
-    CHECK_RESULT(replaceRequestHeader("x-test-operation", body_op_));
->>>>>>> cd451aee
   }
   return FilterHeadersStatus::Continue;
 }
@@ -616,18 +603,6 @@
     if (response_trailer && response_trailer->view() != "") {
       logWarn("response bogus-trailer found");
     }
-<<<<<<< HEAD
-=======
-  } else if (test == "shared_data") {
-    WasmDataPtr value0;
-    if (getSharedData("shared_data_key_bad", &value0) == WasmResult::NotFound) {
-      logDebug("second get of bad key not found");
-    }
-    auto value1 = getSharedDataValue("shared_data_key1");
-    logDebug("get 1 " + value1->toString());
-    auto value2 = getSharedDataValue("shared_data_key2");
-    logWarn("get 2 " + value2->toString());
->>>>>>> cd451aee
   } else if (test == "property") {
     setFilterState("wasm_state", "wasm_value");
     auto path = getRequestHeader(":path");

--- conflicted
+++ resolved
@@ -118,19 +118,9 @@
     {
       // Many properties are not available in the root context.
       const std::vector<std::string> properties = {
-        "string_state",
-        "metadata",
-        "request",
-        "response",
-        "connection",
-        "connection_id",
-        "upstream",
-        "source",
-        "destination",
-        "cluster_name",
-        "cluster_metadata",
-        "route_name",
-        "route_metadata",
+          "string_state",     "metadata",   "request",        "response",    "connection",
+          "connection_id",    "upstream",   "source",         "destination", "cluster_name",
+          "cluster_metadata", "route_name", "route_metadata",
       };
       for (const auto& property : properties) {
         if (getProperty({property}).has_value()) {
@@ -141,10 +131,10 @@
     {
       // Some properties are defined in the root context.
       std::vector<std::pair<std::vector<std::string>, std::string>> properties = {
-        {{"plugin_name"}, "plugin_name"},
-        {{"plugin_vm_id"}, "vm_id"},
-        {{"listener_direction"}, std::string("\x1\0\0\0\0\0\0\0\0", 8)}, // INBOUND
-        {{"listener_metadata"}, ""},
+          {{"plugin_name"}, "plugin_name"},
+          {{"plugin_vm_id"}, "vm_id"},
+          {{"listener_direction"}, std::string("\x1\0\0\0\0\0\0\0\0", 8)}, // INBOUND
+          {{"listener_metadata"}, ""},
       };
       for (const auto& property : properties) {
         std::string value;
@@ -769,11 +759,7 @@
     }
     {
       // Some properties are not available in the stream context.
-      const std::vector<std::string> properties = {
-        "xxx",
-        "request",
-        "route_name",
-        "node"};
+      const std::vector<std::string> properties = {"xxx", "request", "route_name", "node"};
       for (const auto& property : properties) {
         if (getProperty({property, "xxx"}).has_value()) {
           logWarn("getProperty should not return a value in the root context");
@@ -783,19 +769,19 @@
     {
       // Some properties are defined in the stream context.
       std::vector<std::pair<std::vector<std::string>, std::string>> properties = {
-        {{"plugin_name"}, "plugin_name"},
-        {{"plugin_vm_id"}, "vm_id"},
-        {{"listener_direction"}, std::string("\x1\0\0\0\0\0\0\0\0", 8)}, // INBOUND
-        {{"listener_metadata"}, ""},
-        {{"route_name"}, "route12"},
-        {{"cluster_name"}, "fake_cluster"},
-        {{"connection_id"}, std::string("\x4\0\0\0\0\0\0\0\0", 8)},
-        {{"connection", "requested_server_name"}, "w3.org"},
-        {{"source", "address"}, "127.0.0.1:0"},
-        {{"destination", "address"}, "127.0.0.2:0"},
-        {{"upstream", "address"}, "10.0.0.1:443"},
-        {{"cluster_metadata"}, ""},
-        {{"route_metadata"}, ""},
+          {{"plugin_name"}, "plugin_name"},
+          {{"plugin_vm_id"}, "vm_id"},
+          {{"listener_direction"}, std::string("\x1\0\0\0\0\0\0\0\0", 8)}, // INBOUND
+          {{"listener_metadata"}, ""},
+          {{"route_name"}, "route12"},
+          {{"cluster_name"}, "fake_cluster"},
+          {{"connection_id"}, std::string("\x4\0\0\0\0\0\0\0\0", 8)},
+          {{"connection", "requested_server_name"}, "w3.org"},
+          {{"source", "address"}, "127.0.0.1:0"},
+          {{"destination", "address"}, "127.0.0.2:0"},
+          {{"upstream", "address"}, "10.0.0.1:443"},
+          {{"cluster_metadata"}, ""},
+          {{"route_metadata"}, ""},
       };
       for (const auto& property : properties) {
         std::string value;
@@ -929,8 +915,9 @@
       args.SerializeToString(&in);
       char* out = nullptr;
       size_t out_size = 0;
-      if (WasmResult::BadArgument != proxy_call_foreign_function(function.data(), function.size(), in.data(),
-                                                        in.size(), &out, &out_size)) {
+      if (WasmResult::BadArgument != proxy_call_foreign_function(function.data(), function.size(),
+                                                                 in.data(), in.size(), &out,
+                                                                 &out_size)) {
         logError("declare_property must fail for double declaration");
       }
       ::free(out);
@@ -940,12 +927,7 @@
       args.set_name("protobuf_state");
       args.set_type(envoy::source::extensions::common::wasm::WasmType::Protobuf);
       args.set_span(envoy::source::extensions::common::wasm::LifeSpan::DownstreamRequest);
-<<<<<<< HEAD
-      args.set_schema(
-          "type.googleapis.com/envoy.source.extensions.common.wasm.DeclarePropertyArguments");
-=======
       args.set_schema("type.googleapis.com/wasmtest.TestProto");
->>>>>>> b2dbe55d
       std::string in;
       args.SerializeToString(&in);
       char* out = nullptr;

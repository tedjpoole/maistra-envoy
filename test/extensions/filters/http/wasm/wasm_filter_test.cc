#include "common/http/message_impl.h"

#include "extensions/filters/http/wasm/wasm_filter.h"

#include "test/test_common/wasm_base.h"

using testing::Eq;
using testing::Invoke;
using testing::Return;
using testing::ReturnRef;

MATCHER_P(MapEq, rhs, "") {
  const Envoy::ProtobufWkt::Struct& obj = arg;
  EXPECT_TRUE(rhs.size() > 0);
  for (auto const& entry : rhs) {
    EXPECT_EQ(obj.fields().at(entry.first).string_value(), entry.second);
  }
  return true;
}

using BufferFunction = std::function<void(::Envoy::Buffer::Instance&)>;

namespace Envoy {
namespace Extensions {
namespace HttpFilters {
namespace Wasm {

using Envoy::Extensions::Common::Wasm::CreateContextFn;
using Envoy::Extensions::Common::Wasm::Plugin;
using Envoy::Extensions::Common::Wasm::PluginSharedPtr;
using Envoy::Extensions::Common::Wasm::Wasm;
using Envoy::Extensions::Common::Wasm::WasmHandleSharedPtr;
using proxy_wasm::ContextBase;
using GrpcService = envoy::config::core::v3::GrpcService;
using WasmFilterConfig = envoy::extensions::filters::http::wasm::v3::Wasm;

class TestFilter : public Envoy::Extensions::Common::Wasm::Context {
public:
  TestFilter(Wasm* wasm, uint32_t root_context_id,
             Envoy::Extensions::Common::Wasm::PluginSharedPtr plugin)
      : Envoy::Extensions::Common::Wasm::Context(wasm, root_context_id, plugin) {}
  MOCK_CONTEXT_LOG_;
};

class TestRoot : public Envoy::Extensions::Common::Wasm::Context {
public:
  TestRoot(Wasm* wasm, const std::shared_ptr<Plugin>& plugin) : Context(wasm, plugin) {}
  MOCK_CONTEXT_LOG_;
};

class WasmHttpFilterTest : public Common::Wasm::WasmHttpFilterTestBase<
                               testing::TestWithParam<std::tuple<std::string, std::string>>> {
public:
  WasmHttpFilterTest() = default;
  ~WasmHttpFilterTest() override = default;

  CreateContextFn createContextFn() {
    return [](Wasm* wasm, const std::shared_ptr<Plugin>& plugin) -> ContextBase* {
      return new TestRoot(wasm, plugin);
    };
  }

  void setup(const std::string& code, std::string root_id = "", std::string vm_configuration = "") {
    setupBase(std::get<0>(GetParam()), code, createContextFn(), root_id, vm_configuration);
  }
  void setupTest(std::string root_id = "", std::string vm_configuration = "") {
    std::string code;
    if (std::get<0>(GetParam()) == "null") {
      code = "HttpWasmTestCpp";
    } else {
      if (std::get<1>(GetParam()) == "cpp") {
        code = TestEnvironment::readFileToStringForTest(TestEnvironment::runfilesPath(
            "test/extensions/filters/http/wasm/test_data/test_cpp.wasm"));
      } else {
<<<<<<< HEAD
        const auto basic_path = TestEnvironment::runfilesPath(
            absl::StrCat("test/extensions/filters/http/wasm/test_data/", vm_configuration));
=======
        auto filename = !root_id.empty() ? root_id : vm_configuration;
        const auto basic_path = TestEnvironment::runfilesPath(
            absl::StrCat("test/extensions/filters/http/wasm/test_data/", filename));
>>>>>>> 532cde77
        code = TestEnvironment::readFileToStringForTest(basic_path + "_rust.wasm");
      }
    }
    setupBase(std::get<0>(GetParam()), code, createContextFn(), root_id, vm_configuration);
  }
  void setupFilter(const std::string root_id = "") { setupFilterBase<TestFilter>(root_id); }

  TestRoot& rootContext() { return *static_cast<TestRoot*>(root_context_); }
  TestFilter& filter() { return *static_cast<TestFilter*>(context_.get()); }
};

// NB: this is required by VC++ which can not handle the use of macros in the macro definitions
// used by INSTANTIATE_TEST_SUITE_P.
auto testing_values = testing::Values(
#if defined(ENVOY_WASM_V8)
    std::make_tuple("v8", "cpp"), std::make_tuple("v8", "rust"),
#endif
#if defined(ENVOY_WASM_WAVM)
    std::make_tuple("wavm", "cpp"), std::make_tuple("wavm", "rust"),
#endif
    std::make_tuple("null", "cpp"));
INSTANTIATE_TEST_SUITE_P(RuntimesAndLanguages, WasmHttpFilterTest, testing_values);

// Bad code in initial config.
TEST_P(WasmHttpFilterTest, BadCode) {
  setup("bad code");
  EXPECT_EQ(wasm_, nullptr);
}

// Script touching headers only, request that is headers only.
TEST_P(WasmHttpFilterTest, HeadersOnlyRequestHeadersOnly) {
  setupTest("", "headers");
  setupFilter();
  EXPECT_CALL(encoder_callbacks_, streamInfo()).WillRepeatedly(ReturnRef(request_stream_info_));
  EXPECT_CALL(filter(),
              log_(spdlog::level::debug, Eq(absl::string_view("onRequestHeaders 2 headers"))));
  EXPECT_CALL(filter(), log_(spdlog::level::info, Eq(absl::string_view("header path /"))));
  EXPECT_CALL(filter(), log_(spdlog::level::warn, Eq(absl::string_view("onDone 2"))));
  Http::TestRequestHeaderMapImpl request_headers{{":path", "/"}, {"server", "envoy"}};
  EXPECT_EQ(Http::FilterHeadersStatus::Continue, filter().decodeHeaders(request_headers, true));
  EXPECT_THAT(request_headers.get_("newheader"), Eq("newheadervalue"));
  EXPECT_THAT(request_headers.get_("server"), Eq("envoy-wasm"));
  filter().onDestroy();
}

TEST_P(WasmHttpFilterTest, AllHeadersAndTrailers) {
  setupTest("", "headers");
  setupFilter();
  EXPECT_CALL(encoder_callbacks_, streamInfo()).WillRepeatedly(ReturnRef(request_stream_info_));
  EXPECT_CALL(filter(),
              log_(spdlog::level::debug, Eq(absl::string_view("onRequestHeaders 2 headers"))));
  EXPECT_CALL(filter(), log_(spdlog::level::info, Eq(absl::string_view("header path /"))));
  EXPECT_CALL(filter(), log_(spdlog::level::warn, Eq(absl::string_view("onDone 2"))));
  Http::TestRequestHeaderMapImpl request_headers{{":path", "/"}, {"server", "envoy"}};
  EXPECT_EQ(Http::FilterHeadersStatus::Continue, filter().decodeHeaders(request_headers, false));
  EXPECT_THAT(request_headers.get_("newheader"), Eq("newheadervalue"));
  EXPECT_THAT(request_headers.get_("server"), Eq("envoy-wasm"));
  Http::TestRequestTrailerMapImpl request_trailers{};
  EXPECT_EQ(Http::FilterTrailersStatus::Continue, filter().decodeTrailers(request_trailers));
  Http::TestResponseHeaderMapImpl response_headers{};
  EXPECT_EQ(Http::FilterHeadersStatus::Continue, filter().encodeHeaders(response_headers, false));
  Http::TestResponseTrailerMapImpl response_trailers{};
  EXPECT_EQ(Http::FilterTrailersStatus::Continue, filter().encodeTrailers(response_trailers));
  filter().onDestroy();
}

// Script touching headers only, request that is headers only.
TEST_P(WasmHttpFilterTest, HeadersOnlyRequestHeadersAndBody) {
  setupTest("", "headers");
  setupFilter();
  EXPECT_CALL(filter(),
              log_(spdlog::level::debug, Eq(absl::string_view("onRequestHeaders 2 headers"))));
  EXPECT_CALL(filter(), log_(spdlog::level::info, Eq(absl::string_view("header path /"))));
  EXPECT_CALL(filter(), log_(spdlog::level::err, Eq(absl::string_view("onRequestBody hello"))));
  EXPECT_CALL(filter(), log_(spdlog::level::warn, Eq(absl::string_view("onDone 2"))));
  Http::TestRequestHeaderMapImpl request_headers{{":path", "/"}};
  EXPECT_EQ(Http::FilterHeadersStatus::Continue, filter().decodeHeaders(request_headers, false));
  Buffer::OwnedImpl data("hello");
  EXPECT_EQ(Http::FilterDataStatus::Continue, filter().decodeData(data, true));
  filter().onDestroy();
}

TEST_P(WasmHttpFilterTest, HeadersStopAndContinue) {
  if (std::get<1>(GetParam()) == "rust") {
    // TODO(PiotrSikora): This hand off is not currently possible in the Rust SDK.
    return;
  }
  setupTest("", "headers");
  setupFilter();
  EXPECT_CALL(encoder_callbacks_, streamInfo()).WillRepeatedly(ReturnRef(request_stream_info_));
  EXPECT_CALL(filter(),
              log_(spdlog::level::debug, Eq(absl::string_view("onRequestHeaders 2 headers"))));
  EXPECT_CALL(filter(), log_(spdlog::level::info, Eq(absl::string_view("header path /"))));
  EXPECT_CALL(filter(), log_(spdlog::level::warn, Eq(absl::string_view("onDone 2"))));
  Http::TestRequestHeaderMapImpl request_headers{{":path", "/"}, {"server", "envoy-wasm-pause"}};
  EXPECT_EQ(Http::FilterHeadersStatus::StopIteration,
            filter().decodeHeaders(request_headers, true));
  root_context_->onTick(0);
  EXPECT_THAT(request_headers.get_("newheader"), Eq("newheadervalue"));
  EXPECT_THAT(request_headers.get_("server"), Eq("envoy-wasm-continue"));
  filter().onDestroy();
}

TEST_P(WasmHttpFilterTest, HeadersStopAndEndStream) {
  if (std::get<1>(GetParam()) == "rust") {
    // TODO(PiotrSikora): This hand off is not currently possible in the Rust SDK.
    return;
  }
  setupTest("", "headers");
  setupFilter();
  EXPECT_CALL(encoder_callbacks_, streamInfo()).WillRepeatedly(ReturnRef(request_stream_info_));
  EXPECT_CALL(filter(),
              log_(spdlog::level::debug, Eq(absl::string_view("onRequestHeaders 2 headers"))));
  EXPECT_CALL(filter(), log_(spdlog::level::info, Eq(absl::string_view("header path /"))));
  EXPECT_CALL(filter(), log_(spdlog::level::warn, Eq(absl::string_view("onDone 2"))));
  Http::TestRequestHeaderMapImpl request_headers{{":path", "/"},
                                                 {"server", "envoy-wasm-end-stream"}};
  EXPECT_EQ(Http::FilterHeadersStatus::ContinueAndEndStream,
            filter().decodeHeaders(request_headers, true));
  root_context_->onTick(0);
  EXPECT_THAT(request_headers.get_("newheader"), Eq("newheadervalue"));
  EXPECT_THAT(request_headers.get_("server"), Eq("envoy-wasm-continue"));
  filter().onDestroy();
}

TEST_P(WasmHttpFilterTest, HeadersStopAndBuffer) {
  if (std::get<1>(GetParam()) == "rust") {
    // TODO(PiotrSikora): This hand off is not currently possible in the Rust SDK.
    return;
  }
  setupTest("", "headers");
  setupFilter();
  EXPECT_CALL(encoder_callbacks_, streamInfo()).WillRepeatedly(ReturnRef(request_stream_info_));
  EXPECT_CALL(filter(),
              log_(spdlog::level::debug, Eq(absl::string_view("onRequestHeaders 2 headers"))));
  EXPECT_CALL(filter(), log_(spdlog::level::info, Eq(absl::string_view("header path /"))));
  EXPECT_CALL(filter(), log_(spdlog::level::warn, Eq(absl::string_view("onDone 2"))));
  Http::TestRequestHeaderMapImpl request_headers{{":path", "/"},
                                                 {"server", "envoy-wasm-stop-buffer"}};
  EXPECT_EQ(Http::FilterHeadersStatus::StopAllIterationAndBuffer,
            filter().decodeHeaders(request_headers, true));
  root_context_->onTick(0);
  EXPECT_THAT(request_headers.get_("newheader"), Eq("newheadervalue"));
  EXPECT_THAT(request_headers.get_("server"), Eq("envoy-wasm-continue"));
  filter().onDestroy();
}

TEST_P(WasmHttpFilterTest, HeadersStopAndWatermark) {
  if (std::get<1>(GetParam()) == "rust") {
    // TODO(PiotrSikora): This hand off is not currently possible in the Rust SDK.
    return;
  }
  setupTest("", "headers");
  setupFilter();
  EXPECT_CALL(encoder_callbacks_, streamInfo()).WillRepeatedly(ReturnRef(request_stream_info_));
  EXPECT_CALL(filter(),
              log_(spdlog::level::debug, Eq(absl::string_view("onRequestHeaders 2 headers"))));
  EXPECT_CALL(filter(), log_(spdlog::level::info, Eq(absl::string_view("header path /"))));
  EXPECT_CALL(filter(), log_(spdlog::level::warn, Eq(absl::string_view("onDone 2"))));
  Http::TestRequestHeaderMapImpl request_headers{{":path", "/"},
                                                 {"server", "envoy-wasm-stop-watermark"}};
  EXPECT_EQ(Http::FilterHeadersStatus::StopAllIterationAndWatermark,
            filter().decodeHeaders(request_headers, true));
  root_context_->onTick(0);
  EXPECT_THAT(request_headers.get_("newheader"), Eq("newheadervalue"));
  EXPECT_THAT(request_headers.get_("server"), Eq("envoy-wasm-continue"));
  filter().onDestroy();
}

// Script that reads the body.
TEST_P(WasmHttpFilterTest, BodyRequestReadBody) {
  setupTest("", "body");
  setupFilter();
  EXPECT_CALL(filter(), log_(spdlog::level::err, Eq(absl::string_view("onRequestBody hello"))));
  Http::TestRequestHeaderMapImpl request_headers{{":path", "/"}, {"x-test-operation", "ReadBody"}};
  EXPECT_EQ(Http::FilterHeadersStatus::Continue, filter().decodeHeaders(request_headers, false));
  Buffer::OwnedImpl data("hello");
  EXPECT_EQ(Http::FilterDataStatus::Continue, filter().decodeData(data, true));
  filter().onDestroy();
}

// Script that prepends and appends to the body.
TEST_P(WasmHttpFilterTest, BodyRequestPrependAndAppendToBody) {
  setupTest("", "body");
  setupFilter();
  EXPECT_CALL(filter(), log_(spdlog::level::err,
                             Eq(absl::string_view("onRequestBody prepend.hello.append"))));
  Http::TestRequestHeaderMapImpl request_headers{{":path", "/"},
                                                 {"x-test-operation", "PrependAndAppendToBody"}};
  EXPECT_EQ(Http::FilterHeadersStatus::Continue, filter().decodeHeaders(request_headers, false));
  Buffer::OwnedImpl data("hello");
  EXPECT_EQ(Http::FilterDataStatus::Continue, filter().decodeData(data, true));
  filter().onDestroy();
}

// Script that replaces the body.
TEST_P(WasmHttpFilterTest, BodyRequestReplaceBody) {
  setupTest("", "body");
  setupFilter();
  EXPECT_CALL(filter(), log_(spdlog::level::err, Eq(absl::string_view("onRequestBody replace"))));
  Http::TestRequestHeaderMapImpl request_headers{{":path", "/"},
                                                 {"x-test-operation", "ReplaceBody"}};
  EXPECT_EQ(Http::FilterHeadersStatus::Continue, filter().decodeHeaders(request_headers, false));
  Buffer::OwnedImpl data("hello");
  EXPECT_EQ(Http::FilterDataStatus::Continue, filter().decodeData(data, true));
  filter().onDestroy();
}

// Script that removes the body.
TEST_P(WasmHttpFilterTest, BodyRequestRemoveBody) {
  setupTest("", "body");
  setupFilter();
  EXPECT_CALL(filter(), log_(spdlog::level::err, Eq(absl::string_view("onRequestBody "))));
  Http::TestRequestHeaderMapImpl request_headers{{":path", "/"},
                                                 {"x-test-operation", "RemoveBody"}};
  EXPECT_EQ(Http::FilterHeadersStatus::Continue, filter().decodeHeaders(request_headers, false));
  Buffer::OwnedImpl data("hello");
  EXPECT_EQ(Http::FilterDataStatus::Continue, filter().decodeData(data, true));
  filter().onDestroy();
}

// Script that buffers the body.
TEST_P(WasmHttpFilterTest, BodyRequestBufferBody) {
  setupTest("", "body");
  setupFilter();

  Http::TestRequestHeaderMapImpl request_headers{{":path", "/"},
                                                 {"x-test-operation", "BufferBody"}};
  EXPECT_EQ(Http::FilterHeadersStatus::Continue, filter().decodeHeaders(request_headers, false));

  Buffer::OwnedImpl bufferedBody;
  EXPECT_CALL(decoder_callbacks_, decodingBuffer()).WillRepeatedly(Return(&bufferedBody));
  EXPECT_CALL(decoder_callbacks_, modifyDecodingBuffer(_))
      .WillRepeatedly(Invoke([&bufferedBody](BufferFunction f) { f(bufferedBody); }));

  Buffer::OwnedImpl data1("hello");
  bufferedBody.add(data1);
  EXPECT_CALL(filter(), log_(spdlog::level::err, Eq(absl::string_view("onRequestBody hello"))))
      .Times(1);
  EXPECT_EQ(Http::FilterDataStatus::StopIterationAndBuffer, filter().decodeData(data1, false));

  Buffer::OwnedImpl data2(" again ");
  bufferedBody.add(data2);
  EXPECT_CALL(filter(),
              log_(spdlog::level::err, Eq(absl::string_view("onRequestBody hello again "))))
      .Times(1);
  EXPECT_EQ(Http::FilterDataStatus::StopIterationAndBuffer, filter().decodeData(data2, false));

  EXPECT_CALL(filter(),
              log_(spdlog::level::err, Eq(absl::string_view("onRequestBody hello again hello"))))
      .Times(1);
  Buffer::OwnedImpl data3("hello");
  bufferedBody.add(data3);
  EXPECT_EQ(Http::FilterDataStatus::Continue, filter().decodeData(data3, true));

  // Verify that the response still works even though we buffered the request.
  Http::TestResponseHeaderMapImpl response_headers{{":status", "200"},
                                                   {"x-test-operation", "ReadBody"}};
  EXPECT_EQ(Http::FilterHeadersStatus::Continue, filter().encodeHeaders(response_headers, false));
  // Should not buffer this time
  EXPECT_CALL(filter(), log_(spdlog::level::err, Eq(absl::string_view("onRequestBody hello"))))
      .Times(2);
  EXPECT_EQ(Http::FilterDataStatus::Continue, filter().encodeData(data1, false));
  EXPECT_EQ(Http::FilterDataStatus::Continue, filter().encodeData(data1, true));

  filter().onDestroy();
}

// Script that prepends and appends to the buffered body.
TEST_P(WasmHttpFilterTest, BodyRequestPrependAndAppendToBufferedBody) {
  setupTest("", "body");
  setupFilter();
  EXPECT_CALL(filter(), log_(spdlog::level::err,
                             Eq(absl::string_view("onRequestBody prepend.hello.append"))));
  Http::TestRequestHeaderMapImpl request_headers{
      {":path", "/"}, {"x-test-operation", "PrependAndAppendToBufferedBody"}};
  EXPECT_EQ(Http::FilterHeadersStatus::Continue, filter().decodeHeaders(request_headers, false));
  Buffer::OwnedImpl data("hello");
  EXPECT_EQ(Http::FilterDataStatus::Continue, filter().decodeData(data, true));
  filter().onDestroy();
}

// Script that replaces the buffered body.
TEST_P(WasmHttpFilterTest, BodyRequestReplaceBufferedBody) {
  setupTest("", "body");
  setupFilter();
  EXPECT_CALL(filter(), log_(spdlog::level::err, Eq(absl::string_view("onRequestBody replace"))));
  Http::TestRequestHeaderMapImpl request_headers{{":path", "/"},
                                                 {"x-test-operation", "ReplaceBufferedBody"}};
  EXPECT_EQ(Http::FilterHeadersStatus::Continue, filter().decodeHeaders(request_headers, false));
  Buffer::OwnedImpl data("hello");
  EXPECT_EQ(Http::FilterDataStatus::Continue, filter().decodeData(data, true));
  filter().onDestroy();
}

// Script that removes the buffered body.
TEST_P(WasmHttpFilterTest, BodyRequestRemoveBufferedBody) {
  setupTest("", "body");
  setupFilter();
  EXPECT_CALL(filter(), log_(spdlog::level::err, Eq(absl::string_view("onRequestBody "))));
  Http::TestRequestHeaderMapImpl request_headers{{":path", "/"},
                                                 {"x-test-operation", "RemoveBufferedBody"}};
  EXPECT_EQ(Http::FilterHeadersStatus::Continue, filter().decodeHeaders(request_headers, false));
  Buffer::OwnedImpl data("hello");
  EXPECT_EQ(Http::FilterDataStatus::Continue, filter().decodeData(data, true));
  filter().onDestroy();
}

// Script that buffers the first part of the body and streams the rest
TEST_P(WasmHttpFilterTest, BodyRequestBufferThenStreamBody) {
  setupTest("", "body");
  setupFilter();

  Http::TestRequestHeaderMapImpl request_headers{{":path", "/"}};
  EXPECT_EQ(Http::FilterHeadersStatus::Continue, filter().decodeHeaders(request_headers, false));

  Buffer::OwnedImpl bufferedBody;
  EXPECT_CALL(decoder_callbacks_, decodingBuffer()).WillRepeatedly(Return(&bufferedBody));
  EXPECT_CALL(decoder_callbacks_, modifyDecodingBuffer(_))
      .WillRepeatedly(Invoke([&bufferedBody](BufferFunction f) { f(bufferedBody); }));

  Http::TestResponseHeaderMapImpl response_headers{{":status", "200"},
                                                   {"x-test-operation", "BufferTwoBodies"}};
  EXPECT_EQ(Http::FilterHeadersStatus::Continue, filter().encodeHeaders(response_headers, false));

  Buffer::OwnedImpl data1("hello");
  EXPECT_CALL(filter(), log_(spdlog::level::err, Eq(absl::string_view("onRequestBody hello"))))
      .Times(1);
  EXPECT_EQ(Http::FilterDataStatus::StopIterationAndBuffer, filter().decodeData(data1, false));
  bufferedBody.add(data1);

  Buffer::OwnedImpl data2(", there, ");
  bufferedBody.add(data2);
  EXPECT_CALL(filter(),
              log_(spdlog::level::err, Eq(absl::string_view("onRequestBody hello, there, "))))
      .Times(1);
  EXPECT_EQ(Http::FilterDataStatus::StopIterationAndBuffer, filter().decodeData(data2, false));

  // Previous callbacks returned "Buffer" so we have buffered so far
  Buffer::OwnedImpl data3("world!");
  bufferedBody.add(data3);
  EXPECT_CALL(filter(),
              log_(spdlog::level::err, Eq(absl::string_view("onRequestBody hello, there, world!"))))
      .Times(1);
  EXPECT_EQ(Http::FilterDataStatus::Continue, filter().decodeData(data3, false));

  // Last callback returned "continue" so we just see individual chunks.
  Buffer::OwnedImpl data4("So it's ");
  EXPECT_CALL(filter(), log_(spdlog::level::err, Eq(absl::string_view("onRequestBody So it's "))))
      .Times(1);
  EXPECT_EQ(Http::FilterDataStatus::Continue, filter().decodeData(data4, false));

  Buffer::OwnedImpl data5("goodbye, then!");
  EXPECT_CALL(filter(),
              log_(spdlog::level::err, Eq(absl::string_view("onRequestBody goodbye, then!"))))
      .Times(1);
  EXPECT_EQ(Http::FilterDataStatus::Continue, filter().decodeData(data5, true));

  filter().onDestroy();
}

// Script testing AccessLog::Instance::log.
TEST_P(WasmHttpFilterTest, AccessLog) {
  setupTest("", "headers");
  setupFilter();
  EXPECT_CALL(filter(),
              log_(spdlog::level::debug, Eq(absl::string_view("onRequestHeaders 2 headers"))));
  EXPECT_CALL(filter(), log_(spdlog::level::info, Eq(absl::string_view("header path /"))));
  EXPECT_CALL(filter(), log_(spdlog::level::err, Eq(absl::string_view("onRequestBody hello"))));
  EXPECT_CALL(filter(), log_(spdlog::level::warn, Eq(absl::string_view("onLog 2 /"))));
  EXPECT_CALL(filter(), log_(spdlog::level::warn, Eq(absl::string_view("onDone 2"))));

  Http::TestRequestHeaderMapImpl request_headers{{":path", "/"}};
  Http::TestResponseHeaderMapImpl response_headers{};
  Http::TestResponseTrailerMapImpl response_trailers{};
  EXPECT_EQ(Http::FilterHeadersStatus::Continue, filter().decodeHeaders(request_headers, false));
  Buffer::OwnedImpl data("hello");
  EXPECT_EQ(Http::FilterDataStatus::Continue, filter().decodeData(data, true));
  filter().onDestroy();
  StreamInfo::MockStreamInfo log_stream_info;
  filter().log(&request_headers, &response_headers, &response_trailers, log_stream_info);
}

TEST_P(WasmHttpFilterTest, AsyncCall) {
  setupTest("", "async_call");
  setupFilter();

  Http::TestRequestHeaderMapImpl request_headers{{":path", "/"}};
  Http::MockAsyncClientRequest request(&cluster_manager_.async_client_);
  Http::AsyncClient::Callbacks* callbacks = nullptr;
  EXPECT_CALL(cluster_manager_, get(Eq("cluster"))).Times(testing::AtLeast(1));
  EXPECT_CALL(cluster_manager_, get(Eq("bogus cluster"))).WillRepeatedly(Return(nullptr));
  EXPECT_CALL(cluster_manager_, httpAsyncClientForCluster("cluster"));
  EXPECT_CALL(cluster_manager_.async_client_, send_(_, _, _))
      .WillOnce(
          Invoke([&](Http::RequestMessagePtr& message, Http::AsyncClient::Callbacks& cb,
                     const Http::AsyncClient::RequestOptions&) -> Http::AsyncClient::Request* {
            EXPECT_EQ((Http::TestRequestHeaderMapImpl{{":method", "POST"},
                                                      {":path", "/"},
                                                      {":authority", "foo"},
                                                      {"content-length", "11"}}),
                      message->headers());
            EXPECT_EQ((Http::TestRequestTrailerMapImpl{{"trail", "cow"}}), *message->trailers());
            callbacks = &cb;
            return &request;
          }));

  EXPECT_CALL(filter(), log_(spdlog::level::debug, Eq("response")));
  EXPECT_CALL(filter(), log_(spdlog::level::info, Eq(":status -> 200")));
  EXPECT_EQ(Http::FilterHeadersStatus::StopIteration,
            filter().decodeHeaders(request_headers, false));

  Http::ResponseMessagePtr response_message(new Http::ResponseMessageImpl(
      Http::ResponseHeaderMapPtr{new Http::TestResponseHeaderMapImpl{{":status", "200"}}}));
  response_message->body() = std::make_unique<Buffer::OwnedImpl>("response");

  EXPECT_NE(callbacks, nullptr);
  if (callbacks) {
    callbacks->onSuccess(request, std::move(response_message));
  }
}

TEST_P(WasmHttpFilterTest, AsyncCallAfterDestroyed) {
  setupTest("", "async_call");
  setupFilter();

  Http::TestRequestHeaderMapImpl request_headers{{":path", "/"}};
  Http::MockAsyncClientRequest request(&cluster_manager_.async_client_);
  Http::AsyncClient::Callbacks* callbacks = nullptr;
  EXPECT_CALL(cluster_manager_, get(Eq("cluster"))).Times(testing::AtLeast(1));
  EXPECT_CALL(cluster_manager_, get(Eq("bogus cluster"))).WillRepeatedly(Return(nullptr));
  EXPECT_CALL(cluster_manager_, httpAsyncClientForCluster("cluster"));
  EXPECT_CALL(cluster_manager_.async_client_, send_(_, _, _))
      .WillOnce(
          Invoke([&](Http::RequestMessagePtr& message, Http::AsyncClient::Callbacks& cb,
                     const Http::AsyncClient::RequestOptions&) -> Http::AsyncClient::Request* {
            EXPECT_EQ((Http::TestRequestHeaderMapImpl{{":method", "POST"},
                                                      {":path", "/"},
                                                      {":authority", "foo"},
                                                      {"content-length", "11"}}),
                      message->headers());
            EXPECT_EQ((Http::TestRequestTrailerMapImpl{{"trail", "cow"}}), *message->trailers());
            callbacks = &cb;
            return &request;
          }));

  EXPECT_EQ(Http::FilterHeadersStatus::StopIteration,
            filter().decodeHeaders(request_headers, false));

  EXPECT_CALL(request, cancel()).WillOnce([&]() { callbacks = nullptr; });

  // Destroy the Context, Plugin and VM.
  context_.reset();
  plugin_.reset();
  wasm_.reset();

  Http::ResponseMessagePtr response_message(new Http::ResponseMessageImpl(
      Http::ResponseHeaderMapPtr{new Http::TestResponseHeaderMapImpl{{":status", "200"}}}));
  response_message->body() = std::make_unique<Buffer::OwnedImpl>("response");

  // (Don't) Make the callback on the destroyed VM.
  EXPECT_EQ(callbacks, nullptr);
  if (callbacks) {
    callbacks->onSuccess(request, std::move(response_message));
  }
}

TEST_P(WasmHttpFilterTest, GrpcCall) {
  if (std::get<1>(GetParam()) == "rust") {
    // TODO(PiotrSikora): gRPC call outs not yet supported in the Rust SDK.
    return;
  }
  setupTest("", "grpc_call");
  setupFilter();
  NiceMock<Grpc::MockAsyncRequest> request;
  Grpc::RawAsyncRequestCallbacks* callbacks = nullptr;
  Grpc::MockAsyncClientManager client_manager;
  auto client_factory = std::make_unique<Grpc::MockAsyncClientFactory>();
  auto async_client = std::make_unique<Grpc::MockAsyncClient>();
  Tracing::Span* parent_span{};
  EXPECT_CALL(*async_client, sendRaw(_, _, _, _, _, _))
      .WillOnce(Invoke([&](absl::string_view service_full_name, absl::string_view method_name,
                           Buffer::InstancePtr&& message, Grpc::RawAsyncRequestCallbacks& cb,
                           Tracing::Span& span, const Http::AsyncClient::RequestOptions& options)
                           -> Grpc::AsyncRequest* {
        EXPECT_EQ(service_full_name, "service");
        EXPECT_EQ(method_name, "method");
        ProtobufWkt::Value value;
        EXPECT_TRUE(value.ParseFromArray(message->linearize(message->length()), message->length()));
        EXPECT_EQ(value.string_value(), "request");
        callbacks = &cb;
        parent_span = &span;
        EXPECT_EQ(options.timeout->count(), 1000);
        return &request;
      }));
  EXPECT_CALL(*client_factory, create).WillOnce(Invoke([&]() -> Grpc::RawAsyncClientPtr {
    return std::move(async_client);
  }));
  EXPECT_CALL(cluster_manager_, grpcAsyncClientManager())
      .WillOnce(Invoke([&]() -> Grpc::AsyncClientManager& { return client_manager; }));
  EXPECT_CALL(client_manager, factoryForGrpcService(_, _, _))
      .WillOnce(Invoke([&](const GrpcService&, Stats::Scope&, bool) -> Grpc::AsyncClientFactoryPtr {
        return std::move(client_factory);
      }));
  EXPECT_CALL(rootContext(), log_(spdlog::level::debug, Eq("response")));
  Http::TestRequestHeaderMapImpl request_headers{{":path", "/"}};
  EXPECT_EQ(Http::FilterHeadersStatus::StopIteration,
            filter().decodeHeaders(request_headers, false));

  ProtobufWkt::Value value;
  value.set_string_value("response");
  std::string response_string;
  EXPECT_TRUE(value.SerializeToString(&response_string));
  auto response = std::make_unique<Buffer::OwnedImpl>(response_string);
  EXPECT_NE(callbacks, nullptr);
  NiceMock<Tracing::MockSpan> span;
  if (callbacks) {
    callbacks->onSuccessRaw(std::move(response), span);
  }
}

TEST_P(WasmHttpFilterTest, GrpcCallAfterDestroyed) {
  if (std::get<1>(GetParam()) == "rust") {
    // TODO(PiotrSikora): gRPC call outs not yet supported in the Rust SDK.
    return;
  }
  setupTest("", "grpc_call");
  setupFilter();
  Grpc::MockAsyncRequest request;
  Grpc::RawAsyncRequestCallbacks* callbacks = nullptr;
  Grpc::MockAsyncClientManager client_manager;
  auto client_factory = std::make_unique<Grpc::MockAsyncClientFactory>();
  auto async_client = std::make_unique<Grpc::MockAsyncClient>();
  Tracing::Span* parent_span{};
  EXPECT_CALL(*async_client, sendRaw(_, _, _, _, _, _))
      .WillOnce(Invoke([&](absl::string_view service_full_name, absl::string_view method_name,
                           Buffer::InstancePtr&& message, Grpc::RawAsyncRequestCallbacks& cb,
                           Tracing::Span& span, const Http::AsyncClient::RequestOptions& options)
                           -> Grpc::AsyncRequest* {
        EXPECT_EQ(service_full_name, "service");
        EXPECT_EQ(method_name, "method");
        ProtobufWkt::Value value;
        EXPECT_TRUE(value.ParseFromArray(message->linearize(message->length()), message->length()));
        EXPECT_EQ(value.string_value(), "request");
        callbacks = &cb;
        parent_span = &span;
        EXPECT_EQ(options.timeout->count(), 1000);
        return &request;
      }));
  EXPECT_CALL(*client_factory, create).WillOnce(Invoke([&]() -> Grpc::RawAsyncClientPtr {
    return std::move(async_client);
  }));
  EXPECT_CALL(cluster_manager_, grpcAsyncClientManager())
      .WillOnce(Invoke([&]() -> Grpc::AsyncClientManager& { return client_manager; }));
  EXPECT_CALL(client_manager, factoryForGrpcService(_, _, _))
      .WillOnce(Invoke([&](const GrpcService&, Stats::Scope&, bool) -> Grpc::AsyncClientFactoryPtr {
        return std::move(client_factory);
      }));
  Http::TestRequestHeaderMapImpl request_headers{{":path", "/"}};

  EXPECT_EQ(Http::FilterHeadersStatus::StopIteration,
            filter().decodeHeaders(request_headers, false));

  EXPECT_CALL(request, cancel()).WillOnce([&]() { callbacks = nullptr; });

  // Destroy the Context, Plugin and VM.
  context_.reset();
  plugin_.reset();
  wasm_.reset();

  ProtobufWkt::Value value;
  value.set_string_value("response");
  std::string response_string;
  EXPECT_TRUE(value.SerializeToString(&response_string));
  auto response = std::make_unique<Buffer::OwnedImpl>(response_string);
  EXPECT_EQ(callbacks, nullptr);
  NiceMock<Tracing::MockSpan> span;
  if (callbacks) {
    callbacks->onSuccessRaw(std::move(response), span);
  }
}

TEST_P(WasmHttpFilterTest, GrpcStream) {
  if (std::get<1>(GetParam()) == "rust") {
    // TODO(PiotrSikora): gRPC call outs not yet supported in the Rust SDK.
    return;
  }
  setupTest("", "grpc_stream");
  setupFilter();
  Grpc::MockAsyncRequest request;
  NiceMock<Grpc::MockAsyncStream> stream;
  Grpc::RawAsyncStreamCallbacks* callbacks = nullptr;
  Grpc::MockAsyncClientManager client_manager;
  auto client_factory = std::make_unique<Grpc::MockAsyncClientFactory>();
  auto async_client = std::make_unique<Grpc::MockAsyncClient>();
  EXPECT_CALL(*async_client, startRaw(_, _, _, _))
      .WillOnce(Invoke([&](absl::string_view service_full_name, absl::string_view method_name,
                           Grpc::RawAsyncStreamCallbacks& cb,
                           const Http::AsyncClient::StreamOptions&) -> Grpc::RawAsyncStream* {
        EXPECT_EQ(service_full_name, "service");
        EXPECT_EQ(method_name, "method");
        callbacks = &cb;
        return &stream;
      }));
  EXPECT_CALL(*client_factory, create).WillOnce(Invoke([&]() -> Grpc::RawAsyncClientPtr {
    return std::move(async_client);
  }));
  EXPECT_CALL(cluster_manager_, grpcAsyncClientManager())
      .WillOnce(Invoke([&]() -> Grpc::AsyncClientManager& { return client_manager; }));
  EXPECT_CALL(client_manager, factoryForGrpcService(_, _, _))
      .WillOnce(Invoke([&](const GrpcService&, Stats::Scope&, bool) -> Grpc::AsyncClientFactoryPtr {
        return std::move(client_factory);
      }));
  EXPECT_CALL(rootContext(), log_(spdlog::level::debug, Eq("response")));
  Http::TestRequestHeaderMapImpl request_headers{{":path", "/"}};
  EXPECT_EQ(Http::FilterHeadersStatus::StopIteration,
            filter().decodeHeaders(request_headers, false));

  ProtobufWkt::Value value;
  value.set_string_value("response");
  std::string response_string;
  EXPECT_TRUE(value.SerializeToString(&response_string));
  auto response = std::make_unique<Buffer::OwnedImpl>(response_string);
  EXPECT_NE(callbacks, nullptr);
  NiceMock<Tracing::MockSpan> span;
  if (callbacks) {
    Http::TestRequestHeaderMapImpl create_initial_metadata{{"test", "create_initial_metadata"}};
    callbacks->onCreateInitialMetadata(create_initial_metadata);
    Http::TestRequestHeaderMapImpl receive_initial_metadata{{"test", "receive_initial_metadata"}};
    callbacks->onCreateInitialMetadata(receive_initial_metadata);
    callbacks->onReceiveMessageRaw(std::move(response));
    callbacks->onReceiveTrailingMetadata(std::make_unique<Http::TestResponseTrailerMapImpl>());
    callbacks->onRemoteClose(Grpc::Status::WellKnownGrpcStatus::Ok, "");
  }
}

// Test metadata access including CEL expressions.
// TODO: re-enable this on Windows if and when the CEL `Antlr` parser compiles on Windows.
#ifndef WIN32
TEST_P(WasmHttpFilterTest, Metadata) {
  setupTest("", "metadata");
  setupFilter();
  envoy::config::core::v3::Node node_data;
  ProtobufWkt::Value node_val;
  node_val.set_string_value("wasm_node_get_value");
  (*node_data.mutable_metadata()->mutable_fields())["wasm_node_get_key"] = node_val;
  EXPECT_CALL(local_info_, node()).WillRepeatedly(ReturnRef(node_data));
  EXPECT_CALL(rootContext(),
              log_(spdlog::level::debug, Eq(absl::string_view("onTick wasm_node_get_value"))));

  EXPECT_CALL(filter(),
              log_(spdlog::level::err, Eq(absl::string_view("onRequestBody wasm_node_get_value"))));
  EXPECT_CALL(filter(), log_(spdlog::level::info, Eq(absl::string_view("header path /"))));
  EXPECT_CALL(filter(),
              log_(spdlog::level::trace,
                   Eq(absl::string_view("Struct wasm_request_get_value wasm_request_get_value"))));
  if (std::get<1>(GetParam()) != "rust") {
    // TODO(PiotrSikora): not yet supported in the Rust SDK.
    EXPECT_CALL(filter(), log_(spdlog::level::info, Eq(absl::string_view("server is envoy-wasm"))));
  }

  request_stream_info_.metadata_.mutable_filter_metadata()->insert(
      Protobuf::MapPair<std::string, ProtobufWkt::Struct>(
          HttpFilters::HttpFilterNames::get().Wasm,
          MessageUtil::keyValueStruct("wasm_request_get_key", "wasm_request_get_value")));

  rootContext().onTick(0);

  EXPECT_CALL(encoder_callbacks_, streamInfo()).WillRepeatedly(ReturnRef(request_stream_info_));
  absl::optional<std::chrono::nanoseconds> dur = std::chrono::nanoseconds(15000000);
  EXPECT_CALL(request_stream_info_, requestComplete()).WillRepeatedly(Return(dur));
  EXPECT_CALL(filter(), log_(spdlog::level::info, Eq(absl::string_view("duration is 15000000"))));
  if (std::get<1>(GetParam()) != "rust") {
    // TODO(PiotrSikora): not yet supported in the Rust SDK.
    EXPECT_CALL(filter(), log_(spdlog::level::info, Eq(absl::string_view("grpc service: test"))));
  }
  Http::TestRequestHeaderMapImpl request_headers{{":path", "/"}, {"biz", "baz"}};
  EXPECT_EQ(Http::FilterHeadersStatus::Continue, filter().decodeHeaders(request_headers, false));
  Buffer::OwnedImpl data("hello");
  EXPECT_EQ(Http::FilterDataStatus::Continue, filter().decodeData(data, true));
  filter().onDestroy();

  StreamInfo::MockStreamInfo log_stream_info;
  filter().log(&request_headers, nullptr, nullptr, log_stream_info);

  const auto& result = request_stream_info_.filterState()->getDataReadOnly<Common::Wasm::WasmState>(
      "wasm.wasm_request_set_key");
  EXPECT_EQ("wasm_request_set_value", result.value());
}
#endif

TEST_P(WasmHttpFilterTest, Property) {
  if (std::get<1>(GetParam()) == "rust") {
    // TODO(PiotrSikora): test not yet implemented using Rust SDK.
    return;
  }
  setupTest("", "property");
  setupFilter();
  envoy::config::core::v3::Node node_data;
  ProtobufWkt::Value node_val;
  node_val.set_string_value("sample_data");
  (*node_data.mutable_metadata()->mutable_fields())["istio.io/metadata"] = node_val;
  EXPECT_CALL(local_info_, node()).WillRepeatedly(ReturnRef(node_data));

  request_stream_info_.metadata_.mutable_filter_metadata()->insert(
      Protobuf::MapPair<std::string, ProtobufWkt::Struct>(
          HttpFilters::HttpFilterNames::get().Wasm,
          MessageUtil::keyValueStruct("wasm_request_get_key", "wasm_request_get_value")));
  EXPECT_CALL(request_stream_info_, responseCode()).WillRepeatedly(Return(403));
  EXPECT_CALL(encoder_callbacks_, streamInfo()).WillRepeatedly(ReturnRef(request_stream_info_));

  // test outputs should match inputs
  EXPECT_CALL(filter(),
              log_(spdlog::level::warn, Eq(absl::string_view("request.path: /test_context"))));
  EXPECT_CALL(filter(),
              log_(spdlog::level::warn, Eq(absl::string_view("node.metadata: sample_data"))));
  EXPECT_CALL(filter(),
              log_(spdlog::level::warn, Eq(absl::string_view("metadata: wasm_request_get_value"))));
  EXPECT_CALL(filter(), log_(spdlog::level::warn, Eq(absl::string_view("response.code: 403"))));
  EXPECT_CALL(filter(), log_(spdlog::level::warn, Eq(absl::string_view("state: wasm_value"))));

  root_context_->onTick(0);
  Http::TestRequestHeaderMapImpl request_headers{{":path", "/test_context"}};
  EXPECT_EQ(Http::FilterHeadersStatus::Continue, filter().decodeHeaders(request_headers, true));
  StreamInfo::MockStreamInfo log_stream_info;
  filter().log(&request_headers, nullptr, nullptr, log_stream_info);
}

TEST_P(WasmHttpFilterTest, SharedData) {
  setupTest("shared_data");
  EXPECT_CALL(rootContext(), log_(spdlog::level::info, Eq(absl::string_view("set CasMismatch"))));
  EXPECT_CALL(rootContext(),
              log_(spdlog::level::debug, Eq(absl::string_view("get 1 shared_data_value1"))));
  EXPECT_CALL(rootContext(),
              log_(spdlog::level::warn, Eq(absl::string_view("get 2 shared_data_value2"))));
  EXPECT_CALL(rootContext(),
              log_(spdlog::level::debug, Eq(absl::string_view("get of bad key not found"))));
  EXPECT_CALL(rootContext(),
              log_(spdlog::level::debug, Eq(absl::string_view("second get of bad key not found"))));
  rootContext().onTick(0);
  rootContext().onQueueReady(0);
}

TEST_P(WasmHttpFilterTest, SharedQueue) {
  setupTest("", "shared_queue");
  setupFilter();
  EXPECT_CALL(filter(),
              log_(spdlog::level::warn, Eq(absl::string_view("onRequestHeaders enqueue Ok"))));
  EXPECT_CALL(filter(), log_(spdlog::level::warn,
                             Eq(absl::string_view("onRequestHeaders not found bad_shared_queue"))));
  EXPECT_CALL(rootContext(),
              log_(spdlog::level::warn, Eq(absl::string_view("onQueueReady bad token not found"))))
      .Times(2);
  EXPECT_CALL(rootContext(),
              log_(spdlog::level::warn, Eq(absl::string_view("onQueueReady extra data not found"))))
      .Times(2);
  EXPECT_CALL(rootContext(), log_(spdlog::level::info, Eq(absl::string_view("onQueueReady"))))
      .Times(2);
  EXPECT_CALL(rootContext(), log_(spdlog::level::debug, Eq(absl::string_view("data data1 Ok"))));
  Http::TestRequestHeaderMapImpl request_headers{{":path", "/"}};
  EXPECT_EQ(Http::FilterHeadersStatus::Continue, filter().decodeHeaders(request_headers, true));
  auto token = proxy_wasm::resolveQueueForTest("vm_id", "my_shared_queue");
  root_context_->onQueueReady(token);
}

// Script using a root_id which is not registered.
TEST_P(WasmHttpFilterTest, RootIdNotRegistered) {
  if (std::get<1>(GetParam()) == "rust") {
    // TODO(PiotrSikora): proxy_get_property("root_id") is not yet supported in the Rust SDK.
    return;
  }
  setupTest();
  setupFilter();
  Http::TestRequestHeaderMapImpl request_headers;
  EXPECT_EQ(Http::FilterHeadersStatus::Continue, filter().decodeHeaders(request_headers, true));
}

// Script using an explicit root_id which is registered.
TEST_P(WasmHttpFilterTest, RootId1) {
  if (std::get<1>(GetParam()) == "rust") {
    // TODO(PiotrSikora): proxy_get_property("root_id") is not yet supported in the Rust SDK.
    return;
  }
  setupTest("context1");
  setupFilter("context1");
  EXPECT_CALL(filter(), log_(spdlog::level::debug, Eq(absl::string_view("onRequestHeaders1 2"))));
  Http::TestRequestHeaderMapImpl request_headers;
  EXPECT_EQ(Http::FilterHeadersStatus::Continue, filter().decodeHeaders(request_headers, true));
}

// Script using an explicit root_id which is registered.
TEST_P(WasmHttpFilterTest, RootId2) {
  if (std::get<1>(GetParam()) == "rust") {
    // TODO(PiotrSikora): proxy_get_property("root_id") is not yet supported in the Rust SDK.
    return;
  }
  setupTest("context2");
  setupFilter("context2");
  EXPECT_CALL(filter(), log_(spdlog::level::debug, Eq(absl::string_view("onRequestHeaders2 2"))));
  Http::TestRequestHeaderMapImpl request_headers;
  EXPECT_EQ(Http::FilterHeadersStatus::Continue, filter().decodeHeaders(request_headers, true));
}

} // namespace Wasm
} // namespace HttpFilters
} // namespace Extensions
} // namespace Envoy<|MERGE_RESOLUTION|>--- conflicted
+++ resolved
@@ -72,14 +72,9 @@
         code = TestEnvironment::readFileToStringForTest(TestEnvironment::runfilesPath(
             "test/extensions/filters/http/wasm/test_data/test_cpp.wasm"));
       } else {
-<<<<<<< HEAD
-        const auto basic_path = TestEnvironment::runfilesPath(
-            absl::StrCat("test/extensions/filters/http/wasm/test_data/", vm_configuration));
-=======
         auto filename = !root_id.empty() ? root_id : vm_configuration;
         const auto basic_path = TestEnvironment::runfilesPath(
             absl::StrCat("test/extensions/filters/http/wasm/test_data/", filename));
->>>>>>> 532cde77
         code = TestEnvironment::readFileToStringForTest(basic_path + "_rust.wasm");
       }
     }

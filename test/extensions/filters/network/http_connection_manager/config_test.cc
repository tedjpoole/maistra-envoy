--- conflicted
+++ resolved
@@ -2257,11 +2257,7 @@
 
   EXPECT_CALL(context_.runtime_loader_.snapshot_,
               featureEnabled(_, An<const envoy::type::v3::FractionalPercent&>()))
-<<<<<<< HEAD
-      .WillOnce(Return(true));
-=======
       .WillRepeatedly(Return(true));
->>>>>>> 8fb7bd24
   EXPECT_CALL(context_.runtime_loader_.snapshot_, getInteger(_, _)).Times(AnyNumber());
   EXPECT_CALL(context_.runtime_loader_.snapshot_,
               getInteger("http_connection_manager.path_with_escaped_slashes_action", 0))
@@ -2273,8 +2269,6 @@
   EXPECT_EQ(envoy::extensions::filters::network::http_connection_manager::v3::
                 HttpConnectionManager::UNESCAPE_AND_REDIRECT,
             config.pathWithEscapedSlashesAction());
-<<<<<<< HEAD
-=======
 
   // Check the UNESCAPE_AND_FORWARD override to mollify coverage check
   EXPECT_CALL(context_.runtime_loader_.snapshot_,
@@ -2287,7 +2281,6 @@
   EXPECT_EQ(envoy::extensions::filters::network::http_connection_manager::v3::
                 HttpConnectionManager::UNESCAPE_AND_FORWARD,
             config1.pathWithEscapedSlashesAction());
->>>>>>> 8fb7bd24
 }
 
 // Verify that runtime override does not affect non default configuration value.

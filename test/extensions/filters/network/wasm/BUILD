--- conflicted
+++ resolved
@@ -18,12 +18,7 @@
 envoy_extension_cc_test(
     name = "config_test",
     srcs = ["config_test.cc"],
-<<<<<<< HEAD
-    data = [
-=======
     data = envoy_select_wasm([
-        "//test/extensions/filters/network/wasm/test_data:modules",
->>>>>>> a2fb397a
         "//test/extensions/filters/network/wasm/test_data:test_cpp.wasm",
     ]),
     extension_name = "envoy.filters.network.wasm",
@@ -44,13 +39,8 @@
 envoy_extension_cc_test(
     name = "wasm_filter_test",
     srcs = ["wasm_filter_test.cc"],
-<<<<<<< HEAD
-    data = [
+    data = envoy_select_wasm([
         "//test/extensions/filters/network/wasm/test_data:logging_rust.wasm",
-=======
-    data = envoy_select_wasm([
-        "//test/extensions/filters/network/wasm/test_data:modules",
->>>>>>> a2fb397a
         "//test/extensions/filters/network/wasm/test_data:test_cpp.wasm",
     ]),
     extension_name = "envoy.filters.network.wasm",

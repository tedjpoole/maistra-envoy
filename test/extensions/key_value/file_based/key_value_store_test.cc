#include <memory>
#include <string>

#include "source/common/common/key_value_store_base.h"
#include "source/extensions/key_value/file_based/config.h"

#include "test/mocks/event/mocks.h"
#include "test/test_common/environment.h"
#include "test/test_common/file_system_for_test.h"

#include "gmock/gmock.h"
#include "gtest/gtest.h"

using testing::NiceMock;

namespace Envoy {
namespace Extensions {
namespace KeyValue {
namespace {

class KeyValueStoreTest : public testing::Test {
protected:
  KeyValueStoreTest() : filename_(TestEnvironment::temporaryPath("key_value_store")) {
    TestEnvironment::removePath(filename_);
    createStore();
  }

  void createStore(uint32_t max_entries = 0) {
    flush_timer_ = new NiceMock<Event::MockTimer>(&dispatcher_);
    store_ = std::make_unique<FileBasedKeyValueStore>(
        dispatcher_, flush_interval_, Filesystem::fileSystemForTest(), filename_, max_entries);
  }
  NiceMock<Event::MockDispatcher> dispatcher_;
  std::string filename_;
  std::unique_ptr<FileBasedKeyValueStore> store_{};
  std::chrono::seconds flush_interval_{5};
  Event::MockTimer* flush_timer_ = nullptr;
};

TEST_F(KeyValueStoreTest, Basic) {
  EXPECT_EQ(absl::nullopt, store_->get("foo"));
  store_->addOrUpdate("foo", "bar");
  EXPECT_EQ("bar", store_->get("foo").value());
  store_->addOrUpdate("foo", "eep");
  EXPECT_EQ("eep", store_->get("foo").value());
  store_->remove("foo");
  EXPECT_EQ(absl::nullopt, store_->get("foo"));
}

TEST_F(KeyValueStoreTest, MaxEntries) {
  createStore(2);
  // Add 2 entries.
  store_->addOrUpdate("1", "a");
  store_->addOrUpdate("2", "b");
  EXPECT_EQ("a", store_->get("1").value());
  EXPECT_EQ("b", store_->get("2").value());

  // Adding '3' should evict '1'.
  store_->addOrUpdate("3", "c");
  EXPECT_EQ("c", store_->get("3").value());
  EXPECT_EQ("b", store_->get("2").value());
  EXPECT_EQ(absl::nullopt, store_->get("1"));
}

TEST_F(KeyValueStoreTest, Persist) {
  store_->addOrUpdate("foo", "bar");
  store_->addOrUpdate("ba\nz", "ee\np");
  ASSERT_TRUE(flush_timer_->enabled_);
  flush_timer_->invokeCallback(); // flush
  EXPECT_TRUE(flush_timer_->enabled_);
  // Not flushed as 5ms didn't pass.
  store_->addOrUpdate("baz", "eep");

  flush_interval_ = std::chrono::seconds(0);
  createStore();
  KeyValueStore::ConstIterateCb validate = [](const std::string& key, const std::string&) {
    EXPECT_TRUE(key == "foo" || key == "ba\nz");
    return KeyValueStore::Iterate::Continue;
  };

  EXPECT_EQ("bar", store_->get("foo").value());
  EXPECT_EQ("ee\np", store_->get("ba\nz").value());
  EXPECT_FALSE(store_->get("baz").has_value());
  store_->iterate(validate);

  // This will flush due to 0ms flush interval
  store_->addOrUpdate("baz", "eep");
  createStore();
  EXPECT_TRUE(store_->get("baz").has_value());

  // This will flush due to 0ms flush interval
  store_->remove("bar");
  createStore();
  EXPECT_FALSE(store_->get("bar").has_value());
}

TEST_F(KeyValueStoreTest, Iterate) {
  store_->addOrUpdate("foo", "bar");
  store_->addOrUpdate("baz", "eep");

  int full_counter = 0;
  KeyValueStore::ConstIterateCb validate = [&full_counter](const std::string& key,
                                                           const std::string&) {
    ++full_counter;
    EXPECT_TRUE(key == "foo" || key == "baz");
    return KeyValueStore::Iterate::Continue;
  };
  store_->iterate(validate);
  EXPECT_EQ(2, full_counter);

  int stop_early_counter = 0;
  KeyValueStore::ConstIterateCb stop_early = [&stop_early_counter](const std::string&,
                                                                   const std::string&) {
    ++stop_early_counter;
    return KeyValueStore::Iterate::Break;
  };
  store_->iterate(stop_early);
  EXPECT_EQ(1, stop_early_counter);
}

#ifndef NDEBUG
TEST_F(KeyValueStoreTest, ShouldCrashIfIterateCallbackAddsOrUpdatesStore) {
  store_->addOrUpdate("foo", "bar");
  store_->addOrUpdate("baz", "eep");
  KeyValueStore::ConstIterateCb update_value_callback = [this](const std::string& key,
                                                               const std::string&) {
    EXPECT_TRUE(key == "foo" || key == "baz");
    store_->addOrUpdate("foo", "updated-bar");
    return KeyValueStore::Iterate::Continue;
  };

  EXPECT_DEATH(store_->iterate(update_value_callback), "addOrUpdate under the stack of iterate");

  KeyValueStore::ConstIterateCb add_key_callback = [this](const std::string& key,
                                                          const std::string&) {
    EXPECT_TRUE(key == "foo" || key == "baz" || key == "new-key");
    if (key == "foo") {
      store_->addOrUpdate("new-key", "new-value");
    }
    return KeyValueStore::Iterate::Continue;
  };
  EXPECT_DEATH(store_->iterate(add_key_callback), "addOrUpdate under the stack of iterate");
}
#endif

TEST_F(KeyValueStoreTest, HandleBadFile) {
  auto checkBadFile = [this](std::string file, std::string error) {
    TestEnvironment::writeStringToFileForTest(filename_, file, true);
    EXPECT_LOG_CONTAINS("warn", error, createStore());

    // File will be parsed up until error.
    EXPECT_EQ("bar", store_->get("foo").value());
  };
  checkBadFile("3\nfoo3\nbar3", "Bad file: no newline");
  checkBadFile("3\nfoo3\nbar\n", "Bad file: no length");
  checkBadFile("3\nfoo3\nbarasd\n", "Bad file: no length");
  checkBadFile("3\nfoo3\nbar3\na", "Bad file: insufficient contents");
}

#ifndef WIN32
TEST_F(KeyValueStoreTest, HandleInvalidFile) {
<<<<<<< HEAD
  filename_ = "/path/that/does/not/exist/foo";
  createStore();
  EXPECT_LOG_CONTAINS("error", "Failed to flush cache to file /path/that/does/not/exist/foo", store_->flush());
=======
  filename_ = TestEnvironment::temporaryPath("some/unlikely/bad/path/bar");
  createStore();
  EXPECT_LOG_CONTAINS("error", "Failed to flush cache to file " + filename_, store_->flush());
>>>>>>> 053a7db9
}
#endif

} // namespace
} // namespace KeyValue
} // namespace Extensions
} // namespace Envoy<|MERGE_RESOLUTION|>--- conflicted
+++ resolved
@@ -159,15 +159,9 @@
 
 #ifndef WIN32
 TEST_F(KeyValueStoreTest, HandleInvalidFile) {
-<<<<<<< HEAD
-  filename_ = "/path/that/does/not/exist/foo";
-  createStore();
-  EXPECT_LOG_CONTAINS("error", "Failed to flush cache to file /path/that/does/not/exist/foo", store_->flush());
-=======
   filename_ = TestEnvironment::temporaryPath("some/unlikely/bad/path/bar");
   createStore();
   EXPECT_LOG_CONTAINS("error", "Failed to flush cache to file " + filename_, store_->flush());
->>>>>>> 053a7db9
 }
 #endif
 

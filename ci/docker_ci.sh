#!/bin/bash

# Do not ever set -x here, it is a security hazard as it will place the credentials below in the
# CI logs.
set -e

function is_windows() {
  [[ "$(uname -s)" == *NT* ]]
}

ENVOY_DOCKER_IMAGE_DIRECTORY="${ENVOY_DOCKER_IMAGE_DIRECTORY:-${BUILD_STAGINGDIRECTORY:-.}/build_images}"

# Setting environments for buildx tools
config_env() {
  # Install QEMU emulators
  docker run --rm --privileged tonistiigi/binfmt --install all

  # Remove older build instance
  docker buildx rm multi-builder || :
  docker buildx create --use --name multi-builder --platform linux/arm64,linux/amd64
}

build_platforms() {
  TYPE=$1
  FILE_SUFFIX="${TYPE/-debug/}"
  FILE_SUFFIX="${FILE_SUFFIX/-contrib/}"

  if is_windows; then
    echo "windows/amd64"
  elif [[ -z "${FILE_SUFFIX}" ]]; then
      echo "linux/arm64,linux/amd64"
  else
      echo "linux/amd64"
  fi
}

build_args() {
  TYPE=$1

  if [[ "${TYPE}" == *-windows* ]]; then
    printf ' -f ci/Dockerfile-envoy-windows --build-arg BUILD_OS=%s --build-arg BUILD_TAG=%s' "${WINDOWS_IMAGE_BASE}" "${WINDOWS_IMAGE_TAG}"
  else
    TARGET="${TYPE/-debug/}"
    TARGET="${TARGET/-contrib/}"
    printf ' -f ci/Dockerfile-envoy --target %s' "envoy${TARGET}"
  fi

  if [[ "${TYPE}" == *-contrib* ]]; then
      printf ' --build-arg ENVOY_BINARY=envoy-contrib'
  fi

  if [[ "${TYPE}" == *-debug ]]; then
      printf ' --build-arg ENVOY_BINARY_SUFFIX='
  fi
}

use_builder() {
  # BuildKit is not available for Windows images, skip this
  if ! is_windows; then
    docker buildx use multi-builder
  fi
}

build_images() {
  local _args args=()
  TYPE=$1
  BUILD_TAG=$2

  use_builder "${TYPE}"
  _args=$(build_args "${TYPE}")
  read -ra args <<< "$_args"
  PLATFORM="$(build_platforms "${TYPE}")"

  if ! is_windows && ! [[ "${TYPE}" =~ debug ]]; then
    args+=("-o" "type=oci,dest=${ENVOY_DOCKER_IMAGE_DIRECTORY}/envoy${TYPE}.tar")
  fi

  docker "${BUILD_COMMAND[@]}" --platform "${PLATFORM}" "${args[@]}" -t "${BUILD_TAG}" .
}

push_images() {
  local _args args=()
  TYPE=$1
  BUILD_TAG=$2

  use_builder "${TYPE}"
  _args=$(build_args "${TYPE}")
  read -ra args <<< "$_args"
  PLATFORM="$(build_platforms "${TYPE}")"
  # docker buildx doesn't do push with default builder
  docker "${BUILD_COMMAND[@]}" --platform "${PLATFORM}" "${args[@]}" -t "${BUILD_TAG}" . --push || \
  docker push "${BUILD_TAG}"
}

MAIN_BRANCH="refs/heads/main"
RELEASE_BRANCH_REGEX="^refs/heads/release/v.*"
RELEASE_TAG_REGEX="^refs/tags/v.*"

# For main builds and release branch builds use the dev repo. Otherwise we assume it's a tag and
# we push to the primary repo.
if [[ "${AZP_BRANCH}" =~ ${RELEASE_TAG_REGEX} ]]; then
  IMAGE_POSTFIX=""
  IMAGE_NAME="${AZP_BRANCH/refs\/tags\//}"
else
  IMAGE_POSTFIX="-dev"
  IMAGE_NAME="${AZP_SHA1}"
fi

# This prefix is altered for the private security images on setec builds.
DOCKER_IMAGE_PREFIX="${DOCKER_IMAGE_PREFIX:-envoyproxy/envoy}"
mkdir -p "${ENVOY_DOCKER_IMAGE_DIRECTORY}"

if is_windows; then
  BUILD_TYPES=("-${WINDOWS_BUILD_TYPE}")
  # BuildKit is not available for Windows images, use standard build command
  BUILD_COMMAND=("build")
else
  # "-google-vrp" must come afer "" to ensure we rebuild the local base image dependency.
  BUILD_TYPES=("" "-debug" "-contrib" "-contrib-debug" "-distroless" "-google-vrp" "-tools")

  # Configure docker-buildx tools
  BUILD_COMMAND=("buildx" "build")
  config_env
fi

# Test the docker build in all cases, but use a local tag that we will overwrite before push in the
# cases where we do push.
for BUILD_TYPE in "${BUILD_TYPES[@]}"; do
    image_tag="${DOCKER_IMAGE_PREFIX}${BUILD_TYPE}${IMAGE_POSTFIX}:${IMAGE_NAME}"
    build_images "${BUILD_TYPE}" "$image_tag"
<<<<<<< HEAD

    if ! is_windows; then
        if [[ "$BUILD_TYPE" == "" || "$BUILD_TYPE" == "-contrib" || "$BUILD_TYPE" == "-alpine" || "$BUILD_TYPE" == "-distroless" || "$BUILD_TYPE" == "-google-vrp" ]]; then
            # verify_examples expects the base and alpine images, and for them to be named `-dev`
            dev_image="envoyproxy/envoy${BUILD_TYPE}-dev:latest"
            docker tag "$image_tag" "$dev_image"
            IMAGES_TO_SAVE+=("$dev_image")
        fi
    fi
=======
>>>>>>> 053a7db9
done

# Only push images for main builds, release branch builds, and tag builds.
if [[ "${AZP_BRANCH}" != "${MAIN_BRANCH}" ]] &&
  ! [[ "${AZP_BRANCH}" =~ ${RELEASE_BRANCH_REGEX} ]] &&
  ! [[ "${AZP_BRANCH}" =~ ${RELEASE_TAG_REGEX} ]]; then
  echo 'Ignoring non-main branch or tag for docker push.'
  exit 0
fi

docker login -u "$DOCKERHUB_USERNAME" -p "$DOCKERHUB_PASSWORD"

for BUILD_TYPE in "${BUILD_TYPES[@]}"; do
  push_images "${BUILD_TYPE}" "${DOCKER_IMAGE_PREFIX}${BUILD_TYPE}${IMAGE_POSTFIX}:${IMAGE_NAME}"

  # Only push latest on main builds.
  if [[ "${AZP_BRANCH}" == "${MAIN_BRANCH}" ]]; then
    is_windows && docker tag "${DOCKER_IMAGE_PREFIX}${BUILD_TYPE}${IMAGE_POSTFIX}:${IMAGE_NAME}" "${DOCKER_IMAGE_PREFIX}${BUILD_TYPE}${IMAGE_POSTFIX}:latest"
    push_images "${BUILD_TYPE}" "${DOCKER_IMAGE_PREFIX}${BUILD_TYPE}${IMAGE_POSTFIX}:latest"
  fi

  # Push vX.Y-latest to tag the latest image in a release line
  if [[ "${AZP_BRANCH}" =~ ${RELEASE_TAG_REGEX} ]]; then
    RELEASE_LINE=$(echo "$IMAGE_NAME" | sed -E 's/(v[0-9]+\.[0-9]+)\.[0-9]+/\1-latest/')
    is_windows && docker tag "${DOCKER_IMAGE_PREFIX}${BUILD_TYPE}${IMAGE_POSTFIX}:${IMAGE_NAME}" "${DOCKER_IMAGE_PREFIX}${BUILD_TYPE}${IMAGE_POSTFIX}:${RELEASE_LINE}"
    push_images "${BUILD_TYPE}" "${DOCKER_IMAGE_PREFIX}${BUILD_TYPE}${IMAGE_POSTFIX}:${RELEASE_LINE}"
  fi
done<|MERGE_RESOLUTION|>--- conflicted
+++ resolved
@@ -128,18 +128,6 @@
 for BUILD_TYPE in "${BUILD_TYPES[@]}"; do
     image_tag="${DOCKER_IMAGE_PREFIX}${BUILD_TYPE}${IMAGE_POSTFIX}:${IMAGE_NAME}"
     build_images "${BUILD_TYPE}" "$image_tag"
-<<<<<<< HEAD
-
-    if ! is_windows; then
-        if [[ "$BUILD_TYPE" == "" || "$BUILD_TYPE" == "-contrib" || "$BUILD_TYPE" == "-alpine" || "$BUILD_TYPE" == "-distroless" || "$BUILD_TYPE" == "-google-vrp" ]]; then
-            # verify_examples expects the base and alpine images, and for them to be named `-dev`
-            dev_image="envoyproxy/envoy${BUILD_TYPE}-dev:latest"
-            docker tag "$image_tag" "$dev_image"
-            IMAGES_TO_SAVE+=("$dev_image")
-        fi
-    fi
-=======
->>>>>>> 053a7db9
 done
 
 # Only push images for main builds, release branch builds, and tag builds.

#!/usr/bin/env python3

import argparse
import common
import functools
import multiprocessing
import os
import os.path
import pathlib
import re
import subprocess
import stat
import sys
import traceback
import shutil
import paths

EXCLUDED_PREFIXES = (
    "./generated/",
    "./thirdparty/",
    "./build",
    "./.git/",
    "./bazel-",
    "./.cache",
    "./source/extensions/extensions_build_config.bzl",
    "./bazel/toolchains/configs/",
    "./tools/testdata/check_format/",
    "./tools/pyformat/",
    "./third_party/",
    "./test/extensions/filters/http/wasm/test_data",
    "./test/extensions/filters/network/wasm/test_data",
    "./test/extensions/stats_sinks/wasm/test_data",
    "./test/extensions/bootstrap/wasm/test_data",
    "./test/extensions/common/wasm/test_data",
    "./test/extensions/access_loggers/wasm/test_data",
    "./source/extensions/common/wasm/ext",
    "./examples/wasm",
)
SUFFIXES = ("BUILD", "WORKSPACE", ".bzl", ".cc", ".h", ".java", ".m", ".md", ".mm", ".proto",
            ".rst")
DOCS_SUFFIX = (".md", ".rst")
PROTO_SUFFIX = (".proto")

# Files in these paths can make reference to protobuf stuff directly
GOOGLE_PROTOBUF_ALLOWLIST = ("ci/prebuilt", "source/common/protobuf", "api/test",
                             "test/extensions/bootstrap/wasm/test_data")
REPOSITORIES_BZL = "bazel/repositories.bzl"

# Files matching these exact names can reference real-world time. These include the class
# definitions for real-world time, the construction of them in main(), and perf annotation.
# For now it includes the validation server but that really should be injected too.
REAL_TIME_ALLOWLIST = ("./source/common/common/utility.h",
                       "./source/extensions/common/aws/utility.cc",
                       "./source/common/event/real_time_system.cc",
                       "./source/common/event/real_time_system.h", "./source/exe/main_common.cc",
                       "./source/exe/main_common.h", "./source/server/config_validation/server.cc",
                       "./source/common/common/perf_annotation.h",
                       "./test/common/common/log_macros_test.cc",
                       "./test/test_common/simulated_time_system.cc",
                       "./test/test_common/simulated_time_system.h",
                       "./test/test_common/test_time.cc", "./test/test_common/test_time.h",
                       "./test/test_common/utility.cc", "./test/test_common/utility.h",
                       "./test/integration/integration.h")

# Tests in these paths may make use of the Registry::RegisterFactory constructor or the
# REGISTER_FACTORY macro. Other locations should use the InjectFactory helper class to
# perform temporary registrations.
REGISTER_FACTORY_TEST_ALLOWLIST = ("./test/common/config/registry_test.cc",
                                   "./test/integration/clusters/", "./test/integration/filters/")

# Files in these paths can use MessageLite::SerializeAsString
SERIALIZE_AS_STRING_ALLOWLIST = (
    "./source/common/config/version_converter.cc",
    "./source/common/protobuf/utility.cc",
    "./source/extensions/filters/http/grpc_json_transcoder/json_transcoder_filter.cc",
    "./test/common/protobuf/utility_test.cc",
    "./test/common/config/version_converter_test.cc",
    "./test/common/grpc/codec_test.cc",
    "./test/common/grpc/codec_fuzz_test.cc",
    "./test/extensions/filters/http/common/fuzz/uber_filter.h",
    "./test/extensions/bootstrap/wasm/test_data/speed_cpp.cc",
)

# Files in these paths can use Protobuf::util::JsonStringToMessage
JSON_STRING_TO_MESSAGE_ALLOWLIST = ("./source/common/protobuf/utility.cc",
                                    "./test/extensions/bootstrap/wasm/test_data/speed_cpp.cc")

# Histogram names which are allowed to be suffixed with the unit symbol, all of the pre-existing
# ones were grandfathered as part of PR #8484 for backwards compatibility.
HISTOGRAM_WITH_SI_SUFFIX_ALLOWLIST = ("downstream_cx_length_ms", "downstream_cx_length_ms",
                                      "initialization_time_ms", "loop_duration_us", "poll_delay_us",
                                      "request_time_ms", "upstream_cx_connect_ms",
                                      "upstream_cx_length_ms")

# Files in these paths can use std::regex
STD_REGEX_ALLOWLIST = (
    "./source/common/common/utility.cc", "./source/common/common/regex.h",
    "./source/common/common/regex.cc", "./source/common/stats/tag_extractor_impl.h",
    "./source/common/stats/tag_extractor_impl.cc",
    "./source/common/formatter/substitution_formatter.cc",
    "./source/extensions/filters/http/squash/squash_filter.h",
    "./source/extensions/filters/http/squash/squash_filter.cc", "./source/server/admin/utils.h",
    "./source/server/admin/utils.cc", "./source/server/admin/stats_handler.h",
    "./source/server/admin/stats_handler.cc", "./source/server/admin/prometheus_stats.h",
    "./source/server/admin/prometheus_stats.cc", "./tools/clang_tools/api_booster/main.cc",
    "./tools/clang_tools/api_booster/proto_cxx_utils.cc", "./source/common/version/version.cc")

# Only one C++ file should instantiate grpc_init
GRPC_INIT_ALLOWLIST = ("./source/common/grpc/google_grpc_context.cc")

# These files should not throw exceptions. Add HTTP/1 when exceptions removed.
EXCEPTION_DENYLIST = ("./source/common/http/http2/codec_impl.h",
                      "./source/common/http/http2/codec_impl.cc")

CLANG_FORMAT_PATH = os.getenv("CLANG_FORMAT", "clang-format-10")
BUILDIFIER_PATH = paths.getBuildifier()
BUILDOZER_PATH = paths.getBuildozer()
ENVOY_BUILD_FIXER_PATH = os.path.join(os.path.dirname(os.path.abspath(sys.argv[0])),
                                      "envoy_build_fixer.py")
HEADER_ORDER_PATH = os.path.join(os.path.dirname(os.path.abspath(sys.argv[0])), "header_order.py")
SUBDIR_SET = set(common.includeDirOrder())
INCLUDE_ANGLE = "#include <"
INCLUDE_ANGLE_LEN = len(INCLUDE_ANGLE)
PROTO_PACKAGE_REGEX = re.compile(r"^package (\S+);\n*", re.MULTILINE)
X_ENVOY_USED_DIRECTLY_REGEX = re.compile(r'.*\"x-envoy-.*\".*')
DESIGNATED_INITIALIZER_REGEX = re.compile(r"\{\s*\.\w+\s*\=")
MANGLED_PROTOBUF_NAME_REGEX = re.compile(r"envoy::[a-z0-9_:]+::[A-Z][a-z]\w*_\w*_[A-Z]{2}")
HISTOGRAM_SI_SUFFIX_REGEX = re.compile(r"(?<=HISTOGRAM\()[a-zA-Z0-9_]+_(b|kb|mb|ns|us|ms|s)(?=,)")
TEST_NAME_STARTING_LOWER_CASE_REGEX = re.compile(r"TEST(_.\(.*,\s|\()[a-z].*\)\s\{")
EXTENSIONS_CODEOWNERS_REGEX = re.compile(r'.*(extensions[^@]*\s+)(@.*)')
COMMENT_REGEX = re.compile(r"//|\*")
DURATION_VALUE_REGEX = re.compile(r'\b[Dd]uration\(([0-9.]+)')
PROTO_VALIDATION_STRING = re.compile(r'\bmin_bytes\b')
VERSION_HISTORY_NEW_LINE_REGEX = re.compile("\* ([a-z \-_]+): ([a-z:`]+)")
VERSION_HISTORY_SECTION_NAME = re.compile("^[A-Z][A-Za-z ]*$")
RELOADABLE_FLAG_REGEX = re.compile(".*(.)(envoy.reloadable_features.[^ ]*)\s.*")
# Check for punctuation in a terminal ref clause, e.g.
# :ref:`panic mode. <arch_overview_load_balancing_panic_threshold>`
REF_WITH_PUNCTUATION_REGEX = re.compile(".*\. <[^<]*>`\s*")
DOT_MULTI_SPACE_REGEX = re.compile("\\. +")

# yapf: disable
PROTOBUF_TYPE_ERRORS = {
    # Well-known types should be referenced from the ProtobufWkt namespace.
    "Protobuf::Any":                    "ProtobufWkt::Any",
    "Protobuf::Empty":                  "ProtobufWkt::Empty",
    "Protobuf::ListValue":              "ProtobufWkt::ListValue",
    "Protobuf::NULL_VALUE":             "ProtobufWkt::NULL_VALUE",
    "Protobuf::StringValue":            "ProtobufWkt::StringValue",
    "Protobuf::Struct":                 "ProtobufWkt::Struct",
    "Protobuf::Value":                  "ProtobufWkt::Value",

    # Other common mis-namespacing of protobuf types.
    "ProtobufWkt::Map":                 "Protobuf::Map",
    "ProtobufWkt::MapPair":             "Protobuf::MapPair",
    "ProtobufUtil::MessageDifferencer": "Protobuf::util::MessageDifferencer"
}
LIBCXX_REPLACEMENTS = {
    "absl::make_unique<": "std::make_unique<",
}

UNOWNED_EXTENSIONS = {
  "extensions/filters/http/ratelimit",
  "extensions/filters/http/buffer",
  "extensions/filters/http/rbac",
  "extensions/filters/http/ip_tagging",
  "extensions/filters/http/tap",
  "extensions/filters/http/health_check",
  "extensions/filters/http/cors",
  "extensions/filters/http/ext_authz",
  "extensions/filters/http/dynamo",
  "extensions/filters/http/lua",
  "extensions/filters/http/common",
  "extensions/filters/common",
  "extensions/filters/common/ratelimit",
  "extensions/filters/common/rbac",
  "extensions/filters/common/lua",
  "extensions/filters/listener/original_dst",
  "extensions/filters/listener/proxy_protocol",
  "extensions/stat_sinks/statsd",
  "extensions/stat_sinks/common",
  "extensions/stat_sinks/common/statsd",
  "extensions/health_checkers/redis",
  "extensions/access_loggers/grpc",
  "extensions/access_loggers/file",
  "extensions/common/tap",
  "extensions/transport_sockets/raw_buffer",
  "extensions/transport_sockets/tap",
  "extensions/tracers/zipkin",
  "extensions/tracers/dynamic_ot",
  "extensions/tracers/opencensus",
  "extensions/tracers/lightstep",
  "extensions/tracers/common",
  "extensions/tracers/common/ot",
  "extensions/retry/host/previous_hosts",
  "extensions/filters/network/ratelimit",
  "extensions/filters/network/client_ssl_auth",
  "extensions/filters/network/rbac",
  "extensions/filters/network/tcp_proxy",
  "extensions/filters/network/echo",
  "extensions/filters/network/ext_authz",
  "extensions/filters/network/redis_proxy",
  "extensions/filters/network/kafka",
  "extensions/filters/network/kafka/broker",
  "extensions/filters/network/kafka/protocol",
  "extensions/filters/network/kafka/serialization",
  "extensions/filters/network/mongo_proxy",
  "extensions/filters/network/common",
  "extensions/filters/network/common/redis",
}
# yapf: enable


class FormatChecker:

  def __init__(self, args):
    self.operation_type = args.operation_type
    self.target_path = args.target_path
    self.api_prefix = args.api_prefix
    self.api_shadow_root = args.api_shadow_prefix
    self.envoy_build_rule_check = not args.skip_envoy_build_rule_check
    self.namespace_check = args.namespace_check
    self.namespace_check_excluded_paths = args.namespace_check_excluded_paths + [
        "./tools/api_boost/testdata/",
        "./tools/clang_tools/",
    ]
    self.build_fixer_check_excluded_paths = args.build_fixer_check_excluded_paths + [
        "./bazel/external/",
        "./bazel/toolchains/",
        "./bazel/BUILD",
        "./tools/clang_tools",
    ]
    self.include_dir_order = args.include_dir_order

  # Map a line transformation function across each line of a file,
  # writing the result lines as requested.
  # If there is a clang format nesting or mismatch error, return the first occurrence
  def evaluateLines(self, path, line_xform, write=True):
    error_message = None
    format_flag = True
    output_lines = []
    for line_number, line in enumerate(self.readLines(path)):
      if line.find("// clang-format off") != -1:
        if not format_flag and error_message is None:
          error_message = "%s:%d: %s" % (path, line_number + 1, "clang-format nested off")
        format_flag = False
      if line.find("// clang-format on") != -1:
        if format_flag and error_message is None:
          error_message = "%s:%d: %s" % (path, line_number + 1, "clang-format nested on")
        format_flag = True
      if format_flag:
        output_lines.append(line_xform(line, line_number))
      else:
        output_lines.append(line)
    # We used to use fileinput in the older Python 2.7 script, but this doesn't do
    # inplace mode and UTF-8 in Python 3, so doing it the manual way.
    if write:
      pathlib.Path(path).write_text('\n'.join(output_lines), encoding='utf-8')
    if not format_flag and error_message is None:
      error_message = "%s:%d: %s" % (path, line_number + 1, "clang-format remains off")
    return error_message

  # Obtain all the lines in a given file.
  def readLines(self, path):
    return self.readFile(path).split('\n')

  # Read a UTF-8 encoded file as a str.
  def readFile(self, path):
    return pathlib.Path(path).read_text(encoding='utf-8')

  # lookPath searches for the given executable in all directories in PATH
  # environment variable. If it cannot be found, empty string is returned.
  def lookPath(self, executable):
    return shutil.which(executable) or ''

  # pathExists checks whether the given path exists. This function assumes that
  # the path is absolute and evaluates environment variables.
  def pathExists(self, executable):
    return os.path.exists(os.path.expandvars(executable))

  # executableByOthers checks whether the given path has execute permission for
  # others.
  def executableByOthers(self, executable):
    st = os.stat(os.path.expandvars(executable))
    return bool(st.st_mode & stat.S_IXOTH)

  # Check whether all needed external tools (clang-format, buildifier, buildozer) are
  # available.
  def checkTools(self):
    error_messages = []

    clang_format_abs_path = self.lookPath(CLANG_FORMAT_PATH)
    if clang_format_abs_path:
      if not self.executableByOthers(clang_format_abs_path):
        error_messages.append("command {} exists, but cannot be executed by other "
                              "users".format(CLANG_FORMAT_PATH))
    else:
      error_messages.append(
          "Command {} not found. If you have clang-format in version 10.x.x "
          "installed, but the binary name is different or it's not available in "
          "PATH, please use CLANG_FORMAT environment variable to specify the path. "
          "Examples:\n"
          "    export CLANG_FORMAT=clang-format-10.0.0\n"
          "    export CLANG_FORMAT=/opt/bin/clang-format-10\n"
          "    export CLANG_FORMAT=/usr/local/opt/llvm@10/bin/clang-format".format(
              CLANG_FORMAT_PATH))

    def checkBazelTool(name, path, var):
      bazel_tool_abs_path = self.lookPath(path)
      if bazel_tool_abs_path:
        if not self.executableByOthers(bazel_tool_abs_path):
          error_messages.append("command {} exists, but cannot be executed by other "
                                "users".format(path))
      elif self.pathExists(path):
        if not self.executableByOthers(path):
          error_messages.append("command {} exists, but cannot be executed by other "
                                "users".format(path))
      else:

        error_messages.append("Command {} not found. If you have {} installed, but the binary "
                              "name is different or it's not available in $GOPATH/bin, please use "
                              "{} environment variable to specify the path. Example:\n"
                              "    export {}=`which {}`\n"
                              "If you don't have {} installed, you can install it by:\n"
                              "    go get -u github.com/bazelbuild/buildtools/{}".format(
                                  path, name, var, var, name, name, name))

    checkBazelTool('buildifier', BUILDIFIER_PATH, 'BUILDIFIER_BIN')
    checkBazelTool('buildozer', BUILDOZER_PATH, 'BUILDOZER_BIN')

    return error_messages

  def checkNamespace(self, file_path):
    for excluded_path in self.namespace_check_excluded_paths:
      if file_path.startswith(excluded_path):
        return []

    nolint = "NOLINT(namespace-%s)" % self.namespace_check.lower()
    text = self.readFile(file_path)
    if not re.search("^\s*namespace\s+%s\s*{" % self.namespace_check, text, re.MULTILINE) and \
      not nolint in text:
      return [
          "Unable to find %s namespace or %s for file: %s" %
          (self.namespace_check, nolint, file_path)
      ]
    return []

  def packageNameForProto(self, file_path):
    package_name = None
    error_message = []
    result = PROTO_PACKAGE_REGEX.search(self.readFile(file_path))
    if result is not None and len(result.groups()) == 1:
      package_name = result.group(1)
    if package_name is None:
      error_message = ["Unable to find package name for proto file: %s" % file_path]

    return [package_name, error_message]

  # To avoid breaking the Lyft import, we just check for path inclusion here.
  def allowlistedForProtobufDeps(self, file_path):
    return (file_path.endswith(PROTO_SUFFIX) or file_path.endswith(REPOSITORIES_BZL) or \
            any(path_segment in file_path for path_segment in GOOGLE_PROTOBUF_ALLOWLIST))

  # Real-world time sources should not be instantiated in the source, except for a few
  # specific cases. They should be passed down from where they are instantied to where
  # they need to be used, e.g. through the ServerInstance, Dispatcher, or ClusterManager.
  def allowlistedForRealTime(self, file_path):
    if file_path.endswith(".md"):
      return True
    return file_path in REAL_TIME_ALLOWLIST

  def allowlistedForRegisterFactory(self, file_path):
    if not file_path.startswith("./test/"):
      return True

    return any(file_path.startswith(prefix) for prefix in REGISTER_FACTORY_TEST_ALLOWLIST)

  def allowlistedForSerializeAsString(self, file_path):
    return file_path in SERIALIZE_AS_STRING_ALLOWLIST or file_path.endswith(DOCS_SUFFIX)

  def allowlistedForJsonStringToMessage(self, file_path):
    return file_path in JSON_STRING_TO_MESSAGE_ALLOWLIST

  def allowlistedForHistogramSiSuffix(self, name):
    return name in HISTOGRAM_WITH_SI_SUFFIX_ALLOWLIST

  def allowlistedForStdRegex(self, file_path):
    return file_path.startswith("./test") or file_path in STD_REGEX_ALLOWLIST or file_path.endswith(
        DOCS_SUFFIX)

  def allowlistedForGrpcInit(self, file_path):
    return file_path in GRPC_INIT_ALLOWLIST

  def allowlistedForUnpackTo(self, file_path):
    return file_path.startswith("./test") or file_path in [
        "./source/common/protobuf/utility.cc", "./source/common/protobuf/utility.h"
    ]

  def denylistedForExceptions(self, file_path):
    # Returns true when it is a non test header file or the file_path is in DENYLIST or
    # it is under toos/testdata subdirectory.
    if file_path.endswith(DOCS_SUFFIX):
      return False

    return (file_path.endswith('.h') and not file_path.startswith("./test/")) or file_path in EXCEPTION_DENYLIST \
        or self.isInSubdir(file_path, 'tools/testdata')

  def isApiFile(self, file_path):
    return file_path.startswith(self.api_prefix) or file_path.startswith(self.api_shadow_root)

  def isBuildFile(self, file_path):
    basename = os.path.basename(file_path)
    if basename in {"BUILD", "BUILD.bazel"} or basename.endswith(".BUILD"):
      return True
    return False

  def isExternalBuildFile(self, file_path):
    return self.isBuildFile(file_path) and (file_path.startswith("./bazel/external/") or
                                            file_path.startswith("./tools/clang_tools"))

  def isStarlarkFile(self, file_path):
    return file_path.endswith(".bzl")

  def isWorkspaceFile(self, file_path):
    return os.path.basename(file_path) == "WORKSPACE"

<<<<<<< HEAD
def denylistedForExceptions(file_path):
  return (file_path in EXCEPTION_DENYLIST or isInSubdir(file_path, 'tools/testdata')) and \
      not file_path.endswith(DOCS_SUFFIX)

=======
  def isBuildFixerExcludedFile(self, file_path):
    for excluded_path in self.build_fixer_check_excluded_paths:
      if file_path.startswith(excluded_path):
        return True
    return False

  def hasInvalidAngleBracketDirectory(self, line):
    if not line.startswith(INCLUDE_ANGLE):
      return False
    path = line[INCLUDE_ANGLE_LEN:]
    slash = path.find("/")
    if slash == -1:
      return False
    subdir = path[0:slash]
    return subdir in SUBDIR_SET

  def checkCurrentReleaseNotes(self, file_path, error_messages):
    first_word_of_prior_line = ''
    next_word_to_check = ''  # first word after :
    prior_line = ''

    def endsWithPeriod(prior_line):
      if not prior_line:
        return True  # Don't punctuation-check empty lines.
      if prior_line.endswith('.'):
        return True  # Actually ends with .
      if prior_line.endswith('`') and REF_WITH_PUNCTUATION_REGEX.match(prior_line):
        return True  # The text in the :ref ends with a .
      return False

    for line_number, line in enumerate(self.readLines(file_path)):

      def reportError(message):
        error_messages.append("%s:%d: %s" % (file_path, line_number + 1, message))

      if VERSION_HISTORY_SECTION_NAME.match(line):
        if line == "Deprecated":
          # The deprecations section is last, and does not have enforced formatting.
          break

        # Reset all parsing at the start of a section.
        first_word_of_prior_line = ''
        next_word_to_check = ''  # first word after :
        prior_line = ''

      # make sure flags are surrounded by ``s
      flag_match = RELOADABLE_FLAG_REGEX.match(line)
      if flag_match:
        if not flag_match.groups()[0].startswith('`'):
          reportError("Flag `%s` should be enclosed in back ticks" % flag_match.groups()[1])

      if line.startswith("* "):
        if not endsWithPeriod(prior_line):
          reportError("The following release note does not end with a '.'\n %s" % prior_line)

        match = VERSION_HISTORY_NEW_LINE_REGEX.match(line)
        if not match:
          reportError("Version history line malformed. "
                      "Does not match VERSION_HISTORY_NEW_LINE_REGEX in check_format.py\n %s" %
                      line)
        else:
          first_word = match.groups()[0]
          next_word = match.groups()[1]
          # Do basic alphabetization checks of the first word on the line and the
          # first word after the :
          if first_word_of_prior_line and first_word_of_prior_line > first_word:
            reportError(
                "Version history not in alphabetical order (%s vs %s): please check placement of line\n %s. "
                % (first_word_of_prior_line, first_word, line))
          if first_word_of_prior_line == first_word and next_word_to_check and next_word_to_check > next_word:
            reportError(
                "Version history not in alphabetical order (%s vs %s): please check placement of line\n %s. "
                % (next_word_to_check, next_word, line))
          first_word_of_prior_line = first_word
          next_word_to_check = next_word

          prior_line = line
      elif not line:
        # If we hit the end of this release note block block, check the prior line.
        if not endsWithPeriod(prior_line):
          reportError("The following release note does not end with a '.'\n %s" % prior_line)
      elif prior_line:
        prior_line += line

  def checkFileContents(self, file_path, checker):
    error_messages = []

    if file_path.endswith("version_history/current.rst"):
      # Version file checking has enough special cased logic to merit its own checks.
      # This only validates entries for the current release as very old release
      # notes have a different format.
      self.checkCurrentReleaseNotes(file_path, error_messages)

    def checkFormatErrors(line, line_number):

      def reportError(message):
        error_messages.append("%s:%d: %s" % (file_path, line_number + 1, message))

      checker(line, file_path, reportError)

    evaluate_failure = self.evaluateLines(file_path, checkFormatErrors, False)
    if evaluate_failure is not None:
      error_messages.append(evaluate_failure)
>>>>>>> b63855d7

    return error_messages

  def fixSourceLine(self, line, line_number):
    # Strip double space after '.'  This may prove overenthusiastic and need to
    # be restricted to comments and metadata files but works for now.
    line = re.sub(DOT_MULTI_SPACE_REGEX, ". ", line)

    if self.hasInvalidAngleBracketDirectory(line):
      line = line.replace("<", '"').replace(">", '"')

    # Fix incorrect protobuf namespace references.
    for invalid_construct, valid_construct in PROTOBUF_TYPE_ERRORS.items():
      line = line.replace(invalid_construct, valid_construct)

    # Use recommended cpp stdlib
    for invalid_construct, valid_construct in LIBCXX_REPLACEMENTS.items():
      line = line.replace(invalid_construct, valid_construct)

    return line

  # We want to look for a call to condvar.waitFor, but there's no strong pattern
  # to the variable name of the condvar. If we just look for ".waitFor" we'll also
  # pick up time_system_.waitFor(...), and we don't want to return true for that
  # pattern. But in that case there is a strong pattern of using time_system in
  # various spellings as the variable name.
  def hasCondVarWaitFor(self, line):
    wait_for = line.find(".waitFor(")
    if wait_for == -1:
      return False
    preceding = line[0:wait_for]
    if preceding.endswith("time_system") or preceding.endswith("timeSystem()") or \
      preceding.endswith("time_system_"):
      return False
    return True

<<<<<<< HEAD

def isSkylarkFile(file_path):
  return file_path.endswith(".bzl")


def isWorkspaceFile(file_path):
  return os.path.basename(file_path) == "WORKSPACE"


def isBuildFixerExcludedFile(file_path):
  for excluded_path in build_fixer_check_excluded_paths:
    if file_path.startswith(excluded_path):
      return True
  return False


def isBazelToolsCheckExcludedFile(file_path):
  for excluded_path in bazel_tools_check_excluded_paths:
    if file_path.startswith(excluded_path):
      return True
  return False


def hasInvalidAngleBracketDirectory(line):
  if not line.startswith(INCLUDE_ANGLE):
    return False
  path = line[INCLUDE_ANGLE_LEN:]
  slash = path.find("/")
  if slash == -1:
    return False
  subdir = path[0:slash]
  return subdir in SUBDIR_SET


VERSION_HISTORY_NEW_LINE_REGEX = re.compile("\* ([a-z \-_]+): ([a-z:`]+)")
VERSION_HISTORY_SECTION_NAME = re.compile("^[A-Z][A-Za-z ]*$")
RELOADABLE_FLAG_REGEX = re.compile(".*(.)(envoy.reloadable_features.[^ ]*)\s.*")
# Check for punctuation in a terminal ref clause, e.g.
# :ref:`panic mode. <arch_overview_load_balancing_panic_threshold>`
REF_WITH_PUNCTUATION_REGEX = re.compile(".*\. <[^<]*>`\s*")


def checkCurrentReleaseNotes(file_path, error_messages):
  first_word_of_prior_line = ''
  next_word_to_check = ''  # first word after :
  prior_line = ''

  def endsWithPeriod(prior_line):
    if not prior_line:
      return True  # Don't punctuation-check empty lines.
    if prior_line.endswith('.'):
      return True  # Actually ends with .
    if prior_line.endswith('`') and REF_WITH_PUNCTUATION_REGEX.match(prior_line):
      return True  # The text in the :ref ends with a .
=======
  # Determines whether the filename is either in the specified subdirectory, or
  # at the top level. We consider files in the top level for the benefit of
  # the check_format testcases in tools/testdata/check_format.
  def isInSubdir(self, filename, *subdirs):
    # Skip this check for check_format's unit-tests.
    if filename.count("/") <= 1:
      return True
    for subdir in subdirs:
      if filename.startswith('./' + subdir + '/'):
        return True
>>>>>>> b63855d7
    return False

  # Determines if given token exists in line without leading or trailing token characters
  # e.g. will return True for a line containing foo() but not foo_bar() or baz_foo
  def tokenInLine(self, token, line):
    index = 0
    while True:
      index = line.find(token, index)
      # the following check has been changed from index < 1 to index < 0 because
      # this function incorrectly returns false when the token in question is the
      # first one in a line. The following line returns false when the token is present:
      # (no leading whitespace) violating_symbol foo;
      if index < 0:
        break
      if index == 0 or not (line[index - 1].isalnum() or line[index - 1] == '_'):
        if index + len(token) >= len(line) or not (line[index + len(token)].isalnum() or
                                                   line[index + len(token)] == '_'):
          return True
      index = index + 1
    return False

  def checkSourceLine(self, line, file_path, reportError):
    # Check fixable errors. These may have been fixed already.
    if line.find(".  ") != -1:
      reportError("over-enthusiastic spaces")
    if self.isInSubdir(file_path, 'source', 'include') and X_ENVOY_USED_DIRECTLY_REGEX.match(line):
      reportError(
          "Please do not use the raw literal x-envoy in source code.  See Envoy::Http::PrefixValue."
      )
    if self.hasInvalidAngleBracketDirectory(line):
      reportError("envoy includes should not have angle brackets")
    for invalid_construct, valid_construct in PROTOBUF_TYPE_ERRORS.items():
      if invalid_construct in line:
        reportError("incorrect protobuf type reference %s; "
                    "should be %s" % (invalid_construct, valid_construct))
    for invalid_construct, valid_construct in LIBCXX_REPLACEMENTS.items():
      if invalid_construct in line:
        reportError("term %s should be replaced with standard library term %s" %
                    (invalid_construct, valid_construct))
    # Do not include the virtual_includes headers.
    if re.search("#include.*/_virtual_includes/", line):
      reportError("Don't include the virtual includes headers.")

    # Some errors cannot be fixed automatically, and actionable, consistent,
    # navigable messages should be emitted to make it easy to find and fix
    # the errors by hand.
    if not self.allowlistedForProtobufDeps(file_path):
      if '"google/protobuf' in line or "google::protobuf" in line:
        reportError("unexpected direct dependency on google.protobuf, use "
                    "the definitions in common/protobuf/protobuf.h instead.")
    if line.startswith("#include <mutex>") or line.startswith("#include <condition_variable"):
      # We don't check here for std::mutex because that may legitimately show up in
      # comments, for example this one.
      reportError("Don't use <mutex> or <condition_variable*>, switch to "
                  "Thread::MutexBasicLockable in source/common/common/thread.h")
    if line.startswith("#include <shared_mutex>"):
      # We don't check here for std::shared_timed_mutex because that may
      # legitimately show up in comments, for example this one.
      reportError("Don't use <shared_mutex>, use absl::Mutex for reader/writer locks.")
    if not self.allowlistedForRealTime(file_path) and not "NO_CHECK_FORMAT(real_time)" in line:
      if "RealTimeSource" in line or \
        ("RealTimeSystem" in line and not "TestRealTimeSystem" in line) or \
        "std::chrono::system_clock::now" in line or "std::chrono::steady_clock::now" in line or \
        "std::this_thread::sleep_for" in line or self.hasCondVarWaitFor(line):
        reportError("Don't reference real-world time sources from production code; use injection")
    duration_arg = DURATION_VALUE_REGEX.search(line)
    if duration_arg and duration_arg.group(1) != "0" and duration_arg.group(1) != "0.0":
      # Matching duration(int-const or float-const) other than zero
      reportError(
          "Don't use ambiguous duration(value), use an explicit duration type, e.g. Event::TimeSystem::Milliseconds(value)"
      )
    if not self.allowlistedForRegisterFactory(file_path):
      if "Registry::RegisterFactory<" in line or "REGISTER_FACTORY" in line:
        reportError("Don't use Registry::RegisterFactory or REGISTER_FACTORY in tests, "
                    "use Registry::InjectFactory instead.")
    if not self.allowlistedForUnpackTo(file_path):
      if "UnpackTo" in line:
        reportError("Don't use UnpackTo() directly, use MessageUtil::unpackTo() instead")
    # Check that we use the absl::Time library
    if self.tokenInLine("std::get_time", line):
      if "test/" in file_path:
        reportError("Don't use std::get_time; use TestUtility::parseTime in tests")
      else:
        reportError("Don't use std::get_time; use the injectable time system")
    if self.tokenInLine("std::put_time", line):
      reportError("Don't use std::put_time; use absl::Time equivalent instead")
    if self.tokenInLine("gmtime", line):
      reportError("Don't use gmtime; use absl::Time equivalent instead")
    if self.tokenInLine("mktime", line):
      reportError("Don't use mktime; use absl::Time equivalent instead")
    if self.tokenInLine("localtime", line):
      reportError("Don't use localtime; use absl::Time equivalent instead")
    if self.tokenInLine("strftime", line):
      reportError("Don't use strftime; use absl::FormatTime instead")
    if self.tokenInLine("strptime", line):
      reportError("Don't use strptime; use absl::FormatTime instead")
    if self.tokenInLine("strerror", line):
      reportError("Don't use strerror; use Envoy::errorDetails instead")
    # Prefer using abseil hash maps/sets over std::unordered_map/set for performance optimizations and
    # non-deterministic iteration order that exposes faulty assertions.
    # See: https://abseil.io/docs/cpp/guides/container#hash-tables
    if "std::unordered_map" in line:
      reportError("Don't use std::unordered_map; use absl::flat_hash_map instead or "
                  "absl::node_hash_map if pointer stability of keys/values is required")
    if "std::unordered_set" in line:
      reportError("Don't use std::unordered_set; use absl::flat_hash_set instead or "
                  "absl::node_hash_set if pointer stability of keys/values is required")
    if "std::atomic_" in line:
      # The std::atomic_* free functions are functionally equivalent to calling
      # operations on std::atomic<T> objects, so prefer to use that instead.
      reportError("Don't use free std::atomic_* functions, use std::atomic<T> members instead.")
    # Block usage of certain std types/functions as iOS 11 and macOS 10.13
    # do not support these at runtime.
    # See: https://github.com/envoyproxy/envoy/issues/12341
    if self.tokenInLine("std::any", line):
      reportError("Don't use std::any; use absl::any instead")
    if self.tokenInLine("std::get_if", line):
      reportError("Don't use std::get_if; use absl::get_if instead")
    if self.tokenInLine("std::holds_alternative", line):
      reportError("Don't use std::holds_alternative; use absl::holds_alternative instead")
    if self.tokenInLine("std::make_optional", line):
      reportError("Don't use std::make_optional; use absl::make_optional instead")
    if self.tokenInLine("std::monostate", line):
      reportError("Don't use std::monostate; use absl::monostate instead")
    if self.tokenInLine("std::optional", line):
      reportError("Don't use std::optional; use absl::optional instead")
    if self.tokenInLine("std::string_view", line):
      reportError("Don't use std::string_view; use absl::string_view instead")
    if self.tokenInLine("std::variant", line):
      reportError("Don't use std::variant; use absl::variant instead")
    if self.tokenInLine("std::visit", line):
      reportError("Don't use std::visit; use absl::visit instead")
    if "__attribute__((packed))" in line and file_path != "./include/envoy/common/platform.h":
      # __attribute__((packed)) is not supported by MSVC, we have a PACKED_STRUCT macro that
      # can be used instead
      reportError("Don't use __attribute__((packed)), use the PACKED_STRUCT macro defined "
                  "in include/envoy/common/platform.h instead")
    if DESIGNATED_INITIALIZER_REGEX.search(line):
      # Designated initializers are not part of the C++14 standard and are not supported
      # by MSVC
      reportError("Don't use designated initializers in struct initialization, "
                  "they are not part of C++14")
    if " ?: " in line:
      # The ?: operator is non-standard, it is a GCC extension
      reportError("Don't use the '?:' operator, it is a non-standard GCC extension")
    if line.startswith("using testing::Test;"):
      reportError("Don't use 'using testing::Test;, elaborate the type instead")
    if line.startswith("using testing::TestWithParams;"):
      reportError("Don't use 'using testing::Test;, elaborate the type instead")
    if TEST_NAME_STARTING_LOWER_CASE_REGEX.search(line):
      # Matches variants of TEST(), TEST_P(), TEST_F() etc. where the test name begins
      # with a lowercase letter.
      reportError("Test names should be CamelCase, starting with a capital letter")
    if not self.allowlistedForSerializeAsString(file_path) and "SerializeAsString" in line:
      # The MessageLite::SerializeAsString doesn't generate deterministic serialization,
      # use MessageUtil::hash instead.
      reportError(
          "Don't use MessageLite::SerializeAsString for generating deterministic serialization, use MessageUtil::hash instead."
      )
    if not self.allowlistedForJsonStringToMessage(file_path) and "JsonStringToMessage" in line:
      # Centralize all usage of JSON parsing so it is easier to make changes in JSON parsing
      # behavior.
      reportError("Don't use Protobuf::util::JsonStringToMessage, use TestUtility::loadFromJson.")

    if self.isInSubdir(file_path, 'source') and file_path.endswith('.cc') and \
      ('.counterFromString(' in line or '.gaugeFromString(' in line or \
        '.histogramFromString(' in line or '.textReadoutFromString(' in line or \
        '->counterFromString(' in line or '->gaugeFromString(' in line or \
        '->histogramFromString(' in line or '->textReadoutFromString(' in line):
      reportError("Don't lookup stats by name at runtime; use StatName saved during construction")

    if MANGLED_PROTOBUF_NAME_REGEX.search(line):
      reportError("Don't use mangled Protobuf names for enum constants")

    hist_m = HISTOGRAM_SI_SUFFIX_REGEX.search(line)
    if hist_m and not self.allowlistedForHistogramSiSuffix(hist_m.group(0)):
      reportError(
          "Don't suffix histogram names with the unit symbol, "
          "it's already part of the histogram object and unit-supporting sinks can use this information natively, "
          "other sinks can add the suffix automatically on flush should they prefer to do so.")

    if not self.allowlistedForStdRegex(file_path) and "std::regex" in line:
      reportError("Don't use std::regex in code that handles untrusted input. Use RegexMatcher")

    if not self.allowlistedForGrpcInit(file_path):
      grpc_init_or_shutdown = line.find("grpc_init()")
      grpc_shutdown = line.find("grpc_shutdown()")
      if grpc_init_or_shutdown == -1 or (grpc_shutdown != -1 and
                                         grpc_shutdown < grpc_init_or_shutdown):
        grpc_init_or_shutdown = grpc_shutdown
      if grpc_init_or_shutdown != -1:
        comment = line.find("// ")
        if comment == -1 or comment > grpc_init_or_shutdown:
          reportError("Don't call grpc_init() or grpc_shutdown() directly, instantiate " +
                      "Grpc::GoogleGrpcContext. See #8282")

    if self.denylistedForExceptions(file_path):
      # Skpping cases where 'throw' is a substring of a symbol like in "foothrowBar".
      if "throw" in line.split():
        comment_match = COMMENT_REGEX.search(line)
        if comment_match is None or comment_match.start(0) > line.find("throw"):
          reportError("Don't introduce throws into exception-free files, use error " +
                      "statuses instead.")

    if "lua_pushlightuserdata" in line:
      reportError(
          "Don't use lua_pushlightuserdata, since it can cause unprotected error in call to" +
          "Lua API (bad light userdata pointer) on ARM64 architecture. See " +
          "https://github.com/LuaJIT/LuaJIT/issues/450#issuecomment-433659873 for details.")

    if file_path.endswith(PROTO_SUFFIX):
      exclude_path = ['v1', 'v2', 'generated_api_shadow']
      result = PROTO_VALIDATION_STRING.search(line)
      if result is not None:
        if not any(x in file_path for x in exclude_path):
          reportError("min_bytes is DEPRECATED, Use min_len.")

  def checkBuildLine(self, line, file_path, reportError):
    if "@bazel_tools" in line and not (self.isStarlarkFile(file_path) or
                                       file_path.startswith("./bazel/") or
                                       "python/runfiles" in line):
      reportError("unexpected @bazel_tools reference, please indirect via a definition in //bazel")
    if not self.allowlistedForProtobufDeps(file_path) and '"protobuf"' in line:
      reportError("unexpected direct external dependency on protobuf, use "
                  "//source/common/protobuf instead.")
    if (self.envoy_build_rule_check and not self.isStarlarkFile(file_path) and
        not self.isWorkspaceFile(file_path) and not self.isExternalBuildFile(file_path) and
        "@envoy//" in line):
      reportError("Superfluous '@envoy//' prefix")

  def fixBuildLine(self, file_path, line, line_number):
    if (self.envoy_build_rule_check and not self.isStarlarkFile(file_path) and
        not self.isWorkspaceFile(file_path) and not self.isExternalBuildFile(file_path)):
      line = line.replace("@envoy//", "//")
    return line

  def fixBuildPath(self, file_path):
    self.evaluateLines(file_path, functools.partial(self.fixBuildLine, file_path))

    error_messages = []

    # TODO(htuch): Add API specific BUILD fixer script.
    if not self.isBuildFixerExcludedFile(file_path) and not self.isApiFile(
        file_path) and not self.isStarlarkFile(file_path) and not self.isWorkspaceFile(file_path):
      if os.system("%s %s %s" % (ENVOY_BUILD_FIXER_PATH, file_path, file_path)) != 0:
        error_messages += ["envoy_build_fixer rewrite failed for file: %s" % file_path]

    if os.system("%s -lint=fix -mode=fix %s" % (BUILDIFIER_PATH, file_path)) != 0:
      error_messages += ["buildifier rewrite failed for file: %s" % file_path]
    return error_messages

  def checkBuildPath(self, file_path):
    error_messages = []

    if not self.isBuildFixerExcludedFile(file_path) and not self.isApiFile(
        file_path) and not self.isStarlarkFile(file_path) and not self.isWorkspaceFile(file_path):
      command = "%s %s | diff %s -" % (ENVOY_BUILD_FIXER_PATH, file_path, file_path)
      error_messages += self.executeCommand(command, "envoy_build_fixer check failed", file_path)

    if self.isBuildFile(file_path) and (file_path.startswith(self.api_prefix + "envoy") or
                                        file_path.startswith(self.api_shadow_root + "envoy")):
      found = False
      for line in self.readLines(file_path):
        if "api_proto_package(" in line:
          found = True
          break
      if not found:
        error_messages += ["API build file does not provide api_proto_package()"]

    command = "%s -mode=diff %s" % (BUILDIFIER_PATH, file_path)
    error_messages += self.executeCommand(command, "buildifier check failed", file_path)
    error_messages += self.checkFileContents(file_path, self.checkBuildLine)
    return error_messages

  def fixSourcePath(self, file_path):
    self.evaluateLines(file_path, self.fixSourceLine)

    error_messages = []

    if not file_path.endswith(DOCS_SUFFIX):
      if not file_path.endswith(PROTO_SUFFIX):
        error_messages += self.fixHeaderOrder(file_path)
      error_messages += self.clangFormat(file_path)
    if file_path.endswith(PROTO_SUFFIX) and self.isApiFile(file_path):
      package_name, error_message = self.packageNameForProto(file_path)
      if package_name is None:
        error_messages += error_message
    return error_messages

  def checkSourcePath(self, file_path):
    error_messages = self.checkFileContents(file_path, self.checkSourceLine)

    if not file_path.endswith(DOCS_SUFFIX):
      if not file_path.endswith(PROTO_SUFFIX):
        error_messages += self.checkNamespace(file_path)
        command = ("%s --include_dir_order %s --path %s | diff %s -" %
                   (HEADER_ORDER_PATH, self.include_dir_order, file_path, file_path))
        error_messages += self.executeCommand(command, "header_order.py check failed", file_path)
      command = ("%s %s | diff %s -" % (CLANG_FORMAT_PATH, file_path, file_path))
      error_messages += self.executeCommand(command, "clang-format check failed", file_path)

    if file_path.endswith(PROTO_SUFFIX) and self.isApiFile(file_path):
      package_name, error_message = self.packageNameForProto(file_path)
      if package_name is None:
        error_messages += error_message
    return error_messages

  # Example target outputs are:
  #   - "26,27c26"
  #   - "12,13d13"
  #   - "7a8,9"
  def executeCommand(self,
                     command,
                     error_message,
                     file_path,
                     regex=re.compile(r"^(\d+)[a|c|d]?\d*(?:,\d+[a|c|d]?\d*)?$")):
    try:
      output = subprocess.check_output(command, shell=True, stderr=subprocess.STDOUT).strip()
      if output:
        return output.decode('utf-8').split("\n")
      return []
    except subprocess.CalledProcessError as e:
      if (e.returncode != 0 and e.returncode != 1):
        return ["ERROR: something went wrong while executing: %s" % e.cmd]
      # In case we can't find any line numbers, record an error message first.
      error_messages = ["%s for file: %s" % (error_message, file_path)]
      for line in e.output.decode('utf-8').splitlines():
        for num in regex.findall(line):
          error_messages.append("  %s:%s" % (file_path, num))
      return error_messages

  def fixHeaderOrder(self, file_path):
    command = "%s --rewrite --include_dir_order %s --path %s" % (HEADER_ORDER_PATH,
                                                                 self.include_dir_order, file_path)
    if os.system(command) != 0:
      return ["header_order.py rewrite error: %s" % (file_path)]
    return []

  def clangFormat(self, file_path):
    command = "%s -i %s" % (CLANG_FORMAT_PATH, file_path)
    if os.system(command) != 0:
      return ["clang-format rewrite error: %s" % (file_path)]
    return []

  def checkFormat(self, file_path):
    if file_path.startswith(EXCLUDED_PREFIXES):
      return []

    if not file_path.endswith(SUFFIXES):
      return []

    error_messages = []
    # Apply fixes first, if asked, and then run checks. If we wind up attempting to fix
    # an issue, but there's still an error, that's a problem.
    try_to_fix = self.operation_type == "fix"
    if self.isBuildFile(file_path) or self.isStarlarkFile(file_path) or self.isWorkspaceFile(
        file_path):
      if try_to_fix:
        error_messages += self.fixBuildPath(file_path)
      error_messages += self.checkBuildPath(file_path)
    else:
<<<<<<< HEAD
      reportError("Don't use std::get_time; use the injectable time system")
  if tokenInLine("std::put_time", line):
    reportError("Don't use std::put_time; use absl::Time equivalent instead")
  if tokenInLine("gmtime", line):
    reportError("Don't use gmtime; use absl::Time equivalent instead")
  if tokenInLine("mktime", line):
    reportError("Don't use mktime; use absl::Time equivalent instead")
  if tokenInLine("localtime", line):
    reportError("Don't use localtime; use absl::Time equivalent instead")
  if tokenInLine("strftime", line):
    reportError("Don't use strftime; use absl::FormatTime instead")
  if tokenInLine("strptime", line):
    reportError("Don't use strptime; use absl::FormatTime instead")
  if tokenInLine("strerror", line):
    reportError("Don't use strerror; use Envoy::errorDetails instead")
  # Prefer using abseil hash maps/sets over std::unordered_map/set for performance optimizations and
  # non-deterministic iteration order that exposes faulty assertions.
  # See: https://abseil.io/docs/cpp/guides/container#hash-tables
  if "std::unordered_map" in line:
    reportError("Don't use std::unordered_map; use absl::flat_hash_map instead or "
                "absl::node_hash_map if pointer stability of keys/values is required")
  if "std::unordered_set" in line:
    reportError("Don't use std::unordered_set; use absl::flat_hash_set instead or "
                "absl::node_hash_set if pointer stability of keys/values is required")
  if "std::atomic_" in line:
    # The std::atomic_* free functions are functionally equivalent to calling
    # operations on std::atomic<T> objects, so prefer to use that instead.
    reportError("Don't use free std::atomic_* functions, use std::atomic<T> members instead.")
  # Block usage of certain std types/functions as iOS 11 and macOS 10.13
  # do not support these at runtime.
  # See: https://github.com/envoyproxy/envoy/issues/12341
  if tokenInLine("std::any", line):
    reportError("Don't use std::any; use absl::any instead")
  if tokenInLine("std::get_if", line):
    reportError("Don't use std::get_if; use absl::get_if instead")
  if tokenInLine("std::holds_alternative", line):
    reportError("Don't use std::holds_alternative; use absl::holds_alternative instead")
  if tokenInLine("std::make_optional", line):
    reportError("Don't use std::make_optional; use absl::make_optional instead")
  if tokenInLine("std::monostate", line):
    reportError("Don't use std::monostate; use absl::monostate instead")
  if tokenInLine("std::optional", line):
    reportError("Don't use std::optional; use absl::optional instead")
  if tokenInLine("std::string_view", line):
    reportError("Don't use std::string_view; use absl::string_view instead")
  if tokenInLine("std::variant", line):
    reportError("Don't use std::variant; use absl::variant instead")
  if tokenInLine("std::visit", line):
    reportError("Don't use std::visit; use absl::visit instead")
  if "__attribute__((packed))" in line and file_path != "./include/envoy/common/platform.h":
    # __attribute__((packed)) is not supported by MSVC, we have a PACKED_STRUCT macro that
    # can be used instead
    reportError("Don't use __attribute__((packed)), use the PACKED_STRUCT macro defined "
                "in include/envoy/common/platform.h instead")
  if DESIGNATED_INITIALIZER_REGEX.search(line):
    # Designated initializers are not part of the C++14 standard and are not supported
    # by MSVC
    reportError("Don't use designated initializers in struct initialization, "
                "they are not part of C++14")
  if " ?: " in line:
    # The ?: operator is non-standard, it is a GCC extension
    reportError("Don't use the '?:' operator, it is a non-standard GCC extension")
  if line.startswith("using testing::Test;"):
    reportError("Don't use 'using testing::Test;, elaborate the type instead")
  if line.startswith("using testing::TestWithParams;"):
    reportError("Don't use 'using testing::Test;, elaborate the type instead")
  if TEST_NAME_STARTING_LOWER_CASE_REGEX.search(line):
    # Matches variants of TEST(), TEST_P(), TEST_F() etc. where the test name begins
    # with a lowercase letter.
    reportError("Test names should be CamelCase, starting with a capital letter")
  if not allowlistedForSerializeAsString(file_path) and "SerializeAsString" in line:
    # The MessageLite::SerializeAsString doesn't generate deterministic serialization,
    # use MessageUtil::hash instead.
    reportError(
        "Don't use MessageLite::SerializeAsString for generating deterministic serialization, use MessageUtil::hash instead."
    )
  if not allowlistedForJsonStringToMessage(file_path) and "JsonStringToMessage" in line:
    # Centralize all usage of JSON parsing so it is easier to make changes in JSON parsing
    # behavior.
    reportError("Don't use Protobuf::util::JsonStringToMessage, use TestUtility::loadFromJson.")

  if isInSubdir(file_path, 'source') and file_path.endswith('.cc') and \
     ('.counterFromString(' in line or '.gaugeFromString(' in line or \
      '.histogramFromString(' in line or '.textReadoutFromString(' in line or \
      '->counterFromString(' in line or '->gaugeFromString(' in line or \
      '->histogramFromString(' in line or '->textReadoutFromString(' in line):
    reportError("Don't lookup stats by name at runtime; use StatName saved during construction")

  if MANGLED_PROTOBUF_NAME_REGEX.search(line):
    reportError("Don't use mangled Protobuf names for enum constants")

  hist_m = HISTOGRAM_SI_SUFFIX_REGEX.search(line)
  if hist_m and not allowlistedForHistogramSiSuffix(hist_m.group(0)):
    reportError(
        "Don't suffix histogram names with the unit symbol, "
        "it's already part of the histogram object and unit-supporting sinks can use this information natively, "
        "other sinks can add the suffix automatically on flush should they prefer to do so.")

  if not allowlistedForStdRegex(file_path) and "std::regex" in line:
    reportError("Don't use std::regex in code that handles untrusted input. Use RegexMatcher")

  if not allowlistedForGrpcInit(file_path):
    grpc_init_or_shutdown = line.find("grpc_init()")
    grpc_shutdown = line.find("grpc_shutdown()")
    if grpc_init_or_shutdown == -1 or (grpc_shutdown != -1 and
                                       grpc_shutdown < grpc_init_or_shutdown):
      grpc_init_or_shutdown = grpc_shutdown
    if grpc_init_or_shutdown != -1:
      comment = line.find("// ")
      if comment == -1 or comment > grpc_init_or_shutdown:
        reportError("Don't call grpc_init() or grpc_shutdown() directly, instantiate " +
                    "Grpc::GoogleGrpcContext. See #8282")

  if denylistedForExceptions(file_path):
    throw = line.find("throw")
    if throw != -1:
      comment_match = COMMENT_REGEX.search(line)
      if comment_match is None or comment_match.start(0) > throw:
        reportError("Don't introduce throws into exception-free files, use error " +
                    "statuses instead.")


def checkBuildLine(line, file_path, reportError):
  if not isBazelToolsCheckExcludedFile(file_path) and "@bazel_tools" in line and not (
      isSkylarkFile(file_path) or file_path.startswith("./bazel/") or "python/runfiles" in line):
    reportError("unexpected @bazel_tools reference, please indirect via a definition in //bazel")
  if not allowlistedForProtobufDeps(file_path) and '"protobuf"' in line:
    reportError("unexpected direct external dependency on protobuf, use "
                "//source/common/protobuf instead.")
  if (envoy_build_rule_check and not isSkylarkFile(file_path) and not isWorkspaceFile(file_path) and
      not isExternalBuildFile(file_path) and "@envoy//" in line):
    reportError("Superfluous '@envoy//' prefix")


def fixBuildLine(file_path, line, line_number):
  if (envoy_build_rule_check and not isSkylarkFile(file_path) and not isWorkspaceFile(file_path) and
      not isExternalBuildFile(file_path)):
    line = line.replace("@envoy//", "//")
  return line


def fixBuildPath(file_path):
  evaluateLines(file_path, functools.partial(fixBuildLine, file_path))

  error_messages = []

  # TODO(htuch): Add API specific BUILD fixer script.
  if not isBuildFixerExcludedFile(file_path) and not isApiFile(file_path) and not isSkylarkFile(
      file_path) and not isWorkspaceFile(file_path):
    if os.system("%s %s %s" % (ENVOY_BUILD_FIXER_PATH, file_path, file_path)) != 0:
      error_messages += ["envoy_build_fixer rewrite failed for file: %s" % file_path]

  if os.system("%s -lint=fix -mode=fix %s" % (BUILDIFIER_PATH, file_path)) != 0:
    error_messages += ["buildifier rewrite failed for file: %s" % file_path]
  return error_messages


def checkBuildPath(file_path):
  error_messages = []

  if not isBuildFixerExcludedFile(file_path) and not isApiFile(file_path) and not isSkylarkFile(
      file_path) and not isWorkspaceFile(file_path):
    command = "%s %s | diff %s -" % (ENVOY_BUILD_FIXER_PATH, file_path, file_path)
    error_messages += executeCommand(command, "envoy_build_fixer check failed", file_path)
=======
      if try_to_fix:
        error_messages += self.fixSourcePath(file_path)
      error_messages += self.checkSourcePath(file_path)

    if error_messages:
      return ["From %s" % file_path] + error_messages
    return error_messages
>>>>>>> b63855d7

  def checkFormatReturnTraceOnError(self, file_path):
    """Run checkFormat and return the traceback of any exception."""
    try:
      return self.checkFormat(file_path)
    except:
      return traceback.format_exc().split("\n")

  def checkOwners(self, dir_name, owned_directories, error_messages):
    """Checks to make sure a given directory is present either in CODEOWNERS or OWNED_EXTENSIONS
    Args:
      dir_name: the directory being checked.
      owned_directories: directories currently listed in CODEOWNERS.
      error_messages: where to put an error message for new unowned directories.
    """
    found = False
    for owned in owned_directories:
      if owned.startswith(dir_name) or dir_name.startswith(owned):
        found = True
    if not found and dir_name not in UNOWNED_EXTENSIONS:
      error_messages.append("New directory %s appears to not have owners in CODEOWNERS" % dir_name)

  def checkApiShadowStarlarkFiles(self, file_path, error_messages):
    command = "diff -u "
    command += file_path + " "
    api_shadow_starlark_path = self.api_shadow_root + re.sub(r"\./api/", '', file_path)
    command += api_shadow_starlark_path

    error_message = self.executeCommand(command, "invalid .bzl in generated_api_shadow", file_path)
    if self.operation_type == "check":
      error_messages += error_message
    elif self.operation_type == "fix" and len(error_message) != 0:
      shutil.copy(file_path, api_shadow_starlark_path)

    return error_messages

<<<<<<< HEAD

def fixHeaderOrder(file_path):
  command = "%s --rewrite --include_dir_order %s --path %s" % (HEADER_ORDER_PATH, include_dir_order,
                                                               file_path)
  if os.system(command) != 0:
    return ["header_order.py rewrite error: %s" % (file_path)]
  return []


def clangFormat(file_path):
  command = "%s -i %s" % (CLANG_FORMAT_PATH, file_path)
  if os.system(command) != 0:
    return ["clang-format rewrite error: %s" % (file_path)]
  return []


def checkFormat(file_path):
  if file_path.startswith(EXCLUDED_PREFIXES):
    return []

  if not file_path.endswith(SUFFIXES):
    return []

  error_messages = []
  # Apply fixes first, if asked, and then run checks. If we wind up attempting to fix
  # an issue, but there's still an error, that's a problem.
  try_to_fix = operation_type == "fix"
  if isBuildFile(file_path) or isSkylarkFile(file_path) or isWorkspaceFile(file_path):
    if try_to_fix:
      error_messages += fixBuildPath(file_path)
    error_messages += checkBuildPath(file_path)
  else:
    if try_to_fix:
      error_messages += fixSourcePath(file_path)
    error_messages += checkSourcePath(file_path)

  if error_messages:
    return ["From %s" % file_path] + error_messages
  return error_messages


def checkFormatReturnTraceOnError(file_path):
  """Run checkFormat and return the traceback of any exception."""
  try:
    return checkFormat(file_path)
  except:
    return traceback.format_exc().split("\n")


def checkOwners(dir_name, owned_directories, error_messages):
  """Checks to make sure a given directory is present either in CODEOWNERS or OWNED_EXTENSIONS

  Args:
    dir_name: the directory being checked.
    owned_directories: directories currently listed in CODEOWNERS.
    error_messages: where to put an error message for new unowned directories.
  """
  found = False
  for owned in owned_directories:
    if owned.startswith(dir_name) or dir_name.startswith(owned):
      found = True
  if not found and dir_name not in UNOWNED_EXTENSIONS:
    error_messages.append("New directory %s appears to not have owners in CODEOWNERS" % dir_name)


def checkApiShadowStarlarkFiles(api_shadow_root, file_path, error_messages):
  command = "diff -u "
  command += file_path + " "
  api_shadow_starlark_path = api_shadow_root + re.sub(r"\./api/", '', file_path)
  command += api_shadow_starlark_path

  error_message = executeCommand(command, "invalid .bzl in generated_api_shadow", file_path)
  if operation_type == "check":
    error_messages += error_message
  elif operation_type == "fix" and len(error_message) != 0:
    shutil.copy(file_path, api_shadow_starlark_path)

  return error_messages


def checkFormatVisitor(arg, dir_name, names):
  """Run checkFormat in parallel for the given files.

  Args:
    arg: a tuple (pool, result_list, owned_directories, error_messages)
      pool and result_list are for starting tasks asynchronously.
      owned_directories tracks directories listed in the CODEOWNERS file.
      error_messages is a list of string format errors.
    dir_name: the parent directory of the given files.
    names: a list of file names.
  """

  # Unpack the multiprocessing.Pool process pool and list of results. Since
  # python lists are passed as references, this is used to collect the list of
  # async results (futures) from running checkFormat and passing them back to
  # the caller.
  pool, result_list, owned_directories, api_shadow_root, error_messages = arg

  # Sanity check CODEOWNERS.  This doesn't need to be done in a multi-threaded
  # manner as it is a small and limited list.
  source_prefix = './source/'
  full_prefix = './source/extensions/'
  # Check to see if this directory is a subdir under /source/extensions
  # Also ignore top level directories under /source/extensions since we don't
  # need owners for source/extensions/access_loggers etc, just the subdirectories.
  if dir_name.startswith(full_prefix) and '/' in dir_name[len(full_prefix):]:
    checkOwners(dir_name[len(source_prefix):], owned_directories, error_messages)

  for file_name in names:
    if dir_name.startswith("./api") and isSkylarkFile(file_name):
      result = pool.apply_async(checkApiShadowStarlarkFiles,
                                args=(api_shadow_root, dir_name + "/" + file_name, error_messages))
=======
  def checkFormatVisitor(self, arg, dir_name, names):
    """Run checkFormat in parallel for the given files.
    Args:
      arg: a tuple (pool, result_list, owned_directories, error_messages)
        pool and result_list are for starting tasks asynchronously.
        owned_directories tracks directories listed in the CODEOWNERS file.
        error_messages is a list of string format errors.
      dir_name: the parent directory of the given files.
      names: a list of file names.
    """

    # Unpack the multiprocessing.Pool process pool and list of results. Since
    # python lists are passed as references, this is used to collect the list of
    # async results (futures) from running checkFormat and passing them back to
    # the caller.
    pool, result_list, owned_directories, error_messages = arg

    # Sanity check CODEOWNERS.  This doesn't need to be done in a multi-threaded
    # manner as it is a small and limited list.
    source_prefix = './source/'
    full_prefix = './source/extensions/'
    # Check to see if this directory is a subdir under /source/extensions
    # Also ignore top level directories under /source/extensions since we don't
    # need owners for source/extensions/access_loggers etc, just the subdirectories.
    if dir_name.startswith(full_prefix) and '/' in dir_name[len(full_prefix):]:
      self.checkOwners(dir_name[len(source_prefix):], owned_directories, error_messages)

    for file_name in names:
      if dir_name.startswith("./api") and self.isStarlarkFile(file_name):
        result = pool.apply_async(self.checkApiShadowStarlarkFiles,
                                  args=(dir_name + "/" + file_name, error_messages))
        result_list.append(result)
      result = pool.apply_async(self.checkFormatReturnTraceOnError,
                                args=(dir_name + "/" + file_name,))
>>>>>>> b63855d7
      result_list.append(result)

  # checkErrorMessages iterates over the list with error messages and prints
  # errors and returns a bool based on whether there were any errors.
  def checkErrorMessages(self, error_messages):
    if error_messages:
      for e in error_messages:
        print("ERROR: %s" % e)
      return True
    return False


if __name__ == "__main__":
  parser = argparse.ArgumentParser(description="Check or fix file format.")
  parser.add_argument("operation_type",
                      type=str,
                      choices=["check", "fix"],
                      help="specify if the run should 'check' or 'fix' format.")
  parser.add_argument(
      "target_path",
      type=str,
      nargs="?",
      default=".",
      help="specify the root directory for the script to recurse over. Default '.'.")
  parser.add_argument("--add-excluded-prefixes",
                      type=str,
                      nargs="+",
                      help="exclude additional prefixes.")
  parser.add_argument("-j",
                      "--num-workers",
                      type=int,
                      default=multiprocessing.cpu_count(),
                      help="number of worker processes to use; defaults to one per core.")
  parser.add_argument("--api-prefix", type=str, default="./api/", help="path of the API tree.")
  parser.add_argument("--api-shadow-prefix",
                      type=str,
                      default="./generated_api_shadow/",
                      help="path of the shadow API tree.")
  parser.add_argument("--skip_envoy_build_rule_check",
                      action="store_true",
                      help="skip checking for '@envoy//' prefix in build rules.")
  parser.add_argument("--namespace_check",
                      type=str,
                      nargs="?",
                      default="Envoy",
                      help="specify namespace check string. Default 'Envoy'.")
  parser.add_argument("--namespace_check_excluded_paths",
                      type=str,
                      nargs="+",
                      default=[],
                      help="exclude paths from the namespace_check.")
  parser.add_argument("--build_fixer_check_excluded_paths",
                      type=str,
                      nargs="+",
                      default=[],
                      help="exclude paths from envoy_build_fixer check.")
  parser.add_argument("--bazel_tools_check_excluded_paths",
                      type=str,
                      nargs="+",
                      default=[],
                      help="exclude paths from bazel_tools check.")
  parser.add_argument("--include_dir_order",
                      type=str,
                      default=",".join(common.includeDirOrder()),
                      help="specify the header block include directory order.")
  args = parser.parse_args()
<<<<<<< HEAD

  operation_type = args.operation_type
  target_path = args.target_path
  api_shadow_root = args.api_shadow_prefix
  envoy_build_rule_check = not args.skip_envoy_build_rule_check
  namespace_check = args.namespace_check
  namespace_check_excluded_paths = args.namespace_check_excluded_paths + [
      "./tools/api_boost/testdata/",
      "./tools/clang_tools/",
  ]
  build_fixer_check_excluded_paths = args.build_fixer_check_excluded_paths + [
      "./bazel/external/",
      "./bazel/toolchains/",
      "./bazel/BUILD",
      "./tools/clang_tools",
  ]
  bazel_tools_check_excluded_paths = args.bazel_tools_check_excluded_paths + [
      "./test/extensions/common/wasm/test_data/",
  ]
  include_dir_order = args.include_dir_order
=======
>>>>>>> b63855d7
  if args.add_excluded_prefixes:
    EXCLUDED_PREFIXES += tuple(args.add_excluded_prefixes)
  format_checker = FormatChecker(args)

  # Check whether all needed external tools are available.
  ct_error_messages = format_checker.checkTools()
  if format_checker.checkErrorMessages(ct_error_messages):
    sys.exit(1)

  # Returns the list of directories with owners listed in CODEOWNERS. May append errors to
  # error_messages.
  def ownedDirectories(error_messages):
    owned = []
    maintainers = [
        '@mattklein123', '@htuch', '@alyssawilk', '@zuercher', '@lizan', '@snowp', '@asraa',
        '@yavlasov', '@junr03', '@dio', '@jmarantz', '@antoniovicente'
    ]

    try:
      with open('./CODEOWNERS') as f:
        for line in f:
          # If this line is of the form "extensions/... @owner1 @owner2" capture the directory
          # name and store it in the list of directories with documented owners.
          m = EXTENSIONS_CODEOWNERS_REGEX.search(line)
          if m is not None and not line.startswith('#'):
            owned.append(m.group(1).strip())
            owners = re.findall('@\S+', m.group(2).strip())
            if len(owners) < 2:
              error_messages.append("Extensions require at least 2 owners in CODEOWNERS:\n"
                                    "    {}".format(line))
            maintainer = len(set(owners).intersection(set(maintainers))) > 0
            if not maintainer:
              error_messages.append("Extensions require at least one maintainer OWNER:\n"
                                    "    {}".format(line))

      return owned
    except IOError:
      return []  # for the check format tests.

  # Calculate the list of owned directories once per run.
  error_messages = []
  owned_directories = ownedDirectories(error_messages)

  if os.path.isfile(args.target_path):
    error_messages += format_checker.checkFormat("./" + args.target_path)
  else:
    results = []

    def PooledCheckFormat(path_predicate):
      pool = multiprocessing.Pool(processes=args.num_workers)
      # For each file in target_path, start a new task in the pool and collect the
      # results (results is passed by reference, and is used as an output).
      for root, _, files in os.walk(args.target_path):
        format_checker.checkFormatVisitor((pool, results, owned_directories, error_messages), root,
                                          [f for f in files if path_predicate(f)])

      # Close the pool to new tasks, wait for all of the running tasks to finish,
      # then collect the error messages.
      pool.close()
      pool.join()

    # We first run formatting on non-BUILD files, since the BUILD file format
    # requires analysis of srcs/hdrs in the BUILD file, and we don't want these
    # to be rewritten by other multiprocessing pooled processes.
    PooledCheckFormat(lambda f: not format_checker.isBuildFile(f))
    PooledCheckFormat(lambda f: format_checker.isBuildFile(f))

    error_messages += sum((r.get() for r in results), [])

  if format_checker.checkErrorMessages(error_messages):
    print("ERROR: check format failed. run 'tools/code_format/check_format.py fix'")
    sys.exit(1)

  if args.operation_type == "check":
    print("PASS")<|MERGE_RESOLUTION|>--- conflicted
+++ resolved
@@ -424,12 +424,6 @@
   def isWorkspaceFile(self, file_path):
     return os.path.basename(file_path) == "WORKSPACE"
 
-<<<<<<< HEAD
-def denylistedForExceptions(file_path):
-  return (file_path in EXCEPTION_DENYLIST or isInSubdir(file_path, 'tools/testdata')) and \
-      not file_path.endswith(DOCS_SUFFIX)
-
-=======
   def isBuildFixerExcludedFile(self, file_path):
     for excluded_path in self.build_fixer_check_excluded_paths:
       if file_path.startswith(excluded_path):
@@ -533,7 +527,6 @@
     evaluate_failure = self.evaluateLines(file_path, checkFormatErrors, False)
     if evaluate_failure is not None:
       error_messages.append(evaluate_failure)
->>>>>>> b63855d7
 
     return error_messages
 
@@ -570,62 +563,6 @@
       return False
     return True
 
-<<<<<<< HEAD
-
-def isSkylarkFile(file_path):
-  return file_path.endswith(".bzl")
-
-
-def isWorkspaceFile(file_path):
-  return os.path.basename(file_path) == "WORKSPACE"
-
-
-def isBuildFixerExcludedFile(file_path):
-  for excluded_path in build_fixer_check_excluded_paths:
-    if file_path.startswith(excluded_path):
-      return True
-  return False
-
-
-def isBazelToolsCheckExcludedFile(file_path):
-  for excluded_path in bazel_tools_check_excluded_paths:
-    if file_path.startswith(excluded_path):
-      return True
-  return False
-
-
-def hasInvalidAngleBracketDirectory(line):
-  if not line.startswith(INCLUDE_ANGLE):
-    return False
-  path = line[INCLUDE_ANGLE_LEN:]
-  slash = path.find("/")
-  if slash == -1:
-    return False
-  subdir = path[0:slash]
-  return subdir in SUBDIR_SET
-
-
-VERSION_HISTORY_NEW_LINE_REGEX = re.compile("\* ([a-z \-_]+): ([a-z:`]+)")
-VERSION_HISTORY_SECTION_NAME = re.compile("^[A-Z][A-Za-z ]*$")
-RELOADABLE_FLAG_REGEX = re.compile(".*(.)(envoy.reloadable_features.[^ ]*)\s.*")
-# Check for punctuation in a terminal ref clause, e.g.
-# :ref:`panic mode. <arch_overview_load_balancing_panic_threshold>`
-REF_WITH_PUNCTUATION_REGEX = re.compile(".*\. <[^<]*>`\s*")
-
-
-def checkCurrentReleaseNotes(file_path, error_messages):
-  first_word_of_prior_line = ''
-  next_word_to_check = ''  # first word after :
-  prior_line = ''
-
-  def endsWithPeriod(prior_line):
-    if not prior_line:
-      return True  # Don't punctuation-check empty lines.
-    if prior_line.endswith('.'):
-      return True  # Actually ends with .
-    if prior_line.endswith('`') and REF_WITH_PUNCTUATION_REGEX.match(prior_line):
-      return True  # The text in the :ref ends with a .
-=======
   # Determines whether the filename is either in the specified subdirectory, or
   # at the top level. We consider files in the top level for the benefit of
   # the check_format testcases in tools/testdata/check_format.
@@ -636,7 +573,6 @@
     for subdir in subdirs:
       if filename.startswith('./' + subdir + '/'):
         return True
->>>>>>> b63855d7
     return False
 
   # Determines if given token exists in line without leading or trailing token characters
@@ -998,172 +934,6 @@
         error_messages += self.fixBuildPath(file_path)
       error_messages += self.checkBuildPath(file_path)
     else:
-<<<<<<< HEAD
-      reportError("Don't use std::get_time; use the injectable time system")
-  if tokenInLine("std::put_time", line):
-    reportError("Don't use std::put_time; use absl::Time equivalent instead")
-  if tokenInLine("gmtime", line):
-    reportError("Don't use gmtime; use absl::Time equivalent instead")
-  if tokenInLine("mktime", line):
-    reportError("Don't use mktime; use absl::Time equivalent instead")
-  if tokenInLine("localtime", line):
-    reportError("Don't use localtime; use absl::Time equivalent instead")
-  if tokenInLine("strftime", line):
-    reportError("Don't use strftime; use absl::FormatTime instead")
-  if tokenInLine("strptime", line):
-    reportError("Don't use strptime; use absl::FormatTime instead")
-  if tokenInLine("strerror", line):
-    reportError("Don't use strerror; use Envoy::errorDetails instead")
-  # Prefer using abseil hash maps/sets over std::unordered_map/set for performance optimizations and
-  # non-deterministic iteration order that exposes faulty assertions.
-  # See: https://abseil.io/docs/cpp/guides/container#hash-tables
-  if "std::unordered_map" in line:
-    reportError("Don't use std::unordered_map; use absl::flat_hash_map instead or "
-                "absl::node_hash_map if pointer stability of keys/values is required")
-  if "std::unordered_set" in line:
-    reportError("Don't use std::unordered_set; use absl::flat_hash_set instead or "
-                "absl::node_hash_set if pointer stability of keys/values is required")
-  if "std::atomic_" in line:
-    # The std::atomic_* free functions are functionally equivalent to calling
-    # operations on std::atomic<T> objects, so prefer to use that instead.
-    reportError("Don't use free std::atomic_* functions, use std::atomic<T> members instead.")
-  # Block usage of certain std types/functions as iOS 11 and macOS 10.13
-  # do not support these at runtime.
-  # See: https://github.com/envoyproxy/envoy/issues/12341
-  if tokenInLine("std::any", line):
-    reportError("Don't use std::any; use absl::any instead")
-  if tokenInLine("std::get_if", line):
-    reportError("Don't use std::get_if; use absl::get_if instead")
-  if tokenInLine("std::holds_alternative", line):
-    reportError("Don't use std::holds_alternative; use absl::holds_alternative instead")
-  if tokenInLine("std::make_optional", line):
-    reportError("Don't use std::make_optional; use absl::make_optional instead")
-  if tokenInLine("std::monostate", line):
-    reportError("Don't use std::monostate; use absl::monostate instead")
-  if tokenInLine("std::optional", line):
-    reportError("Don't use std::optional; use absl::optional instead")
-  if tokenInLine("std::string_view", line):
-    reportError("Don't use std::string_view; use absl::string_view instead")
-  if tokenInLine("std::variant", line):
-    reportError("Don't use std::variant; use absl::variant instead")
-  if tokenInLine("std::visit", line):
-    reportError("Don't use std::visit; use absl::visit instead")
-  if "__attribute__((packed))" in line and file_path != "./include/envoy/common/platform.h":
-    # __attribute__((packed)) is not supported by MSVC, we have a PACKED_STRUCT macro that
-    # can be used instead
-    reportError("Don't use __attribute__((packed)), use the PACKED_STRUCT macro defined "
-                "in include/envoy/common/platform.h instead")
-  if DESIGNATED_INITIALIZER_REGEX.search(line):
-    # Designated initializers are not part of the C++14 standard and are not supported
-    # by MSVC
-    reportError("Don't use designated initializers in struct initialization, "
-                "they are not part of C++14")
-  if " ?: " in line:
-    # The ?: operator is non-standard, it is a GCC extension
-    reportError("Don't use the '?:' operator, it is a non-standard GCC extension")
-  if line.startswith("using testing::Test;"):
-    reportError("Don't use 'using testing::Test;, elaborate the type instead")
-  if line.startswith("using testing::TestWithParams;"):
-    reportError("Don't use 'using testing::Test;, elaborate the type instead")
-  if TEST_NAME_STARTING_LOWER_CASE_REGEX.search(line):
-    # Matches variants of TEST(), TEST_P(), TEST_F() etc. where the test name begins
-    # with a lowercase letter.
-    reportError("Test names should be CamelCase, starting with a capital letter")
-  if not allowlistedForSerializeAsString(file_path) and "SerializeAsString" in line:
-    # The MessageLite::SerializeAsString doesn't generate deterministic serialization,
-    # use MessageUtil::hash instead.
-    reportError(
-        "Don't use MessageLite::SerializeAsString for generating deterministic serialization, use MessageUtil::hash instead."
-    )
-  if not allowlistedForJsonStringToMessage(file_path) and "JsonStringToMessage" in line:
-    # Centralize all usage of JSON parsing so it is easier to make changes in JSON parsing
-    # behavior.
-    reportError("Don't use Protobuf::util::JsonStringToMessage, use TestUtility::loadFromJson.")
-
-  if isInSubdir(file_path, 'source') and file_path.endswith('.cc') and \
-     ('.counterFromString(' in line or '.gaugeFromString(' in line or \
-      '.histogramFromString(' in line or '.textReadoutFromString(' in line or \
-      '->counterFromString(' in line or '->gaugeFromString(' in line or \
-      '->histogramFromString(' in line or '->textReadoutFromString(' in line):
-    reportError("Don't lookup stats by name at runtime; use StatName saved during construction")
-
-  if MANGLED_PROTOBUF_NAME_REGEX.search(line):
-    reportError("Don't use mangled Protobuf names for enum constants")
-
-  hist_m = HISTOGRAM_SI_SUFFIX_REGEX.search(line)
-  if hist_m and not allowlistedForHistogramSiSuffix(hist_m.group(0)):
-    reportError(
-        "Don't suffix histogram names with the unit symbol, "
-        "it's already part of the histogram object and unit-supporting sinks can use this information natively, "
-        "other sinks can add the suffix automatically on flush should they prefer to do so.")
-
-  if not allowlistedForStdRegex(file_path) and "std::regex" in line:
-    reportError("Don't use std::regex in code that handles untrusted input. Use RegexMatcher")
-
-  if not allowlistedForGrpcInit(file_path):
-    grpc_init_or_shutdown = line.find("grpc_init()")
-    grpc_shutdown = line.find("grpc_shutdown()")
-    if grpc_init_or_shutdown == -1 or (grpc_shutdown != -1 and
-                                       grpc_shutdown < grpc_init_or_shutdown):
-      grpc_init_or_shutdown = grpc_shutdown
-    if grpc_init_or_shutdown != -1:
-      comment = line.find("// ")
-      if comment == -1 or comment > grpc_init_or_shutdown:
-        reportError("Don't call grpc_init() or grpc_shutdown() directly, instantiate " +
-                    "Grpc::GoogleGrpcContext. See #8282")
-
-  if denylistedForExceptions(file_path):
-    throw = line.find("throw")
-    if throw != -1:
-      comment_match = COMMENT_REGEX.search(line)
-      if comment_match is None or comment_match.start(0) > throw:
-        reportError("Don't introduce throws into exception-free files, use error " +
-                    "statuses instead.")
-
-
-def checkBuildLine(line, file_path, reportError):
-  if not isBazelToolsCheckExcludedFile(file_path) and "@bazel_tools" in line and not (
-      isSkylarkFile(file_path) or file_path.startswith("./bazel/") or "python/runfiles" in line):
-    reportError("unexpected @bazel_tools reference, please indirect via a definition in //bazel")
-  if not allowlistedForProtobufDeps(file_path) and '"protobuf"' in line:
-    reportError("unexpected direct external dependency on protobuf, use "
-                "//source/common/protobuf instead.")
-  if (envoy_build_rule_check and not isSkylarkFile(file_path) and not isWorkspaceFile(file_path) and
-      not isExternalBuildFile(file_path) and "@envoy//" in line):
-    reportError("Superfluous '@envoy//' prefix")
-
-
-def fixBuildLine(file_path, line, line_number):
-  if (envoy_build_rule_check and not isSkylarkFile(file_path) and not isWorkspaceFile(file_path) and
-      not isExternalBuildFile(file_path)):
-    line = line.replace("@envoy//", "//")
-  return line
-
-
-def fixBuildPath(file_path):
-  evaluateLines(file_path, functools.partial(fixBuildLine, file_path))
-
-  error_messages = []
-
-  # TODO(htuch): Add API specific BUILD fixer script.
-  if not isBuildFixerExcludedFile(file_path) and not isApiFile(file_path) and not isSkylarkFile(
-      file_path) and not isWorkspaceFile(file_path):
-    if os.system("%s %s %s" % (ENVOY_BUILD_FIXER_PATH, file_path, file_path)) != 0:
-      error_messages += ["envoy_build_fixer rewrite failed for file: %s" % file_path]
-
-  if os.system("%s -lint=fix -mode=fix %s" % (BUILDIFIER_PATH, file_path)) != 0:
-    error_messages += ["buildifier rewrite failed for file: %s" % file_path]
-  return error_messages
-
-
-def checkBuildPath(file_path):
-  error_messages = []
-
-  if not isBuildFixerExcludedFile(file_path) and not isApiFile(file_path) and not isSkylarkFile(
-      file_path) and not isWorkspaceFile(file_path):
-    command = "%s %s | diff %s -" % (ENVOY_BUILD_FIXER_PATH, file_path, file_path)
-    error_messages += executeCommand(command, "envoy_build_fixer check failed", file_path)
-=======
       if try_to_fix:
         error_messages += self.fixSourcePath(file_path)
       error_messages += self.checkSourcePath(file_path)
@@ -1171,7 +941,6 @@
     if error_messages:
       return ["From %s" % file_path] + error_messages
     return error_messages
->>>>>>> b63855d7
 
   def checkFormatReturnTraceOnError(self, file_path):
     """Run checkFormat and return the traceback of any exception."""
@@ -1208,120 +977,6 @@
 
     return error_messages
 
-<<<<<<< HEAD
-
-def fixHeaderOrder(file_path):
-  command = "%s --rewrite --include_dir_order %s --path %s" % (HEADER_ORDER_PATH, include_dir_order,
-                                                               file_path)
-  if os.system(command) != 0:
-    return ["header_order.py rewrite error: %s" % (file_path)]
-  return []
-
-
-def clangFormat(file_path):
-  command = "%s -i %s" % (CLANG_FORMAT_PATH, file_path)
-  if os.system(command) != 0:
-    return ["clang-format rewrite error: %s" % (file_path)]
-  return []
-
-
-def checkFormat(file_path):
-  if file_path.startswith(EXCLUDED_PREFIXES):
-    return []
-
-  if not file_path.endswith(SUFFIXES):
-    return []
-
-  error_messages = []
-  # Apply fixes first, if asked, and then run checks. If we wind up attempting to fix
-  # an issue, but there's still an error, that's a problem.
-  try_to_fix = operation_type == "fix"
-  if isBuildFile(file_path) or isSkylarkFile(file_path) or isWorkspaceFile(file_path):
-    if try_to_fix:
-      error_messages += fixBuildPath(file_path)
-    error_messages += checkBuildPath(file_path)
-  else:
-    if try_to_fix:
-      error_messages += fixSourcePath(file_path)
-    error_messages += checkSourcePath(file_path)
-
-  if error_messages:
-    return ["From %s" % file_path] + error_messages
-  return error_messages
-
-
-def checkFormatReturnTraceOnError(file_path):
-  """Run checkFormat and return the traceback of any exception."""
-  try:
-    return checkFormat(file_path)
-  except:
-    return traceback.format_exc().split("\n")
-
-
-def checkOwners(dir_name, owned_directories, error_messages):
-  """Checks to make sure a given directory is present either in CODEOWNERS or OWNED_EXTENSIONS
-
-  Args:
-    dir_name: the directory being checked.
-    owned_directories: directories currently listed in CODEOWNERS.
-    error_messages: where to put an error message for new unowned directories.
-  """
-  found = False
-  for owned in owned_directories:
-    if owned.startswith(dir_name) or dir_name.startswith(owned):
-      found = True
-  if not found and dir_name not in UNOWNED_EXTENSIONS:
-    error_messages.append("New directory %s appears to not have owners in CODEOWNERS" % dir_name)
-
-
-def checkApiShadowStarlarkFiles(api_shadow_root, file_path, error_messages):
-  command = "diff -u "
-  command += file_path + " "
-  api_shadow_starlark_path = api_shadow_root + re.sub(r"\./api/", '', file_path)
-  command += api_shadow_starlark_path
-
-  error_message = executeCommand(command, "invalid .bzl in generated_api_shadow", file_path)
-  if operation_type == "check":
-    error_messages += error_message
-  elif operation_type == "fix" and len(error_message) != 0:
-    shutil.copy(file_path, api_shadow_starlark_path)
-
-  return error_messages
-
-
-def checkFormatVisitor(arg, dir_name, names):
-  """Run checkFormat in parallel for the given files.
-
-  Args:
-    arg: a tuple (pool, result_list, owned_directories, error_messages)
-      pool and result_list are for starting tasks asynchronously.
-      owned_directories tracks directories listed in the CODEOWNERS file.
-      error_messages is a list of string format errors.
-    dir_name: the parent directory of the given files.
-    names: a list of file names.
-  """
-
-  # Unpack the multiprocessing.Pool process pool and list of results. Since
-  # python lists are passed as references, this is used to collect the list of
-  # async results (futures) from running checkFormat and passing them back to
-  # the caller.
-  pool, result_list, owned_directories, api_shadow_root, error_messages = arg
-
-  # Sanity check CODEOWNERS.  This doesn't need to be done in a multi-threaded
-  # manner as it is a small and limited list.
-  source_prefix = './source/'
-  full_prefix = './source/extensions/'
-  # Check to see if this directory is a subdir under /source/extensions
-  # Also ignore top level directories under /source/extensions since we don't
-  # need owners for source/extensions/access_loggers etc, just the subdirectories.
-  if dir_name.startswith(full_prefix) and '/' in dir_name[len(full_prefix):]:
-    checkOwners(dir_name[len(source_prefix):], owned_directories, error_messages)
-
-  for file_name in names:
-    if dir_name.startswith("./api") and isSkylarkFile(file_name):
-      result = pool.apply_async(checkApiShadowStarlarkFiles,
-                                args=(api_shadow_root, dir_name + "/" + file_name, error_messages))
-=======
   def checkFormatVisitor(self, arg, dir_name, names):
     """Run checkFormat in parallel for the given files.
     Args:
@@ -1356,7 +1011,6 @@
         result_list.append(result)
       result = pool.apply_async(self.checkFormatReturnTraceOnError,
                                 args=(dir_name + "/" + file_name,))
->>>>>>> b63855d7
       result_list.append(result)
 
   # checkErrorMessages iterates over the list with error messages and prints
@@ -1423,29 +1077,6 @@
                       default=",".join(common.includeDirOrder()),
                       help="specify the header block include directory order.")
   args = parser.parse_args()
-<<<<<<< HEAD
-
-  operation_type = args.operation_type
-  target_path = args.target_path
-  api_shadow_root = args.api_shadow_prefix
-  envoy_build_rule_check = not args.skip_envoy_build_rule_check
-  namespace_check = args.namespace_check
-  namespace_check_excluded_paths = args.namespace_check_excluded_paths + [
-      "./tools/api_boost/testdata/",
-      "./tools/clang_tools/",
-  ]
-  build_fixer_check_excluded_paths = args.build_fixer_check_excluded_paths + [
-      "./bazel/external/",
-      "./bazel/toolchains/",
-      "./bazel/BUILD",
-      "./tools/clang_tools",
-  ]
-  bazel_tools_check_excluded_paths = args.bazel_tools_check_excluded_paths + [
-      "./test/extensions/common/wasm/test_data/",
-  ]
-  include_dir_order = args.include_dir_order
-=======
->>>>>>> b63855d7
   if args.add_excluded_prefixes:
     EXCLUDED_PREFIXES += tuple(args.add_excluded_prefixes)
   format_checker = FormatChecker(args)

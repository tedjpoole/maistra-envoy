#include <memory>
#include <string>
#include <vector>

#include "source/extensions/transport_sockets/tls/private_key/private_key_manager_impl.h"

#include "test/common/stats/stat_test_utility.h"
#include "test/test_common/environment.h"
#include "test/test_common/simulated_time_system.h"
#include "test/test_common/utility.h"

#include "contrib/cryptomb/private_key_providers/source/cryptomb_private_key_provider.h"
#include "fake_factory.h"
#include "gtest/gtest.h"

namespace Envoy {
namespace Extensions {
namespace PrivateKeyMethodProvider {
namespace CryptoMb {

// Testing interface
ssl_private_key_result_t privateKeyCompleteForTest(CryptoMbPrivateKeyConnection* ops, uint8_t* out,
                                                   size_t* out_len, size_t max_out);
ssl_private_key_result_t ecdsaPrivateKeySignForTest(CryptoMbPrivateKeyConnection* ops, uint8_t* out,
                                                    size_t* out_len, size_t max_out,
                                                    uint16_t signature_algorithm, const uint8_t* in,
                                                    size_t in_len);
ssl_private_key_result_t rsaPrivateKeySignForTest(CryptoMbPrivateKeyConnection* ops, uint8_t* out,
                                                  size_t* out_len, size_t max_out,
                                                  uint16_t signature_algorithm, const uint8_t* in,
                                                  size_t in_len);
ssl_private_key_result_t rsaPrivateKeyDecryptForTest(CryptoMbPrivateKeyConnection* ops,
                                                     uint8_t* out, size_t* out_len, size_t max_out,
                                                     const uint8_t* in, size_t in_len);

namespace {

class TestCallbacks : public Envoy::Ssl::PrivateKeyConnectionCallbacks {
public:
  void onPrivateKeyMethodComplete() override{

  };
};

class CryptoMbProviderTest : public testing::Test {
protected:
  CryptoMbProviderTest()
      : api_(Api::createApiForTest(store_, time_system_)),
        dispatcher_(api_->allocateDispatcher("test_thread")),
        fakeIpp_(std::make_shared<FakeIppCryptoImpl>(true)),
        stats_(generateCryptoMbStats("cryptomb", store_)) {}

  bssl::UniquePtr<EVP_PKEY> makeRsaKey() {
    std::string file = TestEnvironment::readFileToStringForTest(TestEnvironment::substitute(
        "{{ test_rundir }}/contrib/cryptomb/private_key_providers/test/test_data/rsa-1024.pem"));
    bssl::UniquePtr<BIO> bio(BIO_new_mem_buf(file.data(), file.size()));

    bssl::UniquePtr<EVP_PKEY> key(EVP_PKEY_new());

    RSA* rsa = PEM_read_bio_RSAPrivateKey(bio.get(), nullptr, nullptr, nullptr);
    RELEASE_ASSERT(rsa != nullptr, "PEM_read_bio_RSAPrivateKey failed.");
    RELEASE_ASSERT(1 == EVP_PKEY_assign_RSA(key.get(), rsa), "EVP_PKEY_assign_RSA failed.");
    return key;
  }

  bssl::UniquePtr<EVP_PKEY> makeEcdsaKey() {
    std::string file = TestEnvironment::readFileToStringForTest(TestEnvironment::substitute(
        "{{ test_rundir "
        "}}/contrib/cryptomb/private_key_providers/test/test_data/ecdsa-p256.pem"));
    bssl::UniquePtr<BIO> bio(BIO_new_mem_buf(file.data(), file.size()));

    bssl::UniquePtr<EVP_PKEY> key(EVP_PKEY_new());

    EC_KEY* ec = PEM_read_bio_ECPrivateKey(bio.get(), nullptr, nullptr, nullptr);

    RELEASE_ASSERT(ec != nullptr, "PEM_read_bio_ECPrivateKey failed.");
    RELEASE_ASSERT(1 == EVP_PKEY_assign_EC_KEY(key.get(), ec), "EVP_PKEY_assign_EC_KEY failed.");
    return key;
  }

  Stats::TestUtil::TestStore store_;
  Api::ApiPtr api_;
  Event::SimulatedTimeSystem time_system_;
  Event::DispatcherPtr dispatcher_;
  std::shared_ptr<FakeIppCryptoImpl> fakeIpp_;
  CryptoMbStats stats_;

  // Result of an operation.
  ssl_private_key_result_t res_;

  // A size for signing and decryption operation input chosen for tests.
  static constexpr size_t in_len_ = 32;
  // Test input bytes for signing and decryption chosen for tests.
  static constexpr uint8_t in_[in_len_] = {0x7f};

  // Maximum size of out_ in all tests cases.
  static constexpr size_t max_out_len_ = 128;
  uint8_t out_[max_out_len_] = {0};

  // Size of output in out_ from an operation.
  size_t out_len_ = 0;

  const std::string queue_size_histogram_name_ = "cryptomb.rsa_queue_sizes";
};

class CryptoMbProviderRsaTest : public CryptoMbProviderTest {
protected:
  CryptoMbProviderRsaTest()
      : queue_(std::chrono::milliseconds(200), KeyType::Rsa, 1024, fakeIpp_, *dispatcher_, stats_),
        pkey_(makeRsaKey()) {
    RSA* rsa = EVP_PKEY_get0_RSA(pkey_.get());
    fakeIpp_->setRsaKey(rsa);
  }
  CryptoMbQueue queue_;
  bssl::UniquePtr<EVP_PKEY> pkey_;
};

class CryptoMbProviderEcdsaTest : public CryptoMbProviderTest {
protected:
  CryptoMbProviderEcdsaTest()
      : queue_(std::chrono::milliseconds(200), KeyType::Ec, 256, fakeIpp_, *dispatcher_, stats_),
        pkey_(makeEcdsaKey()) {}
  CryptoMbQueue queue_;
  bssl::UniquePtr<EVP_PKEY> pkey_;
};

TEST_F(CryptoMbProviderEcdsaTest, TestEcdsaSigning) {
  TestCallbacks cb;
  CryptoMbPrivateKeyConnection op(cb, *dispatcher_, bssl::UpRef(pkey_), queue_);
  res_ = ecdsaPrivateKeySignForTest(&op, out_, &out_len_, max_out_len_,
                                    SSL_SIGN_ECDSA_SECP256R1_SHA256, in_, in_len_);
  EXPECT_EQ(res_, ssl_private_key_success);
}

TEST_F(CryptoMbProviderRsaTest, TestRsaPkcs1Signing) {
  // PKCS #1 v1.5 is not supported.
  TestCallbacks cb;
  CryptoMbPrivateKeyConnection op(cb, *dispatcher_, bssl::UpRef(pkey_), queue_);

<<<<<<< HEAD
TEST(CryptoMbProviderTest, TestRsaPkcs1Signing) {
  // PKCS #1 v1.5 is not supported.
  Event::SimulatedTimeSystem time_system;
  Stats::TestUtil::TestStore server_stats_store;
  Api::ApiPtr api = Api::createApiForTest(server_stats_store, time_system);
  Event::DispatcherPtr dispatcher(api->allocateDispatcher("test_thread"));
  bssl::UniquePtr<EVP_PKEY> pkey = makeRsaKey();
  std::shared_ptr<FakeIppCryptoImpl> fakeIpp = std::make_shared<FakeIppCryptoImpl>(true);
  RSA* rsa = EVP_PKEY_get0_RSA(pkey.get());
  const BIGNUM *e, *n, *d;
  RSA_get0_key(rsa, &n, &e, &d);
  fakeIpp->setRsaKey(n, e, d);

  CryptoMbQueue queue(std::chrono::milliseconds(200), KeyType::Rsa, 1024, fakeIpp, *dispatcher);

  size_t in_len = 32;
  uint8_t in[32] = {0x7f};

  ssl_private_key_result_t res;
  TestCallbacks cb;
  CryptoMbPrivateKeyConnection op(cb, *dispatcher, bssl::UpRef(pkey), queue);

  res = rsaPrivateKeySignForTest(&op, nullptr, nullptr, 128, SSL_SIGN_RSA_PKCS1_SHA256, in, in_len);
  EXPECT_EQ(res, ssl_private_key_failure);
=======
  res_ = rsaPrivateKeySignForTest(&op, nullptr, nullptr, max_out_len_, SSL_SIGN_RSA_PKCS1_SHA256,
                                  in_, in_len_);
  EXPECT_EQ(res_, ssl_private_key_failure);
>>>>>>> 053a7db9
}

TEST_F(CryptoMbProviderRsaTest, TestRsaPssSigning) {
  // Initialize connections.
  TestCallbacks cbs[CryptoMbQueue::MULTIBUFF_BATCH];
  std::vector<std::unique_ptr<CryptoMbPrivateKeyConnection>> connections;
  for (auto& cb : cbs) {
    connections.push_back(std::make_unique<CryptoMbPrivateKeyConnection>(
        cb, *dispatcher_, bssl::UpRef(pkey_), queue_));
  }

  // Create MULTIBUFF_BATCH amount of signing operations.
  for (uint32_t i = 0; i < CryptoMbQueue::MULTIBUFF_BATCH; i++) {
    // Create request.
    res_ = rsaPrivateKeySignForTest(connections[i].get(), nullptr, nullptr, max_out_len_,
                                    SSL_SIGN_RSA_PSS_SHA256, in_, in_len_);
    EXPECT_EQ(res_, ssl_private_key_retry);

    // No processing done after first requests.
    // After the last request, the status is set only from the event loop which is not run. This
    // should still be "retry", the cryptographic result is present anyway.
    res_ = privateKeyCompleteForTest(connections[i].get(), nullptr, nullptr, max_out_len_);
    EXPECT_EQ(res_, ssl_private_key_retry);
  }

  // Timeout does not have to be triggered when queue is at maximum size.
  dispatcher_->run(Event::Dispatcher::RunType::NonBlock);

  res_ = privateKeyCompleteForTest(connections[0].get(), out_, &out_len_, max_out_len_);
  EXPECT_EQ(res_, ssl_private_key_success);
  EXPECT_NE(out_len_, 0);
}

TEST_F(CryptoMbProviderRsaTest, TestRsaDecrypt) {
  // Initialize connections.
  TestCallbacks cbs[CryptoMbQueue::MULTIBUFF_BATCH];
  std::vector<std::unique_ptr<CryptoMbPrivateKeyConnection>> connections;
  for (auto& cb : cbs) {
    connections.push_back(std::make_unique<CryptoMbPrivateKeyConnection>(
        cb, *dispatcher_, bssl::UpRef(pkey_), queue_));
  }

  // Create MULTIBUFF_BATCH amount of decryption operations.
  for (uint32_t i = 0; i < CryptoMbQueue::MULTIBUFF_BATCH; i++) {
    // Create request.
    res_ = rsaPrivateKeyDecryptForTest(connections[i].get(), nullptr, nullptr, max_out_len_, in_,
                                       in_len_);
    EXPECT_EQ(res_, ssl_private_key_retry);

    // No processing done after first requests.
    // After the last request, the status is set only from the event loop which is not run. This
    // should still be "retry", the cryptographic result is present anyway.
    res_ = privateKeyCompleteForTest(connections[i].get(), nullptr, nullptr, max_out_len_);
    EXPECT_EQ(res_, ssl_private_key_retry);
  }

  // Timeout does not have to be triggered when queue is at maximum size.
  dispatcher_->run(Event::Dispatcher::RunType::NonBlock);

  res_ = privateKeyCompleteForTest(connections[0].get(), out_, &out_len_, max_out_len_);
  EXPECT_EQ(res_, ssl_private_key_success);
  EXPECT_NE(out_len_, 0);
}

TEST_F(CryptoMbProviderTest, TestErrors) {
  bssl::UniquePtr<EVP_PKEY> pkey = makeEcdsaKey();
  bssl::UniquePtr<EVP_PKEY> rsa_pkey = makeRsaKey();

  CryptoMbQueue ec_queue(std::chrono::milliseconds(200), KeyType::Ec, 256, fakeIpp_, *dispatcher_,
                         stats_);
  CryptoMbQueue rsa_queue(std::chrono::milliseconds(200), KeyType::Rsa, 1024, fakeIpp_,
                          *dispatcher_, stats_);

  TestCallbacks cb;

  CryptoMbPrivateKeyConnection op_ec(cb, *dispatcher_, bssl::UpRef(pkey), ec_queue);
  CryptoMbPrivateKeyConnection op_rsa(cb, *dispatcher_, bssl::UpRef(rsa_pkey), rsa_queue);

  // no operation defined
  res_ = ecdsaPrivateKeySignForTest(nullptr, nullptr, nullptr, max_out_len_,
                                    SSL_SIGN_ECDSA_SECP256R1_SHA256, in_, in_len_);
  EXPECT_EQ(res_, ssl_private_key_failure);
  res_ = rsaPrivateKeySignForTest(nullptr, nullptr, nullptr, max_out_len_, SSL_SIGN_RSA_PSS_SHA256,
                                  in_, in_len_);
  EXPECT_EQ(res_, ssl_private_key_failure);
  res_ = rsaPrivateKeyDecryptForTest(nullptr, nullptr, nullptr, max_out_len_, in_, in_len_);
  EXPECT_EQ(res_, ssl_private_key_failure);

  // Unknown signature algorithm
  res_ = ecdsaPrivateKeySignForTest(&op_ec, nullptr, nullptr, max_out_len_, 1234, in_, in_len_);
  EXPECT_EQ(res_, ssl_private_key_failure);
  res_ = rsaPrivateKeySignForTest(&op_rsa, nullptr, nullptr, max_out_len_, 1234, in_, in_len_);
  EXPECT_EQ(res_, ssl_private_key_failure);

  // Wrong signature algorithm
  res_ = ecdsaPrivateKeySignForTest(&op_ec, nullptr, nullptr, max_out_len_, SSL_SIGN_RSA_PSS_SHA256,
                                    in_, in_len_);
  EXPECT_EQ(res_, ssl_private_key_failure);
  res_ = rsaPrivateKeySignForTest(&op_rsa, nullptr, nullptr, max_out_len_,
                                  SSL_SIGN_ECDSA_SECP256R1_SHA256, in_, in_len_);
  EXPECT_EQ(res_, ssl_private_key_failure);

  // Wrong operation type
  res_ = ecdsaPrivateKeySignForTest(&op_rsa, nullptr, nullptr, max_out_len_,
                                    SSL_SIGN_ECDSA_SECP256R1_SHA256, in_, in_len_);
  EXPECT_EQ(res_, ssl_private_key_failure);
  res_ = rsaPrivateKeySignForTest(&op_ec, nullptr, nullptr, max_out_len_, SSL_SIGN_RSA_PSS_SHA256,
                                  in_, in_len_);
  EXPECT_EQ(res_, ssl_private_key_failure);
  res_ = rsaPrivateKeyDecryptForTest(&op_ec, nullptr, nullptr, max_out_len_, in_, in_len_);
  EXPECT_EQ(res_, ssl_private_key_failure);
}

<<<<<<< HEAD
TEST(CryptoMbProviderTest, TestRSATimer) {
  Event::SimulatedTimeSystem time_system;
  Stats::TestUtil::TestStore server_stats_store;
  Api::ApiPtr api = Api::createApiForTest(server_stats_store, time_system);
  Event::DispatcherPtr dispatcher(api->allocateDispatcher("test_thread"));
  bssl::UniquePtr<EVP_PKEY> pkey = makeRsaKey();
  std::shared_ptr<FakeIppCryptoImpl> fakeIpp = std::make_shared<FakeIppCryptoImpl>(true);
  RSA* rsa = EVP_PKEY_get0_RSA(pkey.get());
  const BIGNUM *e, *n, *d;
  RSA_get0_key(rsa, &n, &e, &d);
  fakeIpp->setRsaKey(n, e, d);

  CryptoMbQueue queue(std::chrono::milliseconds(200), KeyType::Rsa, 1024, fakeIpp, *dispatcher);

  size_t in_len = 32;
  uint8_t in[32] = {0x7f};

  ssl_private_key_result_t res;
  TestCallbacks cbs[8];

  // First request
  CryptoMbPrivateKeyConnection op0(cbs[0], *dispatcher, bssl::UpRef(pkey), queue);
  res = rsaPrivateKeySignForTest(&op0, nullptr, nullptr, 128, SSL_SIGN_RSA_PSS_SHA256, in, in_len);
  EXPECT_EQ(res, ssl_private_key_retry);

  res = privateKeyCompleteForTest(&op0, nullptr, nullptr, 128);
  // No processing done yet after first request
  EXPECT_EQ(res, ssl_private_key_retry);
=======
TEST_F(CryptoMbProviderRsaTest, TestRSATimer) {
  TestCallbacks cbs[2];
>>>>>>> 053a7db9

  // Successful operation with timer.
  CryptoMbPrivateKeyConnection op0(cbs[0], *dispatcher_, bssl::UpRef(pkey_), queue_);
  res_ = rsaPrivateKeySignForTest(&op0, nullptr, nullptr, max_out_len_, SSL_SIGN_RSA_PSS_SHA256,
                                  in_, in_len_);
  EXPECT_EQ(res_, ssl_private_key_retry);

  res_ = privateKeyCompleteForTest(&op0, nullptr, nullptr, max_out_len_);
  // No processing done yet after first request
  EXPECT_EQ(res_, ssl_private_key_retry);

  time_system_.advanceTimeAndRun(std::chrono::seconds(1), *dispatcher_,
                                 Event::Dispatcher::RunType::NonBlock);

  res_ = privateKeyCompleteForTest(&op0, out_, &out_len_, max_out_len_);
  EXPECT_EQ(res_, ssl_private_key_success);
  EXPECT_NE(out_len_, 0);

  // Unsuccessful operation with timer.
  // Add crypto library errors
  fakeIpp_->injectErrors(true);

  CryptoMbPrivateKeyConnection op1(cbs[1], *dispatcher_, bssl::UpRef(pkey_), queue_);

<<<<<<< HEAD
  CryptoMbPrivateKeyConnection op1(cbs[0], *dispatcher, bssl::UpRef(pkey), queue);
  res = rsaPrivateKeySignForTest(&op1, nullptr, nullptr, 128, SSL_SIGN_RSA_PSS_SHA256, in, in_len);
  EXPECT_EQ(res, ssl_private_key_retry);
=======
  res_ = rsaPrivateKeySignForTest(&op1, nullptr, nullptr, max_out_len_, SSL_SIGN_RSA_PSS_SHA256,
                                  in_, in_len_);
  EXPECT_EQ(res_, ssl_private_key_retry);
>>>>>>> 053a7db9

  res_ = privateKeyCompleteForTest(&op1, nullptr, nullptr, max_out_len_);
  // No processing done yet after first request
  EXPECT_EQ(res_, ssl_private_key_retry);

  time_system_.advanceTimeAndRun(std::chrono::seconds(1), *dispatcher_,
                                 Event::Dispatcher::RunType::NonBlock);

  res_ = privateKeyCompleteForTest(&op1, out_, &out_len_, max_out_len_);
  EXPECT_EQ(res_, ssl_private_key_failure);
}

TEST_F(CryptoMbProviderRsaTest, TestRSAQueueSizeStatistics) {
  // Initialize connections.
  TestCallbacks cbs[CryptoMbQueue::MULTIBUFF_BATCH];
  std::vector<std::unique_ptr<CryptoMbPrivateKeyConnection>> connections;
  for (auto& cb : cbs) {
    connections.push_back(std::make_unique<CryptoMbPrivateKeyConnection>(
        cb, *dispatcher_, bssl::UpRef(pkey_), queue_));
  }

  // Increment all but the last queue size once inside the loop.
  for (uint32_t i = 1; i < CryptoMbQueue::MULTIBUFF_BATCH; i++) {
    // Create correct amount of signing operations for current index.
    for (uint32_t j = 0; j < i; j++) {
      res_ = rsaPrivateKeySignForTest(connections[j].get(), nullptr, nullptr, max_out_len_,
                                      SSL_SIGN_RSA_PSS_SHA256, in_, in_len_);
      EXPECT_EQ(res_, ssl_private_key_retry);
    }

    time_system_.advanceTimeAndRun(std::chrono::seconds(1), *dispatcher_,
                                   Event::Dispatcher::RunType::NonBlock);

    out_len_ = 0;
    res_ = privateKeyCompleteForTest(connections[0].get(), out_, &out_len_, max_out_len_);
    EXPECT_EQ(res_, ssl_private_key_success);
    EXPECT_NE(out_len_, 0);

    // Check that current queue size is recorded.
    std::vector<uint64_t> histogram_values(
        store_.histogramValues(queue_size_histogram_name_, true));
    EXPECT_EQ(histogram_values.size(), 1);
    EXPECT_EQ(histogram_values[0], i);
  }

  // Increment last queue size once.
  // Create an amount of signing operations equal to maximum queue size.
  for (uint32_t j = 0; j < CryptoMbQueue::MULTIBUFF_BATCH; j++) {
    res_ = rsaPrivateKeySignForTest(connections[j].get(), nullptr, nullptr, max_out_len_,
                                    SSL_SIGN_RSA_PSS_SHA256, in_, in_len_);
    EXPECT_EQ(res_, ssl_private_key_retry);
  }

  // Timeout does not have to be triggered when queue is at maximum size.
  dispatcher_->run(Event::Dispatcher::RunType::NonBlock);

  out_len_ = 0;
  res_ = privateKeyCompleteForTest(connections[0].get(), out_, &out_len_, max_out_len_);
  EXPECT_EQ(res_, ssl_private_key_success);
  EXPECT_NE(out_len_, 0);

  // Check that last queue size is recorded.
  std::vector<uint64_t> histogram_values(store_.histogramValues(queue_size_histogram_name_, true));
  EXPECT_EQ(histogram_values.size(), 1);
  EXPECT_EQ(histogram_values[0], CryptoMbQueue::MULTIBUFF_BATCH);
}

} // namespace
} // namespace CryptoMb
} // namespace PrivateKeyMethodProvider
} // namespace Extensions
} // namespace Envoy<|MERGE_RESOLUTION|>--- conflicted
+++ resolved
@@ -137,36 +137,9 @@
   TestCallbacks cb;
   CryptoMbPrivateKeyConnection op(cb, *dispatcher_, bssl::UpRef(pkey_), queue_);
 
-<<<<<<< HEAD
-TEST(CryptoMbProviderTest, TestRsaPkcs1Signing) {
-  // PKCS #1 v1.5 is not supported.
-  Event::SimulatedTimeSystem time_system;
-  Stats::TestUtil::TestStore server_stats_store;
-  Api::ApiPtr api = Api::createApiForTest(server_stats_store, time_system);
-  Event::DispatcherPtr dispatcher(api->allocateDispatcher("test_thread"));
-  bssl::UniquePtr<EVP_PKEY> pkey = makeRsaKey();
-  std::shared_ptr<FakeIppCryptoImpl> fakeIpp = std::make_shared<FakeIppCryptoImpl>(true);
-  RSA* rsa = EVP_PKEY_get0_RSA(pkey.get());
-  const BIGNUM *e, *n, *d;
-  RSA_get0_key(rsa, &n, &e, &d);
-  fakeIpp->setRsaKey(n, e, d);
-
-  CryptoMbQueue queue(std::chrono::milliseconds(200), KeyType::Rsa, 1024, fakeIpp, *dispatcher);
-
-  size_t in_len = 32;
-  uint8_t in[32] = {0x7f};
-
-  ssl_private_key_result_t res;
-  TestCallbacks cb;
-  CryptoMbPrivateKeyConnection op(cb, *dispatcher, bssl::UpRef(pkey), queue);
-
-  res = rsaPrivateKeySignForTest(&op, nullptr, nullptr, 128, SSL_SIGN_RSA_PKCS1_SHA256, in, in_len);
-  EXPECT_EQ(res, ssl_private_key_failure);
-=======
   res_ = rsaPrivateKeySignForTest(&op, nullptr, nullptr, max_out_len_, SSL_SIGN_RSA_PKCS1_SHA256,
                                   in_, in_len_);
   EXPECT_EQ(res_, ssl_private_key_failure);
->>>>>>> 053a7db9
 }
 
 TEST_F(CryptoMbProviderRsaTest, TestRsaPssSigning) {
@@ -280,39 +253,8 @@
   EXPECT_EQ(res_, ssl_private_key_failure);
 }
 
-<<<<<<< HEAD
-TEST(CryptoMbProviderTest, TestRSATimer) {
-  Event::SimulatedTimeSystem time_system;
-  Stats::TestUtil::TestStore server_stats_store;
-  Api::ApiPtr api = Api::createApiForTest(server_stats_store, time_system);
-  Event::DispatcherPtr dispatcher(api->allocateDispatcher("test_thread"));
-  bssl::UniquePtr<EVP_PKEY> pkey = makeRsaKey();
-  std::shared_ptr<FakeIppCryptoImpl> fakeIpp = std::make_shared<FakeIppCryptoImpl>(true);
-  RSA* rsa = EVP_PKEY_get0_RSA(pkey.get());
-  const BIGNUM *e, *n, *d;
-  RSA_get0_key(rsa, &n, &e, &d);
-  fakeIpp->setRsaKey(n, e, d);
-
-  CryptoMbQueue queue(std::chrono::milliseconds(200), KeyType::Rsa, 1024, fakeIpp, *dispatcher);
-
-  size_t in_len = 32;
-  uint8_t in[32] = {0x7f};
-
-  ssl_private_key_result_t res;
-  TestCallbacks cbs[8];
-
-  // First request
-  CryptoMbPrivateKeyConnection op0(cbs[0], *dispatcher, bssl::UpRef(pkey), queue);
-  res = rsaPrivateKeySignForTest(&op0, nullptr, nullptr, 128, SSL_SIGN_RSA_PSS_SHA256, in, in_len);
-  EXPECT_EQ(res, ssl_private_key_retry);
-
-  res = privateKeyCompleteForTest(&op0, nullptr, nullptr, 128);
-  // No processing done yet after first request
-  EXPECT_EQ(res, ssl_private_key_retry);
-=======
 TEST_F(CryptoMbProviderRsaTest, TestRSATimer) {
   TestCallbacks cbs[2];
->>>>>>> 053a7db9
 
   // Successful operation with timer.
   CryptoMbPrivateKeyConnection op0(cbs[0], *dispatcher_, bssl::UpRef(pkey_), queue_);
@@ -337,15 +279,9 @@
 
   CryptoMbPrivateKeyConnection op1(cbs[1], *dispatcher_, bssl::UpRef(pkey_), queue_);
 
-<<<<<<< HEAD
-  CryptoMbPrivateKeyConnection op1(cbs[0], *dispatcher, bssl::UpRef(pkey), queue);
-  res = rsaPrivateKeySignForTest(&op1, nullptr, nullptr, 128, SSL_SIGN_RSA_PSS_SHA256, in, in_len);
-  EXPECT_EQ(res, ssl_private_key_retry);
-=======
   res_ = rsaPrivateKeySignForTest(&op1, nullptr, nullptr, max_out_len_, SSL_SIGN_RSA_PSS_SHA256,
                                   in_, in_len_);
   EXPECT_EQ(res_, ssl_private_key_retry);
->>>>>>> 053a7db9
 
   res_ = privateKeyCompleteForTest(&op1, nullptr, nullptr, max_out_len_);
   // No processing done yet after first request

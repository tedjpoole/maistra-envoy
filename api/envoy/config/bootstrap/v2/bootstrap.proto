--- conflicted
+++ resolved
@@ -21,11 +21,7 @@
 import "envoy/config/trace/v2/trace.proto";
 import "envoy/config/metrics/v2/stats.proto";
 import "envoy/config/overload/v2alpha/overload.proto";
-<<<<<<< HEAD
-import "envoy/config/ratelimit/v2/rls.proto";
 import "envoy/config/wasm/v2/wasm.proto";
-=======
->>>>>>> 228a963d
 
 import "google/protobuf/duration.proto";
 import "google/protobuf/struct.proto";
@@ -125,10 +121,6 @@
   // Optional overload manager configuration.
   envoy.config.overload.v2alpha.OverloadManager overload_manager = 15;
 
-<<<<<<< HEAD
-  // Configuration for an wasm service provider(s).
-  repeated envoy.config.wasm.v2.WasmConfig wasm_service = 16;
-=======
   // Enable :ref:`stats for event dispatcher <operations_performance>`, defaults to false.
   // Note that this records a value for each iteration of the event loop on every thread. This
   // should normally be minimal overhead, but when using
@@ -136,7 +128,9 @@
   // over the wire individually because the statsd protocol doesn't have any way to represent a
   // histogram summary. Be aware that this can be a very large volume of data.
   bool enable_dispatcher_stats = 16;
->>>>>>> 228a963d
+
+  // Configuration for an wasm service provider(s).
+  repeated envoy.config.wasm.v2.WasmConfig wasm_service = 17;
 }
 
 // Administration interface :ref:`operations documentation

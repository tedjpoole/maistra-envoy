// [#protodoc-title: Bootstrap]
// This proto is supplied via the :option:`-c` CLI flag and acts as the root
// of the Envoy v2 configuration. See the :ref:`v2 configuration overview
// <config_overview_v2_bootstrap>` for more detail.

syntax = "proto3";

package envoy.config.bootstrap.v2;

option java_outer_classname = "BootstrapProto";
option java_multiple_files = true;
option java_package = "io.envoyproxy.envoy.config.bootstrap.v2";
option go_package = "v2";

import "envoy/api/v2/core/address.proto";
import "envoy/api/v2/core/base.proto";
import "envoy/api/v2/auth/cert.proto";
import "envoy/api/v2/core/config_source.proto";
import "envoy/api/v2/cds.proto";
import "envoy/api/v2/lds.proto";
import "envoy/config/trace/v2/trace.proto";
import "envoy/config/metrics/v2/stats.proto";
import "envoy/config/overload/v2alpha/overload.proto";
import "envoy/config/wasm/v2/wasm.proto";

import "google/protobuf/duration.proto";
import "google/protobuf/struct.proto";

import "validate/validate.proto";
import "gogoproto/gogo.proto";

// Bootstrap :ref:`configuration overview <config_overview_v2_bootstrap>`.
message Bootstrap {
  // Node identity to present to the management server and for instance
  // identification purposes (e.g. in generated headers).
  envoy.api.v2.core.Node node = 1;

  message StaticResources {
    // Static :ref:`Listeners <envoy_api_msg_Listener>`. These listeners are
    // available regardless of LDS configuration.
    repeated envoy.api.v2.Listener listeners = 1 [(gogoproto.nullable) = false];

    // If a network based configuration source is specified for :ref:`cds_config
    // <envoy_api_field_config.bootstrap.v2.Bootstrap.DynamicResources.cds_config>`, it's necessary
    // to have some initial cluster definitions available to allow Envoy to know
    // how to speak to the management server. These cluster definitions may not
    // use :ref:`EDS <arch_overview_dynamic_config_eds>` (i.e. they should be static
    // IP or DNS-based).
    repeated envoy.api.v2.Cluster clusters = 2 [(gogoproto.nullable) = false];

    // These static secrets can be used by :ref:`SdsSecretConfig
    // <envoy_api_msg_auth.SdsSecretConfig>`
    repeated envoy.api.v2.auth.Secret secrets = 3 [(gogoproto.nullable) = false];
  }
  // Statically specified resources.
  StaticResources static_resources = 2;

  message DynamicResources {
    // All :ref:`Listeners <envoy_api_msg_Listener>` are provided by a single
    // :ref:`LDS <arch_overview_dynamic_config_lds>` configuration source.
    envoy.api.v2.core.ConfigSource lds_config = 1;

    // All post-bootstrap :ref:`Cluster <envoy_api_msg_Cluster>` definitions are
    // provided by a single :ref:`CDS <arch_overview_dynamic_config_cds>`
    // configuration source.
    envoy.api.v2.core.ConfigSource cds_config = 2;

    // A single :ref:`ADS <config_overview_v2_ads>` source may be optionally
    // specified. This must have :ref:`api_type
    // <envoy_api_field_core.ApiConfigSource.api_type>` :ref:`GRPC
    // <envoy_api_enum_value_core.ApiConfigSource.ApiType.GRPC>`. Only
    // :ref:`ConfigSources <envoy_api_msg_core.ConfigSource>` that have
    // the :ref:`ads <envoy_api_field_core.ConfigSource.ads>` field set will be
    // streamed on the ADS channel.
    envoy.api.v2.core.ApiConfigSource ads_config = 3;

    reserved 4;
  }
  // xDS configuration sources.
  DynamicResources dynamic_resources = 3;

  // Configuration for the cluster manager which owns all upstream clusters
  // within the server.
  ClusterManager cluster_manager = 4;

  // Health discovery service config option.
  // (:ref:`core.ApiConfigSource <envoy_api_msg_core.ApiConfigSource>`)
  envoy.api.v2.core.ApiConfigSource hds_config = 14;

  // Optional file system path to search for startup flag files.
  string flags_path = 5;

  // Optional set of stats sinks.
  repeated envoy.config.metrics.v2.StatsSink stats_sinks = 6;

  // Configuration for internal processing of stats.
  envoy.config.metrics.v2.StatsConfig stats_config = 13;

  // Optional duration between flushes to configured stats sinks. For
  // performance reasons Envoy latches counters and only flushes counters and
  // gauges at a periodic interval. If not specified the default is 5000ms (5
  // seconds).
  google.protobuf.Duration stats_flush_interval = 7 [(gogoproto.stdduration) = true];

  // Optional watchdog configuration.
  Watchdog watchdog = 8;

  // Configuration for an external tracing provider. If not specified, no
  // tracing will be performed.
  envoy.config.trace.v2.Tracing tracing = 9;

  reserved 10;

  // Configuration for the runtime configuration provider (deprecated). If not
  // specified, a “null” provider will be used which will result in all defaults
  // being used.
  Runtime runtime = 11 [deprecated = true];

  // Configuration for the runtime configuration provider. If not
  // specified, a “null” provider will be used which will result in all defaults
  // being used.
  LayeredRuntime layered_runtime = 17;

  // Configuration for the local administration HTTP server.
  Admin admin = 12;

  // Optional overload manager configuration.
  envoy.config.overload.v2alpha.OverloadManager overload_manager = 15;

  // Enable :ref:`stats for event dispatcher <operations_performance>`, defaults to false.
  // Note that this records a value for each iteration of the event loop on every thread. This
  // should normally be minimal overhead, but when using
  // :ref:`statsd <envoy_api_msg_config.metrics.v2.StatsdSink>`, it will send each observed value
  // over the wire individually because the statsd protocol doesn't have any way to represent a
  // histogram summary. Be aware that this can be a very large volume of data.
  bool enable_dispatcher_stats = 16;

<<<<<<< HEAD
  // Configuration for an wasm service provider(s).
  repeated envoy.config.wasm.v2.WasmConfig wasm_service = 18;
=======
  // Optional string which will be used in lieu of x-envoy in prefixing headers.
  //
  // For example, if this string is present and set to X-Foo, then x-envoy-retry-on will be
  // transformed into x-foo-retry-on etc.
  //
  // Note this applies to the headers Envoy will generate, the headers Envoy will sanitize, and the
  // headers Envoy will trust for core code and core extensions only. Be VERY careful making
  // changes to this string, especially in multi-layer Envoy deployments or deployments using
  // extensions which are not upstream.
  string header_prefix = 18;
>>>>>>> bf169f9d
}

// Administration interface :ref:`operations documentation
// <operations_admin_interface>`.
message Admin {
  // The path to write the access log for the administration server. If no
  // access log is desired specify ‘/dev/null’. This is only required if
  // :ref:`address <envoy_api_field_config.bootstrap.v2.Admin.address>` is set.
  string access_log_path = 1;

  // The cpu profiler output path for the administration server. If no profile
  // path is specified, the default is ‘/var/log/envoy/envoy.prof’.
  string profile_path = 2;

  // The TCP address that the administration server will listen on.
  // If not specified, Envoy will not start an administration server.
  envoy.api.v2.core.Address address = 3;
}

// Cluster manager :ref:`architecture overview <arch_overview_cluster_manager>`.
message ClusterManager {
  // Name of the local cluster (i.e., the cluster that owns the Envoy running
  // this configuration). In order to enable :ref:`zone aware routing
  // <arch_overview_load_balancing_zone_aware_routing>` this option must be set.
  // If *local_cluster_name* is defined then :ref:`clusters
  // <envoy_api_msg_Cluster>` must be defined in the :ref:`Bootstrap
  // static cluster resources
  // <envoy_api_field_config.bootstrap.v2.Bootstrap.StaticResources.clusters>`. This is unrelated to
  // the :option:`--service-cluster` option which does not `affect zone aware
  // routing <https://github.com/envoyproxy/envoy/issues/774>`_.
  string local_cluster_name = 1;

  message OutlierDetection {
    // Specifies the path to the outlier event log.
    string event_log_path = 1;
  }
  // Optional global configuration for outlier detection.
  OutlierDetection outlier_detection = 2;

  // Optional configuration used to bind newly established upstream connections.
  // This may be overridden on a per-cluster basis by upstream_bind_config in the cds_config.
  envoy.api.v2.core.BindConfig upstream_bind_config = 3;

  // A management server endpoint to stream load stats to via
  // *StreamLoadStats*. This must have :ref:`api_type
  // <envoy_api_field_core.ApiConfigSource.api_type>` :ref:`GRPC
  // <envoy_api_enum_value_core.ApiConfigSource.ApiType.GRPC>`.
  envoy.api.v2.core.ApiConfigSource load_stats_config = 4;
}

// Envoy process watchdog configuration. When configured, this monitors for
// nonresponsive threads and kills the process after the configured thresholds.
message Watchdog {
  // The duration after which Envoy counts a nonresponsive thread in the
  // *server.watchdog_miss* statistic. If not specified the default is 200ms.
  google.protobuf.Duration miss_timeout = 1;

  // The duration after which Envoy counts a nonresponsive thread in the
  // *server.watchdog_mega_miss* statistic. If not specified the default is
  // 1000ms.
  google.protobuf.Duration megamiss_timeout = 2;

  // If a watched thread has been nonresponsive for this duration, assume a
  // programming error and kill the entire Envoy process. Set to 0 to disable
  // kill behavior. If not specified the default is 0 (disabled).
  google.protobuf.Duration kill_timeout = 3;

  // If at least two watched threads have been nonresponsive for at least this
  // duration assume a true deadlock and kill the entire Envoy process. Set to 0
  // to disable this behavior. If not specified the default is 0 (disabled).
  google.protobuf.Duration multikill_timeout = 4;
}

// Runtime :ref:`configuration overview <config_runtime>` (deprecated).
message Runtime {
  // The implementation assumes that the file system tree is accessed via a
  // symbolic link. An atomic link swap is used when a new tree should be
  // switched to. This parameter specifies the path to the symbolic link. Envoy
  // will watch the location for changes and reload the file system tree when
  // they happen. If this parameter is not set, there will be no disk based
  // runtime.
  string symlink_root = 1;

  // Specifies the subdirectory to load within the root directory. This is
  // useful if multiple systems share the same delivery mechanism. Envoy
  // configuration elements can be contained in a dedicated subdirectory.
  string subdirectory = 2;

  // Specifies an optional subdirectory to load within the root directory. If
  // specified and the directory exists, configuration values within this
  // directory will override those found in the primary subdirectory. This is
  // useful when Envoy is deployed across many different types of servers.
  // Sometimes it is useful to have a per service cluster directory for runtime
  // configuration. See below for exactly how the override directory is used.
  string override_subdirectory = 3;

  // Static base runtime. This will be :ref:`overridden
  // <config_runtime_layering>` by other runtime layers, e.g.
  // disk or admin. This follows the :ref:`runtime protobuf JSON representation
  // encoding <config_runtime_proto_json>`.
  google.protobuf.Struct base = 4;
}

message RuntimeLayer {
  // :ref:`Disk runtime <config_runtime_local_disk>` layer.
  message DiskLayer {
    // The implementation assumes that the file system tree is accessed via a
    // symbolic link. An atomic link swap is used when a new tree should be
    // switched to. This parameter specifies the path to the symbolic link.
    // Envoy will watch the location for changes and reload the file system tree
    // when they happen. See documentation on runtime :ref:`atomicity
    // <config_runtime_atomicity>` for further details on how reloads are
    // treated.
    string symlink_root = 1;

    // Specifies the subdirectory to load within the root directory. This is
    // useful if multiple systems share the same delivery mechanism. Envoy
    // configuration elements can be contained in a dedicated subdirectory.
    string subdirectory = 3;

    // :ref:`Append <config_runtime_local_disk_service_cluster_subdirs>` the
    // service cluster to the path under symlink root.
    bool append_service_cluster = 2;
  }

  // :ref:`Admin console runtime <config_runtime_admin>` layer.
  message AdminLayer {
  }

  // :ref:`Runtime Discovery Service (RTDS) <config_runtime_rtds>` layer.
  message RtdsLayer {
    // Resource to subscribe to at *rtds_config* for the RTDS layer.
    string name = 1;

    // RTDS configuration source.
    envoy.api.v2.core.ConfigSource rtds_config = 2;
  }

  // Descriptive name for the runtime layer. This is only used for the runtime
  // :http:get:`/runtime` output.
  string name = 1 [(validate.rules).string.min_bytes = 1];

  oneof layer_specifier {
    // :ref:`Static runtime <config_runtime_bootstrap>` layer.
    // This follows the :ref:`runtime protobuf JSON representation encoding
    // <config_runtime_proto_json>`. Unlike static xDS resources, this static
    // layer is overridable by later layers in the runtime virtual filesystem.
    google.protobuf.Struct static_layer = 2;
    DiskLayer disk_layer = 3;
    AdminLayer admin_layer = 4;
    RtdsLayer rtds_layer = 5;
  }
}

// Runtime :ref:`configuration overview <config_runtime>`.
message LayeredRuntime {
  // The :ref:`layers <config_runtime_layering>` of the runtime. This is ordered
  // such that later layers in the list overlay earlier entries.
  repeated RuntimeLayer layers = 1;
}<|MERGE_RESOLUTION|>--- conflicted
+++ resolved
@@ -135,10 +135,6 @@
   // histogram summary. Be aware that this can be a very large volume of data.
   bool enable_dispatcher_stats = 16;
 
-<<<<<<< HEAD
-  // Configuration for an wasm service provider(s).
-  repeated envoy.config.wasm.v2.WasmConfig wasm_service = 18;
-=======
   // Optional string which will be used in lieu of x-envoy in prefixing headers.
   //
   // For example, if this string is present and set to X-Foo, then x-envoy-retry-on will be
@@ -149,7 +145,9 @@
   // changes to this string, especially in multi-layer Envoy deployments or deployments using
   // extensions which are not upstream.
   string header_prefix = 18;
->>>>>>> bf169f9d
+
+  // Configuration for an wasm service provider(s).
+  repeated envoy.config.wasm.v2.WasmConfig wasm_service = 19;
 }
 
 // Administration interface :ref:`operations documentation

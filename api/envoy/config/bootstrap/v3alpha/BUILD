# DO NOT EDIT. This file is generated by tools/proto_sync.py.

load("@envoy_api//bazel:api_build_system.bzl", "api_proto_package")

licenses(["notice"])  # Apache 2

api_proto_package(
    deps = [
        "//envoy/api/v3alpha:pkg",
        "//envoy/api/v3alpha/auth:pkg",
        "//envoy/api/v3alpha/core:pkg",
        "//envoy/config/metrics/v3alpha:pkg",
        "//envoy/config/overload/v3alpha:pkg",
        "//envoy/config/trace/v3alpha:pkg",
<<<<<<< HEAD
        "//envoy/config/wasm/v3alpha:pkg",
=======
        "@com_github_cncf_udpa//udpa/api/annotations:pkg",
>>>>>>> d9b135de
    ],
)<|MERGE_RESOLUTION|>--- conflicted
+++ resolved
@@ -12,10 +12,7 @@
         "//envoy/config/metrics/v3alpha:pkg",
         "//envoy/config/overload/v3alpha:pkg",
         "//envoy/config/trace/v3alpha:pkg",
-<<<<<<< HEAD
         "//envoy/config/wasm/v3alpha:pkg",
-=======
         "@com_github_cncf_udpa//udpa/api/annotations:pkg",
->>>>>>> d9b135de
     ],
 )
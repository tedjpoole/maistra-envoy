#include "source/common/conn_pool/conn_pool_base.h"

#include "source/common/common/assert.h"
#include "source/common/common/debug_recursion_checker.h"
#include "source/common/network/transport_socket_options_impl.h"
#include "source/common/runtime/runtime_features.h"
#include "source/common/stats/timespan_impl.h"
#include "source/common/upstream/upstream_impl.h"

namespace Envoy {
namespace ConnectionPool {
namespace {
[[maybe_unused]] ssize_t connectingCapacity(const std::list<ActiveClientPtr>& connecting_clients) {
  ssize_t ret = 0;
  for (const auto& client : connecting_clients) {
    ret += client->currentUnusedCapacity();
  }
  return ret;
}
} // namespace

ConnPoolImplBase::ConnPoolImplBase(
    Upstream::HostConstSharedPtr host, Upstream::ResourcePriority priority,
    Event::Dispatcher& dispatcher, const Network::ConnectionSocket::OptionsSharedPtr& options,
    const Network::TransportSocketOptionsConstSharedPtr& transport_socket_options,
    Upstream::ClusterConnectivityState& state)
    : state_(state), host_(host), priority_(priority), dispatcher_(dispatcher),
      socket_options_(options), transport_socket_options_(transport_socket_options),
      upstream_ready_cb_(dispatcher_.createSchedulableCallback([this]() { onUpstreamReady(); })) {}

ConnPoolImplBase::~ConnPoolImplBase() {
  ASSERT(isIdleImpl());
  ASSERT(connecting_stream_capacity_ == 0);
}

void ConnPoolImplBase::deleteIsPendingImpl() {
  deferred_deleting_ = true;
  ASSERT(isIdleImpl());
  ASSERT(connecting_stream_capacity_ == 0);
}

void ConnPoolImplBase::destructAllConnections() {
  for (auto* list : {&ready_clients_, &busy_clients_, &connecting_clients_}) {
    while (!list->empty()) {
      list->front()->close();
    }
  }

  // Make sure all clients are destroyed before we are destroyed.
  dispatcher_.clearDeferredDeleteList();
}

bool ConnPoolImplBase::shouldConnect(size_t pending_streams, size_t active_streams,
                                     int64_t connecting_and_connected_capacity,
                                     float preconnect_ratio, bool anticipate_incoming_stream) {
  // This is set to true any time global preconnect is being calculated.
  // ClusterManagerImpl::maybePreconnect is called directly before a stream is created, so the
  // stream must be anticipated.
  //
  // Also without this, we would never pre-establish a connection as the first
  // connection in a pool because pending/active streams could both be 0.
  int anticipated_streams = anticipate_incoming_stream ? 1 : 0;

  // The number of streams we want to be provisioned for is the number of
  // pending, active, and anticipated streams times the preconnect ratio.
  // The number of streams we are (theoretically) provisioned for is the
  // connecting stream capacity plus the number of active streams.
  //
  // If preconnect ratio is not set, it defaults to 1, and this simplifies to the
  // legacy value of pending_streams_.size() > connecting_stream_capacity_
  return (pending_streams + active_streams + anticipated_streams) * preconnect_ratio >
         connecting_and_connected_capacity + active_streams;
}

bool ConnPoolImplBase::shouldCreateNewConnection(float global_preconnect_ratio) const {
  // If the host is not healthy, don't make it do extra work, especially as
  // upstream selection logic may result in bypassing this upstream entirely.
  // If an Envoy user wants preconnecting for degraded upstreams this could be
  // added later via extending the preconnect config.
  if (host_->health() != Upstream::Host::Health::Healthy) {
    return pending_streams_.size() > connecting_stream_capacity_;
  }

  // Determine if we are trying to prefetch for global preconnect or local preconnect.
  if (global_preconnect_ratio != 0) {
    // If global preconnecting is on, and this connection is within the global
    // preconnect limit, preconnect.
    // For global preconnect, we anticipate an incoming stream to this pool, since it is
    // prefetching for the next upcoming stream, which will likely be assigned to this pool.
    // We may eventually want to track preconnect_attempts to allow more preconnecting for
    // heavily weighted upstreams or sticky picks.
    return shouldConnect(pending_streams_.size(), num_active_streams_, connecting_stream_capacity_,
                         global_preconnect_ratio, true);
  } else {
    // Ensure this local pool has adequate connections for the given load.
    //
    // Local preconnect does not need to anticipate a stream. It is called as
    // new streams are established or torn down and simply attempts to maintain
    // the correct ratio of streams and anticipated capacity.
    return shouldConnect(pending_streams_.size(), num_active_streams_, connecting_stream_capacity_,
                         perUpstreamPreconnectRatio());
  }
}

float ConnPoolImplBase::perUpstreamPreconnectRatio() const {
  return host_->cluster().perUpstreamPreconnectRatio();
}

ConnPoolImplBase::ConnectionResult ConnPoolImplBase::tryCreateNewConnections() {
  ASSERT(!is_draining_for_deletion_);
  ConnPoolImplBase::ConnectionResult result;
  // Somewhat arbitrarily cap the number of connections preconnected due to new
  // incoming connections. The preconnect ratio is capped at 3, so in steady
  // state, no more than 3 connections should be preconnected. If hosts go
  // unhealthy, and connections are not immediately preconnected, it could be that
  // many connections are desired when the host becomes healthy again, but
  // overwhelming it with connections is not desirable.
  for (int i = 0; i < 3; ++i) {
    result = tryCreateNewConnection();
    if (result != ConnectionResult::CreatedNewConnection) {
      break;
    }
  }
  return result;
}

ConnPoolImplBase::ConnectionResult
ConnPoolImplBase::tryCreateNewConnection(float global_preconnect_ratio) {
  // There are already enough Connecting connections for the number of queued streams.
  if (!shouldCreateNewConnection(global_preconnect_ratio)) {
    ENVOY_LOG(trace, "not creating a new connection, shouldCreateNewConnection returned false.");
    return ConnectionResult::ShouldNotConnect;
  }

  const bool can_create_connection = host_->canCreateConnection(priority_);

  if (!can_create_connection) {
    host_->cluster().stats().upstream_cx_overflow_.inc();
  }
  // If we are at the connection circuit-breaker limit due to other upstreams having
  // too many open connections, and this upstream has no connections, always create one, to
  // prevent pending streams being queued to this upstream with no way to be processed.
  if (can_create_connection ||
      (ready_clients_.empty() && busy_clients_.empty() && connecting_clients_.empty())) {
    ENVOY_LOG(debug, "creating a new connection");
    ActiveClientPtr client = instantiateActiveClient();
    if (client.get() == nullptr) {
      ENVOY_LOG(trace, "connection creation failed");
      return ConnectionResult::FailedToCreateConnection;
    }
    ASSERT(client->state() == ActiveClient::State::Connecting);
    ASSERT(std::numeric_limits<uint64_t>::max() - connecting_stream_capacity_ >=
           static_cast<uint64_t>(client->currentUnusedCapacity()));
    ASSERT(client->real_host_description_);
    // Increase the connecting capacity to reflect the streams this connection can serve.
    incrConnectingAndConnectedStreamCapacity(client->currentUnusedCapacity(), *client);
    LinkedList::moveIntoList(std::move(client), owningList(client->state()));
    return can_create_connection ? ConnectionResult::CreatedNewConnection
                                 : ConnectionResult::CreatedButRateLimited;
  } else {
    ENVOY_LOG(trace, "not creating a new connection: connection constrained");
    return ConnectionResult::NoConnectionRateLimited;
  }
}

void ConnPoolImplBase::attachStreamToClient(Envoy::ConnectionPool::ActiveClient& client,
                                            AttachContext& context) {
  ASSERT(client.state() == Envoy::ConnectionPool::ActiveClient::State::Ready);

  if (enforceMaxRequests() && !host_->cluster().resourceManager(priority_).requests().canCreate()) {
    ENVOY_LOG(debug, "max streams overflow");
    onPoolFailure(client.real_host_description_, absl::string_view(),
                  ConnectionPool::PoolFailureReason::Overflow, context);
    host_->cluster().stats().upstream_rq_pending_overflow_.inc();
    return;
  }
  ENVOY_CONN_LOG(debug, "creating stream", client);

  // Latch capacity before updating remaining streams.
  uint64_t capacity = client.currentUnusedCapacity();
  client.remaining_streams_--;
  if (client.remaining_streams_ == 0) {
    ENVOY_CONN_LOG(debug, "maximum streams per connection, Draining", client);
    host_->cluster().stats().upstream_cx_max_requests_.inc();
    transitionActiveClientState(client, Envoy::ConnectionPool::ActiveClient::State::Draining);
  } else if (capacity == 1) {
    // As soon as the new stream is created, the client will be maxed out.
    transitionActiveClientState(client, Envoy::ConnectionPool::ActiveClient::State::Busy);
  }

  // Decrement the capacity, as there's one less stream available for serving.
  // For HTTP/3, the capacity is updated in newStreamEncoder.
  if (trackStreamCapacity()) {
    decrConnectingAndConnectedStreamCapacity(1, client);
  }
  // Track the new active stream.
  state_.incrActiveStreams(1);
  num_active_streams_++;
  host_->stats().rq_total_.inc();
  host_->stats().rq_active_.inc();
  host_->cluster().stats().upstream_rq_total_.inc();
  host_->cluster().stats().upstream_rq_active_.inc();
  host_->cluster().resourceManager(priority_).requests().inc();

  onPoolReady(client, context);
}

void ConnPoolImplBase::onStreamClosed(Envoy::ConnectionPool::ActiveClient& client,
                                      bool delay_attaching_stream) {
  ENVOY_CONN_LOG(debug, "destroying stream: {} remaining", client, client.numActiveStreams());
  ASSERT(num_active_streams_ > 0);
  state_.decrActiveStreams(1);
  num_active_streams_--;
  host_->stats().rq_active_.dec();
  host_->cluster().stats().upstream_rq_active_.dec();
  host_->cluster().resourceManager(priority_).requests().dec();
  // We don't update the capacity for HTTP/3 as the stream count should only
  // increase when a MAX_STREAMS frame is received.
  if (trackStreamCapacity()) {
    // If the effective client capacity was limited by concurrency, increase connecting capacity.
    bool limited_by_concurrency =
        client.remaining_streams_ > client.concurrent_stream_limit_ - client.numActiveStreams() - 1;
    // The capacity calculated by concurrency could be negative if a SETTINGS frame lowered the
    // number of allowed streams. In this case, effective client capacity was still limited by
    // concurrency, compare client.concurrent_stream_limit_ and client.numActiveStreams() directly
    // to avoid overflow.
    bool negative_capacity = client.concurrent_stream_limit_ < client.numActiveStreams() + 1;
    if (negative_capacity || limited_by_concurrency) {
      incrConnectingAndConnectedStreamCapacity(1, client);
    }
  }
  if (client.state() == ActiveClient::State::Draining && client.numActiveStreams() == 0) {
    // Close out the draining client if we no longer have active streams.
    client.close();
  } else if (client.state() == ActiveClient::State::Busy && client.currentUnusedCapacity() > 0) {
    transitionActiveClientState(client, ActiveClient::State::Ready);
    if (!delay_attaching_stream) {
      onUpstreamReady();
    }
  }
}

ConnectionPool::Cancellable* ConnPoolImplBase::newStreamImpl(AttachContext& context,
                                                             bool can_send_early_data) {
  ASSERT(!is_draining_for_deletion_);
  ASSERT(!deferred_deleting_);

  ASSERT(static_cast<ssize_t>(connecting_stream_capacity_) ==
         connectingCapacity(connecting_clients_)); // O(n) debug check.
  if (!ready_clients_.empty()) {
    ActiveClient& client = *ready_clients_.front();
    ENVOY_CONN_LOG(debug, "using existing connection", client);
    attachStreamToClient(client, context);
    // Even if there's a ready client, we may want to preconnect to handle the next incoming stream.
    tryCreateNewConnections();
    return nullptr;
  }

  if (!host_->cluster().resourceManager(priority_).pendingRequests().canCreate()) {
    ENVOY_LOG(debug, "max pending streams overflow");
    onPoolFailure(nullptr, absl::string_view(), ConnectionPool::PoolFailureReason::Overflow,
                  context);
    host_->cluster().stats().upstream_rq_pending_overflow_.inc();
    return nullptr;
  }

  ConnectionPool::Cancellable* pending = newPendingStream(context, can_send_early_data);
  ENVOY_LOG(debug, "trying to create new connection");
  ENVOY_LOG(trace, fmt::format("{}", *this));

  auto old_capacity = connecting_stream_capacity_;
  // This must come after newPendingStream() because this function uses the
  // length of pending_streams_ to determine if a new connection is needed.
  const ConnectionResult result = tryCreateNewConnections();
  // If there is not enough connecting capacity, the only reason to not
  // increase capacity is if the connection limits are exceeded.
  ENVOY_BUG(pending_streams_.size() <= connecting_stream_capacity_ ||
                connecting_stream_capacity_ > old_capacity ||
                (result == ConnectionResult::NoConnectionRateLimited ||
                 result == ConnectionResult::FailedToCreateConnection),
            fmt::format("Failed to create expected connection: {}", *this));
  if (result == ConnectionResult::FailedToCreateConnection) {
    // This currently only happens for HTTP/3 if secrets aren't yet loaded.
    // Trigger connection failure.
    pending->cancel(Envoy::ConnectionPool::CancelPolicy::CloseExcess);
    onPoolFailure(nullptr, absl::string_view(),
                  ConnectionPool::PoolFailureReason::LocalConnectionFailure, context);
    return nullptr;
  }
  return pending;
}

bool ConnPoolImplBase::maybePreconnectImpl(float global_preconnect_ratio) {
  ASSERT(!deferred_deleting_);
  return tryCreateNewConnection(global_preconnect_ratio) == ConnectionResult::CreatedNewConnection;
}

void ConnPoolImplBase::scheduleOnUpstreamReady() {
  upstream_ready_cb_->scheduleCallbackCurrentIteration();
}

void ConnPoolImplBase::onUpstreamReady() {
  while (!pending_streams_.empty() && !ready_clients_.empty()) {
    ActiveClientPtr& client = ready_clients_.front();
    ENVOY_CONN_LOG(debug, "attaching to next stream", *client);
    // Pending streams are pushed onto the front, so pull from the back.
    attachStreamToClient(*client, pending_streams_.back()->context());
    state_.decrPendingStreams(1);
    pending_streams_.pop_back();
  }
  if (!pending_streams_.empty()) {
    tryCreateNewConnections();
  }
}

std::list<ActiveClientPtr>& ConnPoolImplBase::owningList(ActiveClient::State state) {
  switch (state) {
  case ActiveClient::State::Connecting:
    return connecting_clients_;
  case ActiveClient::State::Ready:
    return ready_clients_;
  case ActiveClient::State::Busy:
    return busy_clients_;
  case ActiveClient::State::Draining:
    return busy_clients_;
  case ActiveClient::State::Closed:
    break; // Fall through to PANIC.
  }
  PANIC("unexpected");
}

void ConnPoolImplBase::transitionActiveClientState(ActiveClient& client,
                                                   ActiveClient::State new_state) {
  auto& old_list = owningList(client.state());
  auto& new_list = owningList(new_state);
  client.setState(new_state);

  // old_list and new_list can be equal when transitioning from Busy to Draining.
  //
  // The documentation for list.splice() (which is what moveBetweenLists() calls) is
  // unclear whether it is allowed for src and dst to be the same, so check here
  // since it is a no-op anyways.
  if (&old_list != &new_list) {
    client.moveBetweenLists(old_list, new_list);
  }
}

void ConnPoolImplBase::addIdleCallbackImpl(Instance::IdleCb cb) { idle_callbacks_.push_back(cb); }

void ConnPoolImplBase::closeIdleConnectionsForDrainingPool() {
  Common::AutoDebugRecursionChecker assert_not_in(recursion_checker_);

  // Create a separate list of elements to close to avoid mutate-while-iterating problems.
  std::list<ActiveClient*> to_close;

  for (auto& client : ready_clients_) {
    if (client->numActiveStreams() == 0) {
      to_close.push_back(client.get());
    }
  }

  if (pending_streams_.empty()) {
    for (auto& client : connecting_clients_) {
      to_close.push_back(client.get());
    }
  }

  for (auto& entry : to_close) {
    ENVOY_LOG_EVENT(debug, "closing_idle_client", "closing idle client {} for cluster {}",
                    entry->id(), host_->cluster().name());
    entry->close();
  }
}

void ConnPoolImplBase::drainConnectionsImpl(DrainBehavior drain_behavior) {
  if (drain_behavior == Envoy::ConnectionPool::DrainBehavior::DrainAndDelete) {
    is_draining_for_deletion_ = true;
    checkForIdleAndCloseIdleConnsIfDraining();
    return;
  }
  closeIdleConnectionsForDrainingPool();

  // closeIdleConnections() closes all connections in ready_clients_ with no active streams,
  // so all remaining entries in ready_clients_ are serving streams. Move them and all entries
  // in busy_clients_ to draining.
  while (!ready_clients_.empty()) {
    ENVOY_LOG_EVENT(debug, "draining_ready_client", "draining active client {} for cluster {}",
                    ready_clients_.front()->id(), host_->cluster().name());
    transitionActiveClientState(*ready_clients_.front(), ActiveClient::State::Draining);
  }

  // Changing busy_clients_ to Draining does not move them between lists,
  // so use a for-loop since the list is not mutated.
  ASSERT(&owningList(ActiveClient::State::Draining) == &busy_clients_);
  for (auto& busy_client : busy_clients_) {
    ENVOY_LOG_EVENT(debug, "draining_busy_client", "draining busy client {} for cluster {}",
                    busy_client->id(), host_->cluster().name());
    transitionActiveClientState(*busy_client, ActiveClient::State::Draining);
  }
}

bool ConnPoolImplBase::isIdleImpl() const {
  return pending_streams_.empty() && ready_clients_.empty() && busy_clients_.empty() &&
         connecting_clients_.empty();
}

void ConnPoolImplBase::checkForIdleAndNotify() {
  if (isIdleImpl()) {
    ENVOY_LOG(debug, "invoking idle callbacks - is_draining_for_deletion_={}",
              is_draining_for_deletion_);
    for (const Instance::IdleCb& cb : idle_callbacks_) {
      cb();
    }
  }
}

void ConnPoolImplBase::checkForIdleAndCloseIdleConnsIfDraining() {
  if (is_draining_for_deletion_) {
    closeIdleConnectionsForDrainingPool();
<<<<<<< HEAD
  }

  checkForIdleAndNotify();
}

void ConnPoolImplBase::onConnectionEvent(ActiveClient& client, absl::string_view failure_reason,
                                         Network::ConnectionEvent event) {
  if (client.state() == ActiveClient::State::CONNECTING) {
    ASSERT(connecting_stream_capacity_ >= client.effectiveConcurrentStreamLimit());
    connecting_stream_capacity_ -= client.effectiveConcurrentStreamLimit();
=======
>>>>>>> 053a7db9
  }

  checkForIdleAndNotify();
}

void ConnPoolImplBase::onConnectionEvent(ActiveClient& client, absl::string_view failure_reason,
                                         Network::ConnectionEvent event) {
  switch (event) {
  case Network::ConnectionEvent::RemoteClose:
  case Network::ConnectionEvent::LocalClose: {
    if (client.connect_timer_) {
      ASSERT(!client.has_handshake_completed_);
      client.connect_timer_->disableTimer();
      client.connect_timer_.reset();
    }
    decrConnectingAndConnectedStreamCapacity(client.currentUnusedCapacity(), client);
    // Make sure that onStreamClosed won't double count.
    client.remaining_streams_ = 0;
    // The client died.
    ENVOY_CONN_LOG(debug, "client disconnected, failure reason: {}", client, failure_reason);

    Envoy::Upstream::reportUpstreamCxDestroy(host_, event);
    const bool incomplete_stream = client.closingWithIncompleteStream();
    if (incomplete_stream) {
      Envoy::Upstream::reportUpstreamCxDestroyActiveRequest(host_, event);
    }

    if (!client.hasHandshakeCompleted()) {
      client.has_handshake_completed_ = true;
      host_->cluster().stats().upstream_cx_connect_fail_.inc();
      host_->stats().cx_connect_fail_.inc();

      ConnectionPool::PoolFailureReason reason;
      if (client.timed_out_) {
        reason = ConnectionPool::PoolFailureReason::Timeout;
      } else if (event == Network::ConnectionEvent::RemoteClose) {
        reason = ConnectionPool::PoolFailureReason::RemoteConnectionFailure;
      } else {
        reason = ConnectionPool::PoolFailureReason::LocalConnectionFailure;
      }

      // Raw connect failures should never happen under normal circumstances. If we have an
      // upstream that is behaving badly, streams can get stuck here in the pending state. If we
      // see a connect failure, we purge all pending streams so that calling code can determine
      // what to do with the stream.
      // NOTE: We move the existing pending streams to a temporary list. This is done so that
      //       if retry logic submits a new stream to the pool, we don't fail it inline.
      purgePendingStreams(client.real_host_description_, failure_reason, reason);
      // See if we should preconnect based on active connections.
      if (!is_draining_for_deletion_) {
        tryCreateNewConnections();
      }
    }

    // We need to release our resourceManager() resources before checking below for
    // whether we can create a new connection. Normally this would happen when
    // client's destructor runs, but this object needs to be deferredDelete'd(), so
    // this forces part of its cleanup to happen now.
    client.releaseResources();

    // Again, since we know this object is going to be deferredDelete'd(), we take
    // this opportunity to disable and reset the connection duration timer so that
    // it doesn't trigger while on the deferred delete list. In theory it is safe
    // to handle the Closed state in onConnectionDurationTimeout, but we handle
    // it here for simplicity and safety anyway.
    if (client.connection_duration_timer_) {
      client.connection_duration_timer_->disableTimer();
      client.connection_duration_timer_.reset();
    }

    dispatcher_.deferredDelete(client.removeFromList(owningList(client.state())));

    // Check if the pool transitioned to idle state after removing closed client
    // from one of the client tracking lists.
    // There is no need to check if other connections are idle in a draining pool
    // because the pool will close all idle connection when it is starting to
    // drain.
    // Trying to close other connections here can lead to deep recursion when
    // a large number idle connections are closed at the start of pool drain.
    // See CdsIntegrationTest.CdsClusterDownWithLotsOfIdleConnections for an example.
    checkForIdleAndNotify();

    client.setState(ActiveClient::State::Closed);

    // If we have pending streams and we just lost a connection we should make a new one.
    if (!pending_streams_.empty()) {
      tryCreateNewConnections();
    }
    break;
  }
  case Network::ConnectionEvent::Connected: {
    ASSERT(client.connect_timer_ != nullptr);
    client.connect_timer_->disableTimer();
    client.connect_timer_.reset();

    ASSERT(connecting_stream_capacity_ >= client.currentUnusedCapacity());
    connecting_stream_capacity_ -= client.currentUnusedCapacity();
    client.has_handshake_completed_ = true;
    client.conn_connect_ms_->complete();
    client.conn_connect_ms_.reset();
    ASSERT(client.state() == ActiveClient::State::Connecting);
    bool streams_available = client.currentUnusedCapacity() > 0;
    transitionActiveClientState(client, streams_available ? ActiveClient::State::Ready
                                                          : ActiveClient::State::Busy);

    // Now that the active client is ready, set up a timer for max connection duration.
    const absl::optional<std::chrono::milliseconds> max_connection_duration =
        client.parent_.host()->cluster().maxConnectionDuration();
    if (max_connection_duration.has_value()) {
      client.connection_duration_timer_ = client.parent_.dispatcher().createTimer(
          [&client]() { client.onConnectionDurationTimeout(); });
      client.connection_duration_timer_->enableTimer(max_connection_duration.value());
    }

    // At this point, for the mixed ALPN pool, the client may be deleted. Do not
    // refer to client after this point.
    onConnected(client);
    if (streams_available) {
      onUpstreamReady();
    }
    checkForIdleAndCloseIdleConnsIfDraining();
    break;
  }
  case Network::ConnectionEvent::ConnectedZeroRtt: {
    // No need to update connecting capacity and connect_timer_ as the client is still connecting.
    ASSERT(client.state() == ActiveClient::State::Connecting);
    host()->cluster().stats().upstream_cx_connect_with_0_rtt_.inc();
    // TODO(danzh) mark the client able to handle early data requests.
    break;
  }
  }
}

PendingStream::PendingStream(ConnPoolImplBase& parent, bool can_send_early_data)
    : parent_(parent), can_send_early_data_(can_send_early_data) {
  parent_.host()->cluster().stats().upstream_rq_pending_total_.inc();
  parent_.host()->cluster().stats().upstream_rq_pending_active_.inc();
  parent_.host()->cluster().resourceManager(parent_.priority()).pendingRequests().inc();
}

PendingStream::~PendingStream() {
  parent_.host()->cluster().stats().upstream_rq_pending_active_.dec();
  parent_.host()->cluster().resourceManager(parent_.priority()).pendingRequests().dec();
}

void PendingStream::cancel(Envoy::ConnectionPool::CancelPolicy policy) {
  parent_.onPendingStreamCancel(*this, policy);
}

void ConnPoolImplBase::purgePendingStreams(
    const Upstream::HostDescriptionConstSharedPtr& host_description,
    absl::string_view failure_reason, ConnectionPool::PoolFailureReason reason) {
  // NOTE: We move the existing pending streams to a temporary list. This is done so that
  //       if retry logic submits a new stream to the pool, we don't fail it inline.
  state_.decrPendingStreams(pending_streams_.size());
  pending_streams_to_purge_ = std::move(pending_streams_);
  while (!pending_streams_to_purge_.empty()) {
    PendingStreamPtr stream =
        pending_streams_to_purge_.front()->removeFromList(pending_streams_to_purge_);
    host_->cluster().stats().upstream_rq_pending_failure_eject_.inc();
    onPoolFailure(host_description, failure_reason, reason, stream->context());
  }
}

bool ConnPoolImplBase::connectingConnectionIsExcess() const {
  ASSERT(connecting_stream_capacity_ >= connecting_clients_.front()->currentUnusedCapacity());
  // If perUpstreamPreconnectRatio is one, this simplifies to checking if there would still be
  // sufficient connecting stream capacity to serve all pending streams if the most recent client
  // were removed from the picture.
  //
  // If preconnect ratio is set, it also factors in the anticipated load based on both queued
  // streams and active streams, and makes sure the connecting capacity would still be sufficient to
  // serve that even with the most recent client removed.
  return (pending_streams_.size() + num_active_streams_) * perUpstreamPreconnectRatio() <=
         (connecting_stream_capacity_ - connecting_clients_.front()->currentUnusedCapacity() +
          num_active_streams_);
}

void ConnPoolImplBase::onPendingStreamCancel(PendingStream& stream,
                                             Envoy::ConnectionPool::CancelPolicy policy) {
  ENVOY_LOG(debug, "cancelling pending stream");
  if (!pending_streams_to_purge_.empty()) {
    // If pending_streams_to_purge_ is not empty, it means that we are called from
    // with-in a onPoolFailure callback invoked in purgePendingStreams (i.e. purgePendingStreams
    // is down in the call stack). Remove this stream from the list as it is cancelled,
    // and there is no need to call its onPoolFailure callback.
    stream.removeFromList(pending_streams_to_purge_);
  } else {
    state_.decrPendingStreams(1);
    stream.removeFromList(pending_streams_);
  }
  if (policy == Envoy::ConnectionPool::CancelPolicy::CloseExcess && !connecting_clients_.empty() &&
      connectingConnectionIsExcess()) {
    auto& client = *connecting_clients_.front();
    transitionActiveClientState(client, ActiveClient::State::Draining);
    client.close();
  }

  host_->cluster().stats().upstream_rq_cancelled_.inc();
  checkForIdleAndCloseIdleConnsIfDraining();
}

void ConnPoolImplBase::decrConnectingAndConnectedStreamCapacity(uint32_t delta,
                                                                ActiveClient& client) {
  state_.decrConnectingAndConnectedStreamCapacity(delta);
  if (!client.hasHandshakeCompleted()) {
    // If still doing handshake, it is contributing to the local connecting stream capacity. Update
    // the capacity as well.
    ASSERT(connecting_stream_capacity_ >= delta);
    connecting_stream_capacity_ -= delta;
  }
}

void ConnPoolImplBase::incrConnectingAndConnectedStreamCapacity(uint32_t delta,
                                                                ActiveClient& client) {
  state_.incrConnectingAndConnectedStreamCapacity(delta);
  if (!client.hasHandshakeCompleted()) {
    connecting_stream_capacity_ += delta;
  }
}

namespace {
// Translate zero to UINT64_MAX so that the zero/unlimited case doesn't
// have to be handled specially.
uint32_t translateZeroToUnlimited(uint32_t limit) {
  return (limit != 0) ? limit : std::numeric_limits<uint32_t>::max();
}
} // namespace

ActiveClient::ActiveClient(ConnPoolImplBase& parent, uint32_t lifetime_stream_limit,
                           uint32_t concurrent_stream_limit)
    : parent_(parent), remaining_streams_(translateZeroToUnlimited(lifetime_stream_limit)),
      configured_stream_limit_(translateZeroToUnlimited(concurrent_stream_limit)),
      concurrent_stream_limit_(translateZeroToUnlimited(concurrent_stream_limit)),
      connect_timer_(parent_.dispatcher().createTimer([this]() { onConnectTimeout(); })) {
  conn_connect_ms_ = std::make_unique<Stats::HistogramCompletableTimespanImpl>(
      parent_.host()->cluster().stats().upstream_cx_connect_ms_, parent_.dispatcher().timeSource());
  conn_length_ = std::make_unique<Stats::HistogramCompletableTimespanImpl>(
      parent_.host()->cluster().stats().upstream_cx_length_ms_, parent_.dispatcher().timeSource());
  connect_timer_->enableTimer(parent_.host()->cluster().connectTimeout());
  parent_.host()->stats().cx_total_.inc();
  parent_.host()->stats().cx_active_.inc();
  parent_.host()->cluster().stats().upstream_cx_total_.inc();
  parent_.host()->cluster().stats().upstream_cx_active_.inc();
  parent_.host()->cluster().resourceManager(parent_.priority()).connections().inc();
}

ActiveClient::~ActiveClient() { releaseResourcesBase(); }

void ActiveClient::releaseResourcesBase() {
  if (!resources_released_) {
    resources_released_ = true;

    conn_length_->complete();

    parent_.host()->cluster().stats().upstream_cx_active_.dec();
    parent_.host()->stats().cx_active_.dec();
    parent_.host()->cluster().resourceManager(parent_.priority()).connections().dec();
  }
}

void ActiveClient::onConnectTimeout() {
  ENVOY_CONN_LOG(debug, "connect timeout", *this);
  parent_.host()->cluster().stats().upstream_cx_connect_timeout_.inc();
  timed_out_ = true;
  close();
}

void ActiveClient::onConnectionDurationTimeout() {
  // The connection duration timer should only have started after we left the Connecting state.
  ENVOY_BUG(state_ != ActiveClient::State::Connecting,
            "max connection duration reached while connecting");

  // The connection duration timer should have been disabled and reset in onConnectionEvent
  // for closing connections.
  ENVOY_BUG(state_ != ActiveClient::State::Closed, "max connection duration reached while closed");

  // There's nothing to do if the client is connecting, closed or draining.
  // Two of these cases are bugs (see above), but it is safe to no-op either way.
  if (state_ == ActiveClient::State::Connecting || state_ == ActiveClient::State::Closed ||
      state_ == ActiveClient::State::Draining) {
    return;
  }

  ENVOY_CONN_LOG(debug, "max connection duration reached, Draining", *this);
  parent_.host()->cluster().stats().upstream_cx_max_duration_reached_.inc();
  parent_.transitionActiveClientState(*this, Envoy::ConnectionPool::ActiveClient::State::Draining);

  // Close out the draining client if we no longer have active streams.
  // We have to do this here because there won't be an onStreamClosed (because there are
  // no active streams) to do it for us later.
  if (numActiveStreams() == 0) {
    close();
  }
}

void ActiveClient::drain() {
  if (currentUnusedCapacity() <= 0) {
    return;
  }
  parent_.decrConnectingAndConnectedStreamCapacity(currentUnusedCapacity(), *this);

  remaining_streams_ = 0;
}

} // namespace ConnectionPool
} // namespace Envoy<|MERGE_RESOLUTION|>--- conflicted
+++ resolved
@@ -417,19 +417,6 @@
 void ConnPoolImplBase::checkForIdleAndCloseIdleConnsIfDraining() {
   if (is_draining_for_deletion_) {
     closeIdleConnectionsForDrainingPool();
-<<<<<<< HEAD
-  }
-
-  checkForIdleAndNotify();
-}
-
-void ConnPoolImplBase::onConnectionEvent(ActiveClient& client, absl::string_view failure_reason,
-                                         Network::ConnectionEvent event) {
-  if (client.state() == ActiveClient::State::CONNECTING) {
-    ASSERT(connecting_stream_capacity_ >= client.effectiveConcurrentStreamLimit());
-    connecting_stream_capacity_ -= client.effectiveConcurrentStreamLimit();
-=======
->>>>>>> 053a7db9
   }
 
   checkForIdleAndNotify();

--- conflicted
+++ resolved
@@ -161,25 +161,12 @@
   ~GoogleAsyncClientImpl() override;
 
   // Grpc::AsyncClient
-<<<<<<< HEAD
-  AsyncRequest* send(const Protobuf::MethodDescriptor& service_method,
-                     const Protobuf::Message& request, AsyncRequestCallbacks& callbacks,
-                     Tracing::Span& parent_span,
-                     const absl::optional<std::chrono::milliseconds>& timeout) override;
-  AsyncRequest* sendRaw(absl::string_view service_full_name, absl::string_view method_name,
-                        Buffer::InstancePtr request, RawAsyncRequestCallbacks& callbacks,
-                        Tracing::Span& parent_span,
-                        const absl::optional<std::chrono::milliseconds>& timeout) override;
-  AsyncStream* startRaw(absl::string_view service_full_name, absl::string_view method_name,
-                        RawAsyncStreamCallbacks& callbacks) override;
-=======
   AsyncRequest* sendRaw(absl::string_view service_full_name, absl::string_view method_name,
                         Buffer::InstancePtr&& request, RawAsyncRequestCallbacks& callbacks,
                         Tracing::Span& parent_span,
                         const absl::optional<std::chrono::milliseconds>& timeout) override;
   RawAsyncStream* startRaw(absl::string_view service_full_name, absl::string_view method_name,
                            RawAsyncStreamCallbacks& callbacks) override;
->>>>>>> 4fa3e9fa
 
   TimeSource& timeSource() { return dispatcher_.timeSource(); }
 
@@ -212,21 +199,12 @@
   GoogleAsyncStreamImpl(GoogleAsyncClientImpl& parent, absl::string_view service_full_name,
                         absl::string_view method_name, RawAsyncStreamCallbacks& callbacks,
                         const absl::optional<std::chrono::milliseconds>& timeout);
-  GoogleAsyncStreamImpl(GoogleAsyncClientImpl& parent, absl::string_view service_full_name,
-                        absl::string_view method_name, RawAsyncStreamCallbacks& callbacks,
-                        const absl::optional<std::chrono::milliseconds>& timeout);
   ~GoogleAsyncStreamImpl();
 
   virtual void initialize(bool buffer_body_for_retry);
 
-<<<<<<< HEAD
-  // Grpc::AsyncStream
-  void sendMessage(const Protobuf::Message& request, bool end_stream) override;
-  void sendRawMessage(Buffer::InstancePtr request, bool end_stream) override;
-=======
   // Grpc::RawAsyncStream
   void sendMessageRaw(Buffer::InstancePtr&& request, bool end_stream) override;
->>>>>>> 4fa3e9fa
   void closeStream() override;
   void resetStream() override;
 
@@ -323,10 +301,6 @@
                          absl::string_view method_name, Buffer::InstancePtr request,
                          RawAsyncRequestCallbacks& callbacks, Tracing::Span& parent_span,
                          const absl::optional<std::chrono::milliseconds>& timeout);
-  GoogleAsyncRequestImpl(GoogleAsyncClientImpl& parent, absl::string_view service_full_name,
-                         absl::string_view method_name, Buffer::InstancePtr request,
-                         RawAsyncRequestCallbacks& callbacks, Tracing::Span& parent_span,
-                         const absl::optional<std::chrono::milliseconds>& timeout);
 
   void initialize(bool buffer_body_for_retry) override;
 
@@ -337,11 +311,7 @@
   // Grpc::RawAsyncStreamCallbacks
   void onCreateInitialMetadata(Http::HeaderMap& metadata) override;
   void onReceiveInitialMetadata(Http::HeaderMapPtr&&) override;
-<<<<<<< HEAD
-  bool onReceiveRawMessage(Buffer::InstancePtr response) override;
-=======
   bool onReceiveMessageRaw(Buffer::InstancePtr&& response) override;
->>>>>>> 4fa3e9fa
   void onReceiveTrailingMetadata(Http::HeaderMapPtr&&) override;
   void onRemoteClose(Grpc::Status::GrpcStatus status, const std::string& message) override;
 

--- conflicted
+++ resolved
@@ -96,22 +96,8 @@
 }
 
 AsyncRequest*
-<<<<<<< HEAD
-GoogleAsyncClientImpl::send(const Protobuf::MethodDescriptor& service_method,
-                            const Protobuf::Message& request, AsyncRequestCallbacks& callbacks,
-                            Tracing::Span& parent_span,
-                            const absl::optional<std::chrono::milliseconds>& timeout) {
-  return sendRaw(service_method.service()->full_name(), service_method.name(),
-                 Common::serializeMessage(request), callbacks, parent_span, timeout);
-}
-
-AsyncRequest*
-GoogleAsyncClientImpl::sendRaw(absl::string_view service_full_name, absl::string_view method_name,
-                               Buffer::InstancePtr request, RawAsyncRequestCallbacks& callbacks,
-=======
 GoogleAsyncClientImpl::sendRaw(absl::string_view service_full_name, absl::string_view method_name,
                                Buffer::InstancePtr&& request, RawAsyncRequestCallbacks& callbacks,
->>>>>>> 4fa3e9fa
                                Tracing::Span& parent_span,
                                const absl::optional<std::chrono::milliseconds>& timeout) {
   auto* const async_request = new GoogleAsyncRequestImpl(
@@ -127,15 +113,9 @@
   return async_request;
 }
 
-<<<<<<< HEAD
-AsyncStream* GoogleAsyncClientImpl::startRaw(absl::string_view service_full_name,
-                                             absl::string_view method_name,
-                                             RawAsyncStreamCallbacks& callbacks) {
-=======
 RawAsyncStream* GoogleAsyncClientImpl::startRaw(absl::string_view service_full_name,
                                                 absl::string_view method_name,
                                                 RawAsyncStreamCallbacks& callbacks) {
->>>>>>> 4fa3e9fa
   const absl::optional<std::chrono::milliseconds> no_timeout;
   auto grpc_stream = std::make_unique<GoogleAsyncStreamImpl>(*this, service_full_name, method_name,
                                                              callbacks, no_timeout);
@@ -156,26 +136,13 @@
     : parent_(parent), tls_(parent_.tls_), dispatcher_(parent_.dispatcher_), stub_(parent_.stub_),
       service_full_name_(service_full_name), method_name_(method_name), callbacks_(callbacks),
       timeout_(timeout) {}
-<<<<<<< HEAD
-
-GoogleAsyncStreamImpl::GoogleAsyncStreamImpl(
-    GoogleAsyncClientImpl& parent, const Protobuf::MethodDescriptor& service_method,
-    AsyncStreamCallbacks& callbacks, const absl::optional<std::chrono::milliseconds>& timeout)
-    : GoogleAsyncStreamImpl(parent, service_method.service()->full_name(), service_method.name(),
-                            callbacks, timeout) {}
-=======
->>>>>>> 4fa3e9fa
 
 GoogleAsyncStreamImpl::~GoogleAsyncStreamImpl() {
   ENVOY_LOG(debug, "GoogleAsyncStreamImpl destruct");
 }
 
 GoogleAsyncStreamImpl::PendingMessage::PendingMessage(Buffer::InstancePtr request, bool end_stream)
-<<<<<<< HEAD
-    : buf_(Common::makeByteBuffer(std::move(request))), end_stream_(end_stream) {}
-=======
     : buf_(GoogleGrpcUtils::makeByteBuffer(std::move(request))), end_stream_(end_stream) {}
->>>>>>> 4fa3e9fa
 
 // TODO(htuch): figure out how to propagate "this request should be buffered for
 // retry" bit to Google gRPC library.
@@ -233,15 +200,7 @@
   callbacks_.onRemoteClose(grpc_status, message);
 }
 
-<<<<<<< HEAD
-void GoogleAsyncStreamImpl::sendMessage(const Protobuf::Message& request, bool end_stream) {
-  sendRawMessage(Common::serializeMessage(request), end_stream);
-}
-
-void GoogleAsyncStreamImpl::sendRawMessage(Buffer::InstancePtr request, bool end_stream) {
-=======
 void GoogleAsyncStreamImpl::sendMessageRaw(Buffer::InstancePtr&& request, bool end_stream) {
->>>>>>> 4fa3e9fa
   write_pending_queue_.emplace(std::move(request), end_stream);
   ENVOY_LOG(trace, "Queued message to write ({} bytes)",
             write_pending_queue_.back().buf_.value().Length());
@@ -358,12 +317,8 @@
   }
   case GoogleAsyncTag::Operation::Read: {
     ASSERT(ok);
-<<<<<<< HEAD
-    if (!callbacks_.onReceiveRawMessage(Common::makeBufferInstance(read_buf_))) {
-=======
     auto buffer = GoogleGrpcUtils::makeBufferInstance(read_buf_);
     if (!buffer || !callbacks_.onReceiveMessageRaw(std::move(buffer))) {
->>>>>>> 4fa3e9fa
       // This is basically streamError in Grpc::AsyncClientImpl.
       notifyRemoteClose(Status::GrpcStatus::Internal, nullptr, EMPTY_STRING);
       resetStream();
@@ -442,24 +397,12 @@
   current_span_->setTag(Tracing::Tags::get().Component, Tracing::Tags::get().Proxy);
 }
 
-GoogleAsyncRequestImpl::GoogleAsyncRequestImpl(
-    GoogleAsyncClientImpl& parent, const Protobuf::MethodDescriptor& service_method,
-    const Protobuf::Message& request, AsyncRequestCallbacks& callbacks, Tracing::Span& parent_span,
-    const absl::optional<std::chrono::milliseconds>& timeout)
-    : GoogleAsyncRequestImpl(parent, service_method.service()->full_name(), service_method.name(),
-                             Common::serializeMessage(std::move(request)), callbacks, parent_span,
-                             timeout) {}
-
 void GoogleAsyncRequestImpl::initialize(bool buffer_body_for_retry) {
   GoogleAsyncStreamImpl::initialize(buffer_body_for_retry);
   if (this->call_failed()) {
     return;
   }
-<<<<<<< HEAD
-  this->sendRawMessage(std::move(request_), true);
-=======
   this->sendMessageRaw(std::move(request_), true);
->>>>>>> 4fa3e9fa
 }
 
 void GoogleAsyncRequestImpl::cancel() {
@@ -475,11 +418,7 @@
 
 void GoogleAsyncRequestImpl::onReceiveInitialMetadata(Http::HeaderMapPtr&&) {}
 
-<<<<<<< HEAD
-bool GoogleAsyncRequestImpl::onReceiveRawMessage(Buffer::InstancePtr response) {
-=======
 bool GoogleAsyncRequestImpl::onReceiveMessageRaw(Buffer::InstancePtr&& response) {
->>>>>>> 4fa3e9fa
   response_ = std::move(response);
   return true;
 }

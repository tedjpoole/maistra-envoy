#include "common/http/conn_manager_impl.h"

#include <cstdint>
#include <functional>
#include <list>
#include <memory>
#include <string>
#include <vector>

#include "envoy/buffer/buffer.h"
#include "envoy/common/time.h"
#include "envoy/event/dispatcher.h"
#include "envoy/extensions/filters/network/http_connection_manager/v3/http_connection_manager.pb.h"
#include "envoy/http/header_map.h"
#include "envoy/network/drain_decision.h"
#include "envoy/router/router.h"
#include "envoy/ssl/connection.h"
#include "envoy/stats/scope.h"
#include "envoy/stream_info/filter_state.h"
#include "envoy/tracing/http_tracer.h"
#include "envoy/type/v3/percent.pb.h"

#include "common/buffer/buffer_impl.h"
#include "common/common/assert.h"
#include "common/common/empty_string.h"
#include "common/common/enum_to_int.h"
#include "common/common/fmt.h"
#include "common/common/scope_tracker.h"
#include "common/common/utility.h"
#include "common/http/codes.h"
#include "common/http/conn_manager_utility.h"
#include "common/http/exception.h"
#include "common/http/header_map_impl.h"
#include "common/http/header_utility.h"
#include "common/http/headers.h"
#include "common/http/http1/codec_impl.h"
#include "common/http/http2/codec_impl.h"
#include "common/http/path_utility.h"
#include "common/http/status.h"
#include "common/http/utility.h"
#include "common/network/utility.h"
#include "common/router/config_impl.h"
#include "common/runtime/runtime_features.h"
#include "common/runtime/runtime_impl.h"
#include "common/stats/timespan_impl.h"

#include "absl/strings/escaping.h"
#include "absl/strings/match.h"
#include "absl/strings/str_cat.h"

namespace Envoy {
namespace Http {

namespace {

template <class T> using FilterList = std::list<std::unique_ptr<T>>;

// Shared helper for recording the latest filter used.
template <class T>
void recordLatestDataFilter(const typename FilterList<T>::iterator current_filter,
                            T*& latest_filter, const FilterList<T>& filters) {
  // If this is the first time we're calling onData, just record the current filter.
  if (latest_filter == nullptr) {
    latest_filter = current_filter->get();
    return;
  }

  // We want to keep this pointing at the latest filter in the filter list that has received the
  // onData callback. To do so, we compare the current latest with the *previous* filter. If they
  // match, then we must be processing a new filter for the first time. We omit this check if we're
  // the first filter, since the above check handles that case.
  //
  // We compare against the previous filter to avoid multiple filter iterations from resetting the
  // pointer: If we just set latest to current, then the first onData filter iteration would
  // correctly iterate over the filters and set latest, but on subsequent onData iterations
  // we'd start from the beginning again, potentially allowing filter N to modify the buffer even
  // though filter M > N was the filter that inserted data into the buffer.
  if (current_filter != filters.begin() && latest_filter == std::prev(current_filter)->get()) {
    latest_filter = current_filter->get();
  }
}

} // namespace

ConnectionManagerStats ConnectionManagerImpl::generateStats(const std::string& prefix,
                                                            Stats::Scope& scope) {
  return ConnectionManagerStats(
      {ALL_HTTP_CONN_MAN_STATS(POOL_COUNTER_PREFIX(scope, prefix), POOL_GAUGE_PREFIX(scope, prefix),
                               POOL_HISTOGRAM_PREFIX(scope, prefix))},
      prefix, scope);
}

ConnectionManagerTracingStats ConnectionManagerImpl::generateTracingStats(const std::string& prefix,
                                                                          Stats::Scope& scope) {
  return {CONN_MAN_TRACING_STATS(POOL_COUNTER_PREFIX(scope, prefix + "tracing."))};
}

ConnectionManagerListenerStats
ConnectionManagerImpl::generateListenerStats(const std::string& prefix, Stats::Scope& scope) {
  return {CONN_MAN_LISTENER_STATS(POOL_COUNTER_PREFIX(scope, prefix))};
}

ConnectionManagerImpl::ConnectionManagerImpl(ConnectionManagerConfig& config,
                                             const Network::DrainDecision& drain_close,
                                             Random::RandomGenerator& random_generator,
                                             Http::Context& http_context, Runtime::Loader& runtime,
                                             const LocalInfo::LocalInfo& local_info,
                                             Upstream::ClusterManager& cluster_manager,
                                             Server::OverloadManager& overload_manager,
                                             TimeSource& time_source)
    : config_(config), stats_(config_.stats()),
      conn_length_(new Stats::HistogramCompletableTimespanImpl(
          stats_.named_.downstream_cx_length_ms_, time_source)),
      drain_close_(drain_close), user_agent_(http_context.userAgentContext()),
      random_generator_(random_generator), http_context_(http_context), runtime_(runtime),
      local_info_(local_info), cluster_manager_(cluster_manager),
      listener_stats_(config_.listenerStats()),
      overload_stop_accepting_requests_ref_(overload_manager.getThreadLocalOverloadState().getState(
          Server::OverloadActionNames::get().StopAcceptingRequests)),
      overload_disable_keepalive_ref_(overload_manager.getThreadLocalOverloadState().getState(
          Server::OverloadActionNames::get().DisableHttpKeepAlive)),
      time_source_(time_source) {}

const ResponseHeaderMap& ConnectionManagerImpl::continueHeader() {
  static const auto headers = createHeaderMap<ResponseHeaderMapImpl>(
      {{Http::Headers::get().Status, std::to_string(enumToInt(Code::Continue))}});
  return *headers;
}

void ConnectionManagerImpl::initializeReadFilterCallbacks(Network::ReadFilterCallbacks& callbacks) {
  read_callbacks_ = &callbacks;
  stats_.named_.downstream_cx_total_.inc();
  stats_.named_.downstream_cx_active_.inc();
  if (read_callbacks_->connection().ssl()) {
    stats_.named_.downstream_cx_ssl_total_.inc();
    stats_.named_.downstream_cx_ssl_active_.inc();
  }

  read_callbacks_->connection().addConnectionCallbacks(*this);

  if (config_.idleTimeout()) {
    connection_idle_timer_ = read_callbacks_->connection().dispatcher().createTimer(
        [this]() -> void { onIdleTimeout(); });
    connection_idle_timer_->enableTimer(config_.idleTimeout().value());
  }

  if (config_.maxConnectionDuration()) {
    connection_duration_timer_ = read_callbacks_->connection().dispatcher().createTimer(
        [this]() -> void { onConnectionDurationTimeout(); });
    connection_duration_timer_->enableTimer(config_.maxConnectionDuration().value());
  }

  read_callbacks_->connection().setDelayedCloseTimeout(config_.delayedCloseTimeout());

  read_callbacks_->connection().setConnectionStats(
      {stats_.named_.downstream_cx_rx_bytes_total_, stats_.named_.downstream_cx_rx_bytes_buffered_,
       stats_.named_.downstream_cx_tx_bytes_total_, stats_.named_.downstream_cx_tx_bytes_buffered_,
       nullptr, &stats_.named_.downstream_cx_delayed_close_timeout_});
}

ConnectionManagerImpl::~ConnectionManagerImpl() {
  stats_.named_.downstream_cx_destroy_.inc();

  stats_.named_.downstream_cx_active_.dec();
  if (read_callbacks_->connection().ssl()) {
    stats_.named_.downstream_cx_ssl_active_.dec();
  }

  if (codec_) {
    if (codec_->protocol() == Protocol::Http2) {
      stats_.named_.downstream_cx_http2_active_.dec();
    } else if (codec_->protocol() == Protocol::Http3) {
      stats_.named_.downstream_cx_http3_active_.dec();
    } else {
      stats_.named_.downstream_cx_http1_active_.dec();
    }
  }

  conn_length_->complete();
  user_agent_.completeConnectionLength(*conn_length_);
}

void ConnectionManagerImpl::checkForDeferredClose() {
  if (drain_state_ == DrainState::Closing && streams_.empty() && !codec_->wantsToWrite()) {
    doConnectionClose(Network::ConnectionCloseType::FlushWriteAndDelay, absl::nullopt);
  }
}

void ConnectionManagerImpl::doEndStream(ActiveStream& stream) {
  // The order of what happens in this routine is important and a little complicated. We first see
  // if the stream needs to be reset. If it needs to be, this will end up invoking reset callbacks
  // and then moving the stream to the deferred destruction list. If the stream has not been reset,
  // we move it to the deferred deletion list here. Then, we potentially close the connection. This
  // must be done after deleting the stream since the stream refers to the connection and must be
  // deleted first.
  bool reset_stream = false;
  // If the response encoder is still associated with the stream, reset the stream. The exception
  // here is when Envoy "ends" the stream by calling recreateStream at which point recreateStream
  // explicitly nulls out response_encoder to avoid the downstream being notified of the
  // Envoy-internal stream instance being ended.
  if (stream.response_encoder_ != nullptr &&
      (!stream.filter_manager_.remoteComplete() || !stream.state_.codec_saw_local_complete_)) {
    // Indicate local is complete at this point so that if we reset during a continuation, we don't
    // raise further data or trailers.
    ENVOY_STREAM_LOG(debug, "doEndStream() resetting stream", stream);
    // TODO(snowp): This call might not be necessary, try to clean up + remove setter function.
    stream.filter_manager_.setLocalComplete();
    stream.state_.codec_saw_local_complete_ = true;
    stream.response_encoder_->getStream().resetStream(StreamResetReason::LocalReset);
    reset_stream = true;
  }

  if (!reset_stream) {
    doDeferredStreamDestroy(stream);
  }

  if (reset_stream && codec_->protocol() < Protocol::Http2) {
    drain_state_ = DrainState::Closing;
  }

  checkForDeferredClose();
}

void ConnectionManagerImpl::doDeferredStreamDestroy(ActiveStream& stream) {
  if (stream.max_stream_duration_timer_) {
    stream.max_stream_duration_timer_->disableTimer();
    stream.max_stream_duration_timer_ = nullptr;
  }
  if (stream.stream_idle_timer_ != nullptr) {
    stream.stream_idle_timer_->disableTimer();
    stream.stream_idle_timer_ = nullptr;
  }
  stream.filter_manager_.disarmRequestTimeout();

  stream.filter_manager_.destroyFilters();

  read_callbacks_->connection().dispatcher().deferredDelete(stream.removeFromList(streams_));

  if (connection_idle_timer_ && streams_.empty()) {
    connection_idle_timer_->enableTimer(config_.idleTimeout().value());
  }
}

RequestDecoder& ConnectionManagerImpl::newStream(ResponseEncoder& response_encoder,
                                                 bool is_internally_created) {
  if (connection_idle_timer_) {
    connection_idle_timer_->disableTimer();
  }

  ENVOY_CONN_LOG(debug, "new stream", read_callbacks_->connection());
  ActiveStreamPtr new_stream(new ActiveStream(*this, response_encoder.getStream().bufferLimit()));
  new_stream->state_.is_internally_created_ = is_internally_created;
  new_stream->response_encoder_ = &response_encoder;
  new_stream->response_encoder_->getStream().addCallbacks(*new_stream);
  new_stream->response_encoder_->getStream().setFlushTimeout(new_stream->idle_timeout_ms_);
  // If the network connection is backed up, the stream should be made aware of it on creation.
  // Both HTTP/1.x and HTTP/2 codecs handle this in StreamCallbackHelper::addCallbacksHelper.
  ASSERT(read_callbacks_->connection().aboveHighWatermark() == false ||
         new_stream->filter_manager_.aboveHighWatermark());
  LinkedList::moveIntoList(std::move(new_stream), streams_);
  return **streams_.begin();
}

void ConnectionManagerImpl::handleCodecError(absl::string_view error) {
  ENVOY_CONN_LOG(debug, "dispatch error: {}", read_callbacks_->connection(), error);
  read_callbacks_->connection().streamInfo().setResponseCodeDetails(
      absl::StrCat("codec error: ", error));
  read_callbacks_->connection().streamInfo().setResponseFlag(
      StreamInfo::ResponseFlag::DownstreamProtocolError);

  // HTTP/1.1 codec has already sent a 400 response if possible. HTTP/2 codec has already sent
  // GOAWAY.
  doConnectionClose(Network::ConnectionCloseType::FlushWriteAndDelay,
                    StreamInfo::ResponseFlag::DownstreamProtocolError);
}

void ConnectionManagerImpl::createCodec(Buffer::Instance& data) {
  ASSERT(!codec_);
  codec_ = config_.createCodec(read_callbacks_->connection(), data, *this);

  switch (codec_->protocol()) {
  case Protocol::Http3:
    stats_.named_.downstream_cx_http3_total_.inc();
    stats_.named_.downstream_cx_http3_active_.inc();
    break;
  case Protocol::Http2:
    stats_.named_.downstream_cx_http2_total_.inc();
    stats_.named_.downstream_cx_http2_active_.inc();
    break;
  case Protocol::Http11:
  case Protocol::Http10:
    stats_.named_.downstream_cx_http1_total_.inc();
    stats_.named_.downstream_cx_http1_active_.inc();
    break;
  }
}

Network::FilterStatus ConnectionManagerImpl::onData(Buffer::Instance& data, bool) {
  if (!codec_) {
    // Http3 codec should have been instantiated by now.
    createCodec(data);
  }

  bool redispatch;
  do {
    redispatch = false;

    const Status status = codec_->dispatch(data);

    ASSERT(!isPrematureResponseError(status));
    if (isBufferFloodError(status)) {
      handleCodecError(status.message());
      return Network::FilterStatus::StopIteration;
    } else if (isCodecProtocolError(status)) {
      stats_.named_.downstream_cx_protocol_error_.inc();
      handleCodecError(status.message());
      return Network::FilterStatus::StopIteration;
    }

    // Processing incoming data may release outbound data so check for closure here as well.
    checkForDeferredClose();

    // The HTTP/1 codec will pause dispatch after a single message is complete. We want to
    // either redispatch if there are no streams and we have more data. If we have a single
    // complete non-WebSocket stream but have not responded yet we will pause socket reads
    // to apply back pressure.
    if (codec_->protocol() < Protocol::Http2) {
      if (read_callbacks_->connection().state() == Network::Connection::State::Open &&
          data.length() > 0 && streams_.empty()) {
        redispatch = true;
      }
    }
  } while (redispatch);

  if (!read_callbacks_->connection().streamInfo().protocol()) {
    read_callbacks_->connection().streamInfo().protocol(codec_->protocol());
  }

  return Network::FilterStatus::StopIteration;
}

Network::FilterStatus ConnectionManagerImpl::onNewConnection() {
  if (!read_callbacks_->connection().streamInfo().protocol()) {
    // For Non-QUIC traffic, continue passing data to filters.
    return Network::FilterStatus::Continue;
  }
  // Only QUIC connection's stream_info_ specifies protocol.
  Buffer::OwnedImpl dummy;
  createCodec(dummy);
  ASSERT(codec_->protocol() == Protocol::Http3);
  // Stop iterating through each filters for QUIC. Currently a QUIC connection
  // only supports one filter, HCM, and bypasses the onData() interface. Because
  // QUICHE already handles de-multiplexing.
  return Network::FilterStatus::StopIteration;
}

void ConnectionManagerImpl::resetAllStreams(
    absl::optional<StreamInfo::ResponseFlag> response_flag) {
  while (!streams_.empty()) {
    // Mimic a downstream reset in this case. We must also remove callbacks here. Though we are
    // about to close the connection and will disable further reads, it is possible that flushing
    // data out can cause stream callbacks to fire (e.g., low watermark callbacks).
    //
    // TODO(mattklein123): I tried to actually reset through the codec here, but ran into issues
    // with nghttp2 state and being unhappy about sending reset frames after the connection had
    // been terminated via GOAWAY. It might be possible to do something better here inside the h2
    // codec but there are no easy answers and this seems simpler.
    auto& stream = *streams_.front();
    stream.response_encoder_->getStream().removeCallbacks(stream);
    stream.onResetStream(StreamResetReason::ConnectionTermination, absl::string_view());
    if (response_flag.has_value()) {
      // This code duplicates some of the logic in
      // onResetStream(). There seems to be no easy way to force
      // onResetStream to do the right thing within its current API.
      // Encoding DownstreamProtocolError as reason==LocalReset does
      // not work because local reset is generated in other places.
      // Encoding it in the string_view argument would lead to a hack
      // of the form: if parameter is nonempty, use that; else if the
      // codec details are nonempty, use those. This hack does not
      // seem better than the code duplication, so punt for now.
      stream.filter_manager_.streamInfo().setResponseFlag(response_flag.value());
      if (*response_flag == StreamInfo::ResponseFlag::DownstreamProtocolError) {
        stream.filter_manager_.streamInfo().setResponseCodeDetails(
            stream.response_encoder_->getStream().responseDetails());
      }
    }
  }
}

void ConnectionManagerImpl::onEvent(Network::ConnectionEvent event) {
  if (event == Network::ConnectionEvent::LocalClose) {
    stats_.named_.downstream_cx_destroy_local_.inc();
  }

  if (event == Network::ConnectionEvent::RemoteClose ||
      event == Network::ConnectionEvent::LocalClose) {
    if (event == Network::ConnectionEvent::RemoteClose) {
      remote_close_ = true;
      stats_.named_.downstream_cx_destroy_remote_.inc();
    }
    // TODO(mattklein123): It is technically possible that something outside of the filter causes
    // a local connection close, so we still guard against that here. A better solution would be to
    // have some type of "pre-close" callback that we could hook for cleanup that would get called
    // regardless of where local close is invoked from.
    // NOTE: that this will cause doConnectionClose() to get called twice in the common local close
    // cases, but the method protects against that.
    // NOTE: In the case where a local close comes from outside the filter, this will cause any
    // stream closures to increment remote close stats. We should do better here in the future,
    // via the pre-close callback mentioned above.
    doConnectionClose(absl::nullopt, absl::nullopt);
  }
}

void ConnectionManagerImpl::doConnectionClose(
    absl::optional<Network::ConnectionCloseType> close_type,
    absl::optional<StreamInfo::ResponseFlag> response_flag) {
  if (connection_idle_timer_) {
    connection_idle_timer_->disableTimer();
    connection_idle_timer_.reset();
  }

  if (connection_duration_timer_) {
    connection_duration_timer_->disableTimer();
    connection_duration_timer_.reset();
  }

  if (drain_timer_) {
    drain_timer_->disableTimer();
    drain_timer_.reset();
  }

  if (!streams_.empty()) {
    const Network::ConnectionEvent event = close_type.has_value()
                                               ? Network::ConnectionEvent::LocalClose
                                               : Network::ConnectionEvent::RemoteClose;
    if (event == Network::ConnectionEvent::LocalClose) {
      stats_.named_.downstream_cx_destroy_local_active_rq_.inc();
    }
    if (event == Network::ConnectionEvent::RemoteClose) {
      stats_.named_.downstream_cx_destroy_remote_active_rq_.inc();
    }

    stats_.named_.downstream_cx_destroy_active_rq_.inc();
    user_agent_.onConnectionDestroy(event, true);
    // Note that resetAllStreams() does not actually write anything to the wire. It just resets
    // all upstream streams and their filter stacks. Thus, there are no issues around recursive
    // entry.
    resetAllStreams(response_flag);
  }

  if (close_type.has_value()) {
    read_callbacks_->connection().close(close_type.value());
  }
}

void ConnectionManagerImpl::onGoAway(GoAwayErrorCode) {
  // Currently we do nothing with remote go away frames. In the future we can decide to no longer
  // push resources if applicable.
}

void ConnectionManagerImpl::onIdleTimeout() {
  ENVOY_CONN_LOG(debug, "idle timeout", read_callbacks_->connection());
  stats_.named_.downstream_cx_idle_timeout_.inc();
  if (!codec_) {
    // No need to delay close after flushing since an idle timeout has already fired. Attempt to
    // write out buffered data one last time and issue a local close if successful.
    doConnectionClose(Network::ConnectionCloseType::FlushWrite, absl::nullopt);
  } else if (drain_state_ == DrainState::NotDraining) {
    startDrainSequence();
  }
}

void ConnectionManagerImpl::onConnectionDurationTimeout() {
  ENVOY_CONN_LOG(debug, "max connection duration reached", read_callbacks_->connection());
  stats_.named_.downstream_cx_max_duration_reached_.inc();
  if (!codec_) {
    // Attempt to write out buffered data one last time and issue a local close if successful.
    doConnectionClose(Network::ConnectionCloseType::FlushWrite, absl::nullopt);
  } else if (drain_state_ == DrainState::NotDraining) {
    startDrainSequence();
  }
}

void ConnectionManagerImpl::onDrainTimeout() {
  ASSERT(drain_state_ != DrainState::NotDraining);
  codec_->goAway();
  drain_state_ = DrainState::Closing;
  checkForDeferredClose();
}

void ConnectionManagerImpl::chargeTracingStats(const Tracing::Reason& tracing_reason,
                                               ConnectionManagerTracingStats& tracing_stats) {
  switch (tracing_reason) {
  case Tracing::Reason::ClientForced:
    tracing_stats.client_enabled_.inc();
    break;
  case Tracing::Reason::NotTraceableRequestId:
    tracing_stats.not_traceable_.inc();
    break;
  case Tracing::Reason::Sampling:
    tracing_stats.random_sampling_.inc();
    break;
  case Tracing::Reason::ServiceForced:
    tracing_stats.service_forced_.inc();
    break;
  default:
    throw std::invalid_argument(
        absl::StrCat("invalid tracing reason, value: ", static_cast<int32_t>(tracing_reason)));
  }
}

void ConnectionManagerImpl::RdsRouteConfigUpdateRequester::requestRouteConfigUpdate(
    const std::string host_header, Event::Dispatcher& thread_local_dispatcher,
    Http::RouteConfigUpdatedCallbackSharedPtr route_config_updated_cb) {
  route_config_provider_->requestVirtualHostsUpdate(host_header, thread_local_dispatcher,
                                                    std::move(route_config_updated_cb));
}

ConnectionManagerImpl::ActiveStream::ActiveStream(ConnectionManagerImpl& connection_manager,
                                                  uint32_t buffer_limit)
    : connection_manager_(connection_manager),
      filter_manager_(*this, *this, buffer_limit, connection_manager_.config_.filterFactory(),
<<<<<<< HEAD
=======
                      connection_manager_.config_.localReply(),
>>>>>>> 374dca79
                      connection_manager_.codec_->protocol(), connection_manager_.timeSource(),
                      connection_manager_.read_callbacks_->connection().streamInfo().filterState(),
                      StreamInfo::FilterState::LifeSpan::Connection),
      stream_id_(connection_manager.random_generator_.random()),
      request_response_timespan_(new Stats::HistogramCompletableTimespanImpl(
          connection_manager_.stats_.named_.downstream_rq_time_, connection_manager_.timeSource())),
      upstream_options_(std::make_shared<Network::Socket::Options>()) {
  ASSERT(!connection_manager.config_.isRoutable() ||
             ((connection_manager.config_.routeConfigProvider() == nullptr &&
               connection_manager.config_.scopedRouteConfigProvider() != nullptr) ||
              (connection_manager.config_.routeConfigProvider() != nullptr &&
               connection_manager.config_.scopedRouteConfigProvider() == nullptr)),
         "Either routeConfigProvider or scopedRouteConfigProvider should be set in "
         "ConnectionManagerImpl.");
  for (const AccessLog::InstanceSharedPtr& access_log : connection_manager_.config_.accessLogs()) {
    filter_manager_.addAccessLogHandler(access_log);
  }

  filter_manager_.streamInfo().setRequestIDExtension(
      connection_manager.config_.requestIDExtension());

  if (connection_manager_.config_.isRoutable() &&
      connection_manager.config_.routeConfigProvider() != nullptr) {
    route_config_update_requester_ =
        std::make_unique<ConnectionManagerImpl::RdsRouteConfigUpdateRequester>(
            connection_manager.config_.routeConfigProvider());
  } else if (connection_manager_.config_.isRoutable() &&
             connection_manager.config_.scopedRouteConfigProvider() != nullptr) {
    route_config_update_requester_ =
        std::make_unique<ConnectionManagerImpl::NullRouteConfigUpdateRequester>();
  }
  ScopeTrackerScopeState scope(this,
                               connection_manager_.read_callbacks_->connection().dispatcher());

  connection_manager_.stats_.named_.downstream_rq_total_.inc();
  connection_manager_.stats_.named_.downstream_rq_active_.inc();
  if (connection_manager_.codec_->protocol() == Protocol::Http2) {
    connection_manager_.stats_.named_.downstream_rq_http2_total_.inc();
  } else if (connection_manager_.codec_->protocol() == Protocol::Http3) {
    connection_manager_.stats_.named_.downstream_rq_http3_total_.inc();
  } else {
    connection_manager_.stats_.named_.downstream_rq_http1_total_.inc();
  }
  filter_manager_.streamInfo().setDownstreamLocalAddress(
      connection_manager_.read_callbacks_->connection().localAddress());
  filter_manager_.streamInfo().setDownstreamDirectRemoteAddress(
      connection_manager_.read_callbacks_->connection().directRemoteAddress());
  // Initially, the downstream remote address is the source address of the
  // downstream connection. That can change later in the request's lifecycle,
  // based on XFF processing, but setting the downstream remote address here
  // prevents surprises for logging code in edge cases.
  filter_manager_.streamInfo().setDownstreamRemoteAddress(
      connection_manager_.read_callbacks_->connection().remoteAddress());

  filter_manager_.streamInfo().setDownstreamSslConnection(
      connection_manager_.read_callbacks_->connection().ssl());

  if (connection_manager_.config_.streamIdleTimeout().count()) {
    idle_timeout_ms_ = connection_manager_.config_.streamIdleTimeout();
    stream_idle_timer_ = connection_manager_.read_callbacks_->connection().dispatcher().createTimer(
        [this]() -> void { onIdleTimeout(); });
    resetIdleTimer();
  }

  if (connection_manager_.config_.requestTimeout().count()) {
    std::chrono::milliseconds request_timeout_ms_ = connection_manager_.config_.requestTimeout();
    request_timer_ = connection_manager.read_callbacks_->connection().dispatcher().createTimer(
        [this]() -> void { onRequestTimeout(); });
    request_timer_->enableTimer(request_timeout_ms_, this);
  }

  const auto max_stream_duration = connection_manager_.config_.maxStreamDuration();
  if (max_stream_duration.has_value() && max_stream_duration.value().count()) {
    max_stream_duration_timer_ =
        connection_manager.read_callbacks_->connection().dispatcher().createTimer(
            [this]() -> void { onStreamMaxDurationReached(); });
    max_stream_duration_timer_->enableTimer(connection_manager_.config_.maxStreamDuration().value(),
                                            this);
  }

  filter_manager_.streamInfo().setRequestedServerName(
      connection_manager_.read_callbacks_->connection().requestedServerName());
}

ConnectionManagerImpl::ActiveStream::~ActiveStream() {
  filter_manager_.streamInfo().onRequestComplete();
  Upstream::HostDescriptionConstSharedPtr upstream_host =
      connection_manager_.read_callbacks_->upstreamHost();

  if (upstream_host != nullptr) {
    Upstream::ClusterRequestResponseSizeStatsOptRef req_resp_stats =
        upstream_host->cluster().requestResponseSizeStats();
    if (req_resp_stats.has_value()) {
      req_resp_stats->get().upstream_rq_body_size_.recordValue(
          filter_manager_.streamInfo().bytesReceived());
      req_resp_stats->get().upstream_rs_body_size_.recordValue(
          filter_manager_.streamInfo().bytesSent());
    }
  }

  // TODO(alyssawilk) this is not true. Fix.
  // A downstream disconnect can be identified for HTTP requests when the upstream returns with a 0
  // response code and when no other response flags are set.
  if (!filter_manager_.streamInfo().hasAnyResponseFlag() &&
      !filter_manager_.streamInfo().responseCode()) {
    filter_manager_.streamInfo().setResponseFlag(
        StreamInfo::ResponseFlag::DownstreamConnectionTermination);
  }
  if (connection_manager_.remote_close_) {
    filter_manager_.streamInfo().setResponseCodeDetails(
        StreamInfo::ResponseCodeDetails::get().DownstreamRemoteDisconnect);
  }

  if (connection_manager_.codec_->protocol() < Protocol::Http2) {
    // For HTTP/2 there are still some reset cases where details are not set.
    // For HTTP/1 there shouldn't be any. Regression-proof this.
    ASSERT(filter_manager_.streamInfo().responseCodeDetails().has_value());
  }

  connection_manager_.stats_.named_.downstream_rq_active_.dec();
  if (filter_manager_.streamInfo().healthCheck()) {
    connection_manager_.config_.tracingStats().health_check_.inc();
  }

  if (active_span_) {
    Tracing::HttpTracerUtility::finalizeDownstreamSpan(
        *active_span_, filter_manager_.requestHeaders(), filter_manager_.responseHeaders(),
        filter_manager_.responseTrailers(), filter_manager_.streamInfo(), *this);
  }
  if (state_.successful_upgrade_) {
    connection_manager_.stats_.named_.downstream_cx_upgrades_active_.dec();
  }
}

void ConnectionManagerImpl::ActiveStream::resetIdleTimer() {
  if (stream_idle_timer_ != nullptr) {
    // TODO(htuch): If this shows up in performance profiles, optimize by only
    // updating a timestamp here and doing periodic checks for idle timeouts
    // instead, or reducing the accuracy of timers.
    stream_idle_timer_->enableTimer(idle_timeout_ms_);
  }
}

void ConnectionManagerImpl::ActiveStream::onIdleTimeout() {
  connection_manager_.stats_.named_.downstream_rq_idle_timeout_.inc();
  // If headers have not been sent to the user, send a 408.
  if (filter_manager_.responseHeaders() != nullptr &&
      !Runtime::runtimeFeatureEnabled("envoy.reloadable_features.allow_response_for_timeout")) {
    // TODO(htuch): We could send trailers here with an x-envoy timeout header
    // or gRPC status code, and/or set H2 RST_STREAM error.
    filter_manager_.streamInfo().setResponseCodeDetails(
        StreamInfo::ResponseCodeDetails::get().StreamIdleTimeout);
    connection_manager_.doEndStream(*this);
  } else {
    // TODO(mattklein) this may result in multiple flags. This Ok?
    filter_manager_.streamInfo().setResponseFlag(StreamInfo::ResponseFlag::StreamIdleTimeout);
    sendLocalReply(filter_manager_.requestHeaders() != nullptr &&
                       Grpc::Common::isGrpcRequestHeaders(*filter_manager_.requestHeaders()),
                   Http::Code::RequestTimeout, "stream timeout", nullptr, absl::nullopt,
                   StreamInfo::ResponseCodeDetails::get().StreamIdleTimeout);
  }
}

void ConnectionManagerImpl::ActiveStream::onRequestTimeout() {
  connection_manager_.stats_.named_.downstream_rq_timeout_.inc();
  sendLocalReply(filter_manager_.requestHeaders() != nullptr &&
                     Grpc::Common::isGrpcRequestHeaders(*filter_manager_.requestHeaders()),
                 Http::Code::RequestTimeout, "request timeout", nullptr, absl::nullopt,
                 StreamInfo::ResponseCodeDetails::get().RequestOverallTimeout);
}

void ConnectionManagerImpl::ActiveStream::onStreamMaxDurationReached() {
  ENVOY_STREAM_LOG(debug, "Stream max duration time reached", *this);
  connection_manager_.stats_.named_.downstream_rq_max_duration_reached_.inc();
  if (Runtime::runtimeFeatureEnabled("envoy.reloadable_features.allow_response_for_timeout")) {
    sendLocalReply(filter_manager_.requestHeaders() != nullptr &&
                       Grpc::Common::isGrpcRequestHeaders(*filter_manager_.requestHeaders()),
                   Http::Code::RequestTimeout, "downstream duration timeout", nullptr,
                   absl::nullopt, StreamInfo::ResponseCodeDetails::get().MaxDurationTimeout);
  } else {
    filter_manager_.streamInfo().setResponseCodeDetails(
        StreamInfo::ResponseCodeDetails::get().MaxDurationTimeout);
    connection_manager_.doEndStream(*this);
  }
}

void ConnectionManagerImpl::FilterManager::addStreamDecoderFilterWorker(
    StreamDecoderFilterSharedPtr filter, bool dual_filter) {
  ActiveStreamDecoderFilterPtr wrapper(new ActiveStreamDecoderFilter(*this, filter, dual_filter));
  filter->setDecoderFilterCallbacks(*wrapper);
  // Note: configured decoder filters are appended to decoder_filters_.
  // This means that if filters are configured in the following order (assume all three filters are
  // both decoder/encoder filters):
  //   http_filters:
  //     - A
  //     - B
  //     - C
  // The decoder filter chain will iterate through filters A, B, C.
  LinkedList::moveIntoListBack(std::move(wrapper), decoder_filters_);
}

void ConnectionManagerImpl::FilterManager::addStreamEncoderFilterWorker(
    StreamEncoderFilterSharedPtr filter, bool dual_filter) {
  ActiveStreamEncoderFilterPtr wrapper(new ActiveStreamEncoderFilter(*this, filter, dual_filter));
  filter->setEncoderFilterCallbacks(*wrapper);
  // Note: configured encoder filters are prepended to encoder_filters_.
  // This means that if filters are configured in the following order (assume all three filters are
  // both decoder/encoder filters):
  //   http_filters:
  //     - A
  //     - B
  //     - C
  // The encoder filter chain will iterate through filters C, B, A.
  LinkedList::moveIntoList(std::move(wrapper), encoder_filters_);
}

void ConnectionManagerImpl::FilterManager::addAccessLogHandler(
    AccessLog::InstanceSharedPtr handler) {
  access_log_handlers_.push_back(handler);
}

void ConnectionManagerImpl::ActiveStream::chargeStats(const ResponseHeaderMap& headers) {
  uint64_t response_code = Utility::getResponseStatus(headers);
  filter_manager_.streamInfo().response_code_ = response_code;

  if (filter_manager_.streamInfo().health_check_request_) {
    return;
  }

  Upstream::HostDescriptionConstSharedPtr upstream_host =
      connection_manager_.read_callbacks_->upstreamHost();

  if (upstream_host != nullptr) {
    Upstream::ClusterRequestResponseSizeStatsOptRef req_resp_stats =
        upstream_host->cluster().requestResponseSizeStats();
    if (req_resp_stats.has_value()) {
      req_resp_stats->get().upstream_rs_headers_size_.recordValue(headers.byteSize());
    }
  }

  connection_manager_.stats_.named_.downstream_rq_completed_.inc();
  connection_manager_.listener_stats_.downstream_rq_completed_.inc();
  if (CodeUtility::is1xx(response_code)) {
    connection_manager_.stats_.named_.downstream_rq_1xx_.inc();
    connection_manager_.listener_stats_.downstream_rq_1xx_.inc();
  } else if (CodeUtility::is2xx(response_code)) {
    connection_manager_.stats_.named_.downstream_rq_2xx_.inc();
    connection_manager_.listener_stats_.downstream_rq_2xx_.inc();
  } else if (CodeUtility::is3xx(response_code)) {
    connection_manager_.stats_.named_.downstream_rq_3xx_.inc();
    connection_manager_.listener_stats_.downstream_rq_3xx_.inc();
  } else if (CodeUtility::is4xx(response_code)) {
    connection_manager_.stats_.named_.downstream_rq_4xx_.inc();
    connection_manager_.listener_stats_.downstream_rq_4xx_.inc();
  } else if (CodeUtility::is5xx(response_code)) {
    connection_manager_.stats_.named_.downstream_rq_5xx_.inc();
    connection_manager_.listener_stats_.downstream_rq_5xx_.inc();
  }
}

const Network::Connection* ConnectionManagerImpl::ActiveStream::connection() {
  return &connection_manager_.read_callbacks_->connection();
}

uint32_t ConnectionManagerImpl::ActiveStream::localPort() {
  auto ip = connection()->localAddress()->ip();
  if (ip == nullptr) {
    return 0;
  }
  return ip->port();
}

// Ordering in this function is complicated, but important.
//
// We want to do minimal work before selecting route and creating a filter
// chain to maximize the number of requests which get custom filter behavior,
// e.g. registering access logging.
//
// This must be balanced by doing sanity checking for invalid requests (one
// can't route select properly without full headers), checking state required to
// serve error responses (connection close, head requests, etc), and
// modifications which may themselves affect route selection.
void ConnectionManagerImpl::ActiveStream::decodeHeaders(RequestHeaderMapPtr&& headers,
                                                        bool end_stream) {
  ScopeTrackerScopeState scope(this,
                               connection_manager_.read_callbacks_->connection().dispatcher());
  filter_manager_.setRequestHeaders(std::move(headers));
  Upstream::HostDescriptionConstSharedPtr upstream_host =
      connection_manager_.read_callbacks_->upstreamHost();

  if (upstream_host != nullptr) {
    Upstream::ClusterRequestResponseSizeStatsOptRef req_resp_stats =
        upstream_host->cluster().requestResponseSizeStats();
    if (req_resp_stats.has_value()) {
      req_resp_stats->get().upstream_rq_headers_size_.recordValue(
          filter_manager_.requestHeaders()->byteSize());
    }
  }

  // Both saw_connection_close_ and is_head_request_ affect local replies: set
  // them as early as possible.
  const Protocol protocol = connection_manager_.codec_->protocol();
  const bool fixed_connection_close =
      Runtime::runtimeFeatureEnabled("envoy.reloadable_features.fixed_connection_close");
  if (fixed_connection_close) {
    state_.saw_connection_close_ =
        HeaderUtility::shouldCloseConnection(protocol, *filter_manager_.requestHeaders());
  }
  if (Http::Headers::get().MethodValues.Head ==
      filter_manager_.requestHeaders()->getMethodValue()) {
    state_.is_head_request_ = true;
  }

  if (HeaderUtility::isConnect(*filter_manager_.requestHeaders()) &&
      !filter_manager_.requestHeaders()->Path() &&
      !Runtime::runtimeFeatureEnabled("envoy.reloadable_features.stop_faking_paths")) {
    filter_manager_.requestHeaders()->setPath("/");
  }

  // We need to snap snapped_route_config_ here as it's used in mutateRequestHeaders later.
  if (connection_manager_.config_.isRoutable()) {
    if (connection_manager_.config_.routeConfigProvider() != nullptr) {
      snapped_route_config_ = connection_manager_.config_.routeConfigProvider()->config();
    } else if (connection_manager_.config_.scopedRouteConfigProvider() != nullptr) {
      snapped_scoped_routes_config_ =
          connection_manager_.config_.scopedRouteConfigProvider()->config<Router::ScopedConfig>();
      snapScopedRouteConfig();
    }
  } else {
    snapped_route_config_ = connection_manager_.config_.routeConfigProvider()->config();
  }

  ENVOY_STREAM_LOG(debug, "request headers complete (end_stream={}):\n{}", *this, end_stream,
                   *filter_manager_.requestHeaders());

  // We end the decode here only if the request is header only. If we convert the request to a
  // header only, the stream will be marked as done once a subsequent decodeData/decodeTrailers is
  // called with end_stream=true.
  filter_manager_.maybeEndDecode(end_stream);

  // Drop new requests when overloaded as soon as we have decoded the headers.
  if (connection_manager_.overload_stop_accepting_requests_ref_ ==
      Server::OverloadActionState::Active) {
    // In this one special case, do not create the filter chain. If there is a risk of memory
    // overload it is more important to avoid unnecessary allocation than to create the filters.
    filter_manager_.skipFilterChainCreation();
    connection_manager_.stats_.named_.downstream_rq_overload_close_.inc();
    sendLocalReply(Grpc::Common::isGrpcRequestHeaders(*filter_manager_.requestHeaders()),
                   Http::Code::ServiceUnavailable, "envoy overloaded", nullptr, absl::nullopt,
                   StreamInfo::ResponseCodeDetails::get().Overload);
    return;
  }

  if (!connection_manager_.config_.proxy100Continue() &&
      filter_manager_.requestHeaders()->Expect() &&
      filter_manager_.requestHeaders()->Expect()->value() ==
          Headers::get().ExpectValues._100Continue.c_str()) {
    // Note in the case Envoy is handling 100-Continue complexity, it skips the filter chain
    // and sends the 100-Continue directly to the encoder.
    chargeStats(continueHeader());
    response_encoder_->encode100ContinueHeaders(continueHeader());
    // Remove the Expect header so it won't be handled again upstream.
    filter_manager_.requestHeaders()->removeExpect();
  }

  connection_manager_.user_agent_.initializeFromHeaders(*filter_manager_.requestHeaders(),
                                                        connection_manager_.stats_.prefixStatName(),
                                                        connection_manager_.stats_.scope_);

  // Make sure we are getting a codec version we support.
  if (protocol == Protocol::Http10) {
    // Assume this is HTTP/1.0. This is fine for HTTP/0.9 but this code will also affect any
    // requests with non-standard version numbers (0.9, 1.3), basically anything which is not
    // HTTP/1.1.
    //
    // The protocol may have shifted in the HTTP/1.0 case so reset it.
    filter_manager_.streamInfo().protocol(protocol);
    if (!connection_manager_.config_.http1Settings().accept_http_10_) {
      // Send "Upgrade Required" if HTTP/1.0 support is not explicitly configured on.
      sendLocalReply(false, Code::UpgradeRequired, "", nullptr, absl::nullopt,
                     StreamInfo::ResponseCodeDetails::get().LowVersion);
      return;
    } else if (!fixed_connection_close) {
      // HTTP/1.0 defaults to single-use connections. Make sure the connection
      // will be closed unless Keep-Alive is present.
      state_.saw_connection_close_ = true;
      if (absl::EqualsIgnoreCase(filter_manager_.requestHeaders()->getConnectionValue(),
                                 Http::Headers::get().ConnectionValues.KeepAlive)) {
        state_.saw_connection_close_ = false;
      }
    }
    if (!filter_manager_.requestHeaders()->Host() &&
        !connection_manager_.config_.http1Settings().default_host_for_http_10_.empty()) {
      // Add a default host if configured to do so.
      filter_manager_.requestHeaders()->setHost(
          connection_manager_.config_.http1Settings().default_host_for_http_10_);
    }
  }

  if (!filter_manager_.requestHeaders()->Host()) {
    // Require host header. For HTTP/1.1 Host has already been translated to :authority.
    sendLocalReply(Grpc::Common::hasGrpcContentType(*filter_manager_.requestHeaders()),
                   Code::BadRequest, "", nullptr, absl::nullopt,
                   StreamInfo::ResponseCodeDetails::get().MissingHost);
    return;
  }

  // Verify header sanity checks which should have been performed by the codec.
  ASSERT(HeaderUtility::requestHeadersValid(*filter_manager_.requestHeaders()).has_value() ==
         false);

  // Check for the existence of the :path header for non-CONNECT requests, or present-but-empty
  // :path header for CONNECT requests. We expect the codec to have broken the path into pieces if
  // applicable. NOTE: Currently the HTTP/1.1 codec only does this when the allow_absolute_url flag
  // is enabled on the HCM.
  if ((!HeaderUtility::isConnect(*filter_manager_.requestHeaders()) ||
       filter_manager_.requestHeaders()->Path()) &&
      filter_manager_.requestHeaders()->getPathValue().empty()) {
    sendLocalReply(Grpc::Common::hasGrpcContentType(*filter_manager_.requestHeaders()),
                   Code::NotFound, "", nullptr, absl::nullopt,
                   StreamInfo::ResponseCodeDetails::get().MissingPath);
    return;
  }

  // Currently we only support relative paths at the application layer.
  if (!filter_manager_.requestHeaders()->getPathValue().empty() &&
      filter_manager_.requestHeaders()->getPathValue()[0] != '/') {
    connection_manager_.stats_.named_.downstream_rq_non_relative_path_.inc();
    sendLocalReply(Grpc::Common::hasGrpcContentType(*filter_manager_.requestHeaders()),
                   Code::NotFound, "", nullptr, absl::nullopt,
                   StreamInfo::ResponseCodeDetails::get().AbsolutePath);
    return;
  }

  // Path sanitization should happen before any path access other than the above sanity check.
  if (!ConnectionManagerUtility::maybeNormalizePath(*filter_manager_.requestHeaders(),
                                                    connection_manager_.config_)) {
    sendLocalReply(Grpc::Common::hasGrpcContentType(*filter_manager_.requestHeaders()),
                   Code::BadRequest, "", nullptr, absl::nullopt,
                   StreamInfo::ResponseCodeDetails::get().PathNormalizationFailed);
    return;
  }

  ConnectionManagerUtility::maybeNormalizeHost(*filter_manager_.requestHeaders(),
                                               connection_manager_.config_, localPort());

  if (!fixed_connection_close && protocol == Protocol::Http11 &&
      absl::EqualsIgnoreCase(filter_manager_.requestHeaders()->getConnectionValue(),
                             Http::Headers::get().ConnectionValues.Close)) {
    state_.saw_connection_close_ = true;
  }
  // Note: Proxy-Connection is not a standard header, but is supported here
  // since it is supported by http-parser the underlying parser for http
  // requests.
  if (!fixed_connection_close && protocol < Protocol::Http2 && !state_.saw_connection_close_ &&
      absl::EqualsIgnoreCase(filter_manager_.requestHeaders()->getProxyConnectionValue(),
                             Http::Headers::get().ConnectionValues.Close)) {
    state_.saw_connection_close_ = true;
  }

  if (!state_.is_internally_created_) { // Only sanitize headers on first pass.
    // Modify the downstream remote address depending on configuration and headers.
    filter_manager_.streamInfo().setDownstreamRemoteAddress(
        ConnectionManagerUtility::mutateRequestHeaders(
            *filter_manager_.requestHeaders(), connection_manager_.read_callbacks_->connection(),
            connection_manager_.config_, *snapped_route_config_, connection_manager_.local_info_));
  }
  ASSERT(filter_manager_.streamInfo().downstreamRemoteAddress() != nullptr);

  ASSERT(!cached_route_);
  refreshCachedRoute();

  if (!state_.is_internally_created_) { // Only mutate tracing headers on first pass.
    ConnectionManagerUtility::mutateTracingRequestHeader(
        *filter_manager_.requestHeaders(), connection_manager_.runtime_,
        connection_manager_.config_, cached_route_.value().get());
  }

  filter_manager_.streamInfo().setRequestHeaders(*filter_manager_.requestHeaders());

  const bool upgrade_rejected = filter_manager_.createFilterChain() == false;

  // TODO if there are no filters when starting a filter iteration, the connection manager
  // should return 404. The current returns no response if there is no router filter.
  if (hasCachedRoute()) {
    // Do not allow upgrades if the route does not support it.
    if (upgrade_rejected) {
      // While downstream servers should not send upgrade payload without the upgrade being
      // accepted, err on the side of caution and refuse to process any further requests on this
      // connection, to avoid a class of HTTP/1.1 smuggling bugs where Upgrade or CONNECT payload
      // contains a smuggled HTTP request.
      state_.saw_connection_close_ = true;
      connection_manager_.stats_.named_.downstream_rq_ws_on_non_ws_route_.inc();
      sendLocalReply(Grpc::Common::hasGrpcContentType(*filter_manager_.requestHeaders()),
                     Code::Forbidden, "", nullptr, absl::nullopt,
                     StreamInfo::ResponseCodeDetails::get().UpgradeFailed);
      return;
    }
    // Allow non websocket requests to go through websocket enabled routes.
  }

  if (hasCachedRoute()) {
    const Router::RouteEntry* route_entry = cached_route_.value()->routeEntry();
    if (route_entry != nullptr && route_entry->idleTimeout()) {
      // TODO(mattklein123): Technically if the cached route changes, we should also see if the
      // route idle timeout has changed and update the value.
      idle_timeout_ms_ = route_entry->idleTimeout().value();
      response_encoder_->getStream().setFlushTimeout(idle_timeout_ms_);
      if (idle_timeout_ms_.count()) {
        // If we have a route-level idle timeout but no global stream idle timeout, create a timer.
        if (stream_idle_timer_ == nullptr) {
          stream_idle_timer_ =
              connection_manager_.read_callbacks_->connection().dispatcher().createTimer(
                  [this]() -> void { onIdleTimeout(); });
        }
      } else if (stream_idle_timer_ != nullptr) {
        // If we had a global stream idle timeout but the route-level idle timeout is set to zero
        // (to override), we disable the idle timer.
        stream_idle_timer_->disableTimer();
        stream_idle_timer_ = nullptr;
      }
    }
  }

  // Check if tracing is enabled at all.
  if (connection_manager_.config_.tracingConfig()) {
    traceRequest();
  }

  filter_manager_.decodeHeaders(*filter_manager_.requestHeaders(), end_stream);

  // Reset it here for both global and overridden cases.
  resetIdleTimer();
}

void ConnectionManagerImpl::ActiveStream::traceRequest() {
  Tracing::Decision tracing_decision = Tracing::HttpTracerUtility::isTracing(
      filter_manager_.streamInfo(), *filter_manager_.requestHeaders());
  ConnectionManagerImpl::chargeTracingStats(tracing_decision.reason,
                                            connection_manager_.config_.tracingStats());

  active_span_ = connection_manager_.tracer().startSpan(
      *this, *filter_manager_.requestHeaders(), filter_manager_.streamInfo(), tracing_decision);

  if (!active_span_) {
    return;
  }

  // TODO: Need to investigate the following code based on the cached route, as may
  // be broken in the case a filter changes the route.

  // If a decorator has been defined, apply it to the active span.
  if (hasCachedRoute() && cached_route_.value()->decorator()) {
    const Router::Decorator* decorator = cached_route_.value()->decorator();

    decorator->apply(*active_span_);

    state_.decorated_propagate_ = decorator->propagate();

    // Cache decorated operation.
    if (!decorator->getOperation().empty()) {
      decorated_operation_ = &decorator->getOperation();
    }
  }

  if (connection_manager_.config_.tracingConfig()->operation_name_ ==
      Tracing::OperationName::Egress) {
    // For egress (outbound) requests, pass the decorator's operation name (if defined and
    // propagation enabled) as a request header to enable the receiving service to use it in its
    // server span.
    if (decorated_operation_ && state_.decorated_propagate_) {
      filter_manager_.requestHeaders()->setEnvoyDecoratorOperation(*decorated_operation_);
    }
  } else {
    const HeaderEntry* req_operation_override =
        filter_manager_.requestHeaders()->EnvoyDecoratorOperation();

    // For ingress (inbound) requests, if a decorator operation name has been provided, it
    // should be used to override the active span's operation.
    if (req_operation_override) {
      if (!req_operation_override->value().empty()) {
        active_span_->setOperation(req_operation_override->value().getStringView());

        // Clear the decorated operation so won't be used in the response header, as
        // it has been overridden by the inbound decorator operation request header.
        decorated_operation_ = nullptr;
      }
      // Remove header so not propagated to service
      filter_manager_.requestHeaders()->removeEnvoyDecoratorOperation();
    }
  }
}

void ConnectionManagerImpl::FilterManager::maybeContinueDecoding(
    const std::list<ActiveStreamDecoderFilterPtr>::iterator& continue_data_entry) {
  if (continue_data_entry != decoder_filters_.end()) {
    // We use the continueDecoding() code since it will correctly handle not calling
    // decodeHeaders() again. Fake setting StopSingleIteration since the continueDecoding() code
    // expects it.
    ASSERT(buffered_request_data_);
    (*continue_data_entry)->iteration_state_ =
        ActiveStreamFilterBase::IterationState::StopSingleIteration;
    (*continue_data_entry)->continueDecoding();
  }
}

void ConnectionManagerImpl::FilterManager::decodeHeaders(ActiveStreamDecoderFilter* filter,
                                                         RequestHeaderMap& headers,
                                                         bool end_stream) {
  // Headers filter iteration should always start with the next filter if available.
  std::list<ActiveStreamDecoderFilterPtr>::iterator entry =
      commonDecodePrefix(filter, FilterIterationStartState::AlwaysStartFromNext);
  std::list<ActiveStreamDecoderFilterPtr>::iterator continue_data_entry = decoder_filters_.end();

  for (; entry != decoder_filters_.end(); entry++) {
    ASSERT(!(state_.filter_call_state_ & FilterCallState::DecodeHeaders));
    state_.filter_call_state_ |= FilterCallState::DecodeHeaders;
    (*entry)->end_stream_ = state_.decoding_headers_only_ ||
                            (end_stream && continue_data_entry == decoder_filters_.end());
    FilterHeadersStatus status = (*entry)->decodeHeaders(headers, (*entry)->end_stream_);

    ASSERT(!(status == FilterHeadersStatus::ContinueAndEndStream && (*entry)->end_stream_));
    state_.filter_call_state_ &= ~FilterCallState::DecodeHeaders;
    ENVOY_STREAM_LOG(trace, "decode headers called: filter={} status={}", active_stream_,
                     static_cast<const void*>((*entry).get()), static_cast<uint64_t>(status));

    const bool new_metadata_added = processNewlyAddedMetadata();
    // If end_stream is set in headers, and a filter adds new metadata, we need to delay end_stream
    // in headers by inserting an empty data frame with end_stream set. The empty data frame is sent
    // after the new metadata.
    if ((*entry)->end_stream_ && new_metadata_added && !buffered_request_data_) {
      Buffer::OwnedImpl empty_data("");
      ENVOY_STREAM_LOG(trace,
                       "inserting an empty data frame for end_stream due metadata being added.",
                       active_stream_);
      // Metadata frame doesn't carry end of stream bit. We need an empty data frame to end the
      // stream.
      addDecodedData(*((*entry).get()), empty_data, true);
    }

    (*entry)->decode_headers_called_ = true;
    if (!(*entry)->commonHandleAfterHeadersCallback(status, state_.decoding_headers_only_) &&
        std::next(entry) != decoder_filters_.end()) {
      // Stop iteration IFF this is not the last filter. If it is the last filter, continue with
      // processing since we need to handle the case where a terminal filter wants to buffer, but
      // a previous filter has added body.
      maybeContinueDecoding(continue_data_entry);
      return;
    }

    // Here we handle the case where we have a header only request, but a filter adds a body
    // to it. We need to not raise end_stream = true to further filters during inline iteration.
    if (end_stream && buffered_request_data_ && continue_data_entry == decoder_filters_.end()) {
      continue_data_entry = entry;
    }
  }

  maybeContinueDecoding(continue_data_entry);

  if (end_stream) {
    disarmRequestTimeout();
  }
}

void ConnectionManagerImpl::ActiveStream::decodeData(Buffer::Instance& data, bool end_stream) {
  ScopeTrackerScopeState scope(this,
                               connection_manager_.read_callbacks_->connection().dispatcher());
  filter_manager_.maybeEndDecode(end_stream);
  filter_manager_.streamInfo().addBytesReceived(data.length());

  filter_manager_.decodeData(data, end_stream);
}

void ConnectionManagerImpl::FilterManager::decodeData(
    ActiveStreamDecoderFilter* filter, Buffer::Instance& data, bool end_stream,
    FilterIterationStartState filter_iteration_start_state) {
  ScopeTrackerScopeState scope(
      &active_stream_,
      active_stream_.connection_manager_.read_callbacks_->connection().dispatcher());
  active_stream_.resetIdleTimer();

  // If we previously decided to decode only the headers, do nothing here.
  if (state_.decoding_headers_only_) {
    return;
  }

  // If a response is complete or a reset has been sent, filters do not care about further body
  // data. Just drop it.
  if (state_.local_complete_) {
    return;
  }

  auto trailers_added_entry = decoder_filters_.end();
  const bool trailers_exists_at_start = request_trailers_ != nullptr;
  // Filter iteration may start at the current filter.
  std::list<ActiveStreamDecoderFilterPtr>::iterator entry =
      commonDecodePrefix(filter, filter_iteration_start_state);

  for (; entry != decoder_filters_.end(); entry++) {
    // If the filter pointed by entry has stopped for all frame types, return now.
    if (handleDataIfStopAll(**entry, data, state_.decoder_filters_streaming_)) {
      return;
    }
    // If end_stream_ is marked for a filter, the data is not for this filter and filters after.
    //
    // In following case, ActiveStreamFilterBase::commonContinue() could be called recursively and
    // its doData() is called with wrong data.
    //
    //  There are 3 decode filters and "wrapper" refers to ActiveStreamFilter object.
    //
    //  filter0->decodeHeaders(_, true)
    //    return STOP
    //  filter0->continueDecoding()
    //    wrapper0->commonContinue()
    //      wrapper0->decodeHeaders(_, _, true)
    //        filter1->decodeHeaders(_, true)
    //          filter1->addDecodeData()
    //          return CONTINUE
    //        filter2->decodeHeaders(_, false)
    //          return CONTINUE
    //        wrapper1->commonContinue() // Detects data is added.
    //          wrapper1->doData()
    //            wrapper1->decodeData()
    //              filter2->decodeData(_, true)
    //                 return CONTINUE
    //      wrapper0->doData() // This should not be called
    //        wrapper0->decodeData()
    //          filter1->decodeData(_, true)  // It will cause assertions.
    //
    // One way to solve this problem is to mark end_stream_ for each filter.
    // If a filter is already marked as end_stream_ when decodeData() is called, bails out the
    // whole function. If just skip the filter, the codes after the loop will be called with
    // wrong data. For encodeData, the response_encoder->encode() will be called.
    if ((*entry)->end_stream_) {
      return;
    }
    ASSERT(!(state_.filter_call_state_ & FilterCallState::DecodeData));

    // We check the request_trailers_ pointer here in case addDecodedTrailers
    // is called in decodeData during a previous filter invocation, at which point we communicate to
    // the current and future filters that the stream has not yet ended.
    if (end_stream) {
      state_.filter_call_state_ |= FilterCallState::LastDataFrame;
    }

    recordLatestDataFilter(entry, state_.latest_data_decoding_filter_, decoder_filters_);

<<<<<<< HEAD
    active_stream_.state_.filter_call_state_ |= ActiveStream::FilterCallState::DecodeData;
=======
    state_.filter_call_state_ |= FilterCallState::DecodeData;
>>>>>>> 374dca79
    (*entry)->end_stream_ = end_stream && !request_trailers_;
    FilterDataStatus status = (*entry)->handle_->decodeData(data, (*entry)->end_stream_);
    if ((*entry)->end_stream_) {
      (*entry)->handle_->decodeComplete();
    }
    state_.filter_call_state_ &= ~FilterCallState::DecodeData;
    if (end_stream) {
      state_.filter_call_state_ &= ~FilterCallState::LastDataFrame;
    }
    ENVOY_STREAM_LOG(trace, "decode data called: filter={} status={}", active_stream_,
                     static_cast<const void*>((*entry).get()), static_cast<uint64_t>(status));

    processNewlyAddedMetadata();

    if (!trailers_exists_at_start && request_trailers_ &&
        trailers_added_entry == decoder_filters_.end()) {
      trailers_added_entry = entry;
    }

    if (!(*entry)->commonHandleAfterDataCallback(status, data, state_.decoder_filters_streaming_) &&
        std::next(entry) != decoder_filters_.end()) {
      // Stop iteration IFF this is not the last filter. If it is the last filter, continue with
      // processing since we need to handle the case where a terminal filter wants to buffer, but
      // a previous filter has added trailers.
      return;
    }
  }

  // If trailers were adding during decodeData we need to trigger decodeTrailers in order
  // to allow filters to process the trailers.
  if (trailers_added_entry != decoder_filters_.end()) {
    decodeTrailers(trailers_added_entry->get(), *request_trailers_);
  }

  if (end_stream) {
    disarmRequestTimeout();
  }
}

RequestTrailerMap& ConnectionManagerImpl::FilterManager::addDecodedTrailers() {
  // Trailers can only be added during the last data frame (i.e. end_stream = true).
  ASSERT(state_.filter_call_state_ & FilterCallState::LastDataFrame);

  // Trailers can only be added once.
  ASSERT(!request_trailers_);

  request_trailers_ = RequestTrailerMapImpl::create();
  return *request_trailers_;
}

void ConnectionManagerImpl::FilterManager::addDecodedData(ActiveStreamDecoderFilter& filter,
                                                          Buffer::Instance& data, bool streaming) {
  if (state_.filter_call_state_ == 0 ||
      (state_.filter_call_state_ & FilterCallState::DecodeHeaders) ||
      (state_.filter_call_state_ & FilterCallState::DecodeData) ||
      ((state_.filter_call_state_ & FilterCallState::DecodeTrailers) && !filter.canIterate())) {
    // Make sure if this triggers watermarks, the correct action is taken.
    state_.decoder_filters_streaming_ = streaming;
    // If no call is happening or we are in the decode headers/data callback, buffer the data.
    // Inline processing happens in the decodeHeaders() callback if necessary.
    filter.commonHandleBufferData(data);
  } else if (state_.filter_call_state_ & FilterCallState::DecodeTrailers) {
    // In this case we need to inline dispatch the data to further filters. If those filters
    // choose to buffer/stop iteration that's fine.
    decodeData(&filter, data, false, FilterIterationStartState::AlwaysStartFromNext);
  } else {
    // TODO(mattklein123): Formalize error handling for filters and add tests. Should probably
    // throw an exception here.
    NOT_IMPLEMENTED_GCOVR_EXCL_LINE;
  }
}

MetadataMapVector& ConnectionManagerImpl::FilterManager::addDecodedMetadata() {
  return *getRequestMetadataMapVector();
}

void ConnectionManagerImpl::ActiveStream::decodeTrailers(RequestTrailerMapPtr&& trailers) {
  ScopeTrackerScopeState scope(this,
                               connection_manager_.read_callbacks_->connection().dispatcher());
  resetIdleTimer();
  filter_manager_.maybeEndDecode(true);
  filter_manager_.decodeTrailers(std::move(trailers));
}

void ConnectionManagerImpl::FilterManager::decodeTrailers(ActiveStreamDecoderFilter* filter,
                                                          RequestTrailerMap& trailers) {
  // If we previously decided to decode only the headers, do nothing here.
  if (state_.decoding_headers_only_) {
    return;
  }

  // See decodeData() above for why we check local_complete_ here.
  if (state_.local_complete_) {
    return;
  }

  // Filter iteration may start at the current filter.
  std::list<ActiveStreamDecoderFilterPtr>::iterator entry =
      commonDecodePrefix(filter, FilterIterationStartState::CanStartFromCurrent);

  for (; entry != decoder_filters_.end(); entry++) {
    // If the filter pointed by entry has stopped for all frame type, return now.
    if ((*entry)->stoppedAll()) {
      return;
    }

    ASSERT(!(state_.filter_call_state_ & FilterCallState::DecodeTrailers));
    state_.filter_call_state_ |= FilterCallState::DecodeTrailers;
    FilterTrailersStatus status = (*entry)->handle_->decodeTrailers(trailers);
    (*entry)->handle_->decodeComplete();
    (*entry)->end_stream_ = true;
    state_.filter_call_state_ &= ~FilterCallState::DecodeTrailers;
    ENVOY_STREAM_LOG(trace, "decode trailers called: filter={} status={}", active_stream_,
                     static_cast<const void*>((*entry).get()), static_cast<uint64_t>(status));

    processNewlyAddedMetadata();

    if (!(*entry)->commonHandleAfterTrailersCallback(status)) {
      return;
    }
  }
  disarmRequestTimeout();
}

void ConnectionManagerImpl::ActiveStream::decodeMetadata(MetadataMapPtr&& metadata_map) {
  resetIdleTimer();
  // After going through filters, the ownership of metadata_map will be passed to terminal filter.
  // The terminal filter may encode metadata_map to the next hop immediately or store metadata_map
  // and encode later when connection pool is ready.
  filter_manager_.decodeMetadata(*metadata_map);
}

void ConnectionManagerImpl::FilterManager::decodeMetadata(ActiveStreamDecoderFilter* filter,
                                                          MetadataMap& metadata_map) {
  // Filter iteration may start at the current filter.
  std::list<ActiveStreamDecoderFilterPtr>::iterator entry =
      commonDecodePrefix(filter, FilterIterationStartState::CanStartFromCurrent);

  for (; entry != decoder_filters_.end(); entry++) {
    // If the filter pointed by entry has stopped for all frame type, stores metadata and returns.
    // If the filter pointed by entry hasn't returned from decodeHeaders, stores newly added
    // metadata in case decodeHeaders returns StopAllIteration. The latter can happen when headers
    // callbacks generate new metadata.
    if (!(*entry)->decode_headers_called_ || (*entry)->stoppedAll()) {
      Http::MetadataMapPtr metadata_map_ptr = std::make_unique<Http::MetadataMap>(metadata_map);
      (*entry)->getSavedRequestMetadata()->emplace_back(std::move(metadata_map_ptr));
      return;
    }

    FilterMetadataStatus status = (*entry)->handle_->decodeMetadata(metadata_map);
    ENVOY_STREAM_LOG(trace, "decode metadata called: filter={} status={}, metadata: {}",
                     active_stream_, static_cast<const void*>((*entry).get()),
                     static_cast<uint64_t>(status), metadata_map);
  }
}

void ConnectionManagerImpl::FilterManager::maybeEndDecode(bool end_stream) {
  ASSERT(!state_.remote_complete_);
  state_.remote_complete_ = end_stream;
  if (end_stream) {
    stream_info_.onLastDownstreamRxByteReceived();
    ENVOY_STREAM_LOG(debug, "request end stream", active_stream_);
  }
}

void ConnectionManagerImpl::FilterManager::disarmRequestTimeout() {
  if (active_stream_.request_timer_) {
    active_stream_.request_timer_->disableTimer();
  }
}

std::list<ConnectionManagerImpl::ActiveStreamEncoderFilterPtr>::iterator
ConnectionManagerImpl::FilterManager::commonEncodePrefix(
    ActiveStreamEncoderFilter* filter, bool end_stream,
    FilterIterationStartState filter_iteration_start_state) {
  // Only do base state setting on the initial call. Subsequent calls for filtering do not touch
  // the base state.
  if (filter == nullptr) {
    ASSERT(!state_.local_complete_);
    state_.local_complete_ = end_stream;
    return encoder_filters_.begin();
  }

  if (filter_iteration_start_state == FilterIterationStartState::CanStartFromCurrent &&
      (*(filter->entry()))->iterate_from_current_filter_) {
    // The filter iteration has been stopped for all frame types, and now the iteration continues.
    // The current filter's encoding callback has not be called. Call it now.
    return filter->entry();
  }
  return std::next(filter->entry());
}

std::list<ConnectionManagerImpl::ActiveStreamDecoderFilterPtr>::iterator
ConnectionManagerImpl::FilterManager::commonDecodePrefix(
    ActiveStreamDecoderFilter* filter, FilterIterationStartState filter_iteration_start_state) {
  if (!filter) {
    return decoder_filters_.begin();
  }
  if (filter_iteration_start_state == FilterIterationStartState::CanStartFromCurrent &&
      (*(filter->entry()))->iterate_from_current_filter_) {
    // The filter iteration has been stopped for all frame types, and now the iteration continues.
    // The current filter's callback function has not been called. Call it now.
    return filter->entry();
  }
  return std::next(filter->entry());
}

void ConnectionManagerImpl::startDrainSequence() {
  ASSERT(drain_state_ == DrainState::NotDraining);
  drain_state_ = DrainState::Draining;
  codec_->shutdownNotice();
  drain_timer_ = read_callbacks_->connection().dispatcher().createTimer(
      [this]() -> void { onDrainTimeout(); });
  drain_timer_->enableTimer(config_.drainTimeout());
}

void ConnectionManagerImpl::ActiveStream::snapScopedRouteConfig() {
  // NOTE: if a RDS subscription hasn't got a RouteConfiguration back, a Router::NullConfigImpl is
  // returned, in that case we let it pass.
  snapped_route_config_ =
      snapped_scoped_routes_config_->getRouteConfig(*filter_manager_.requestHeaders());
  if (snapped_route_config_ == nullptr) {
    ENVOY_STREAM_LOG(trace, "can't find SRDS scope.", *this);
    // TODO(stevenzzzz): Consider to pass an error message to router filter, so that it can
    // send back 404 with some more details.
    snapped_route_config_ = std::make_shared<Router::NullConfigImpl>();
  }
}

void ConnectionManagerImpl::ActiveStream::refreshCachedRoute() { refreshCachedRoute(nullptr); }

void ConnectionManagerImpl::ActiveStream::refreshCachedRoute(const Router::RouteCallback& cb) {
  Router::RouteConstSharedPtr route;
  if (filter_manager_.requestHeaders() != nullptr) {
    if (connection_manager_.config_.isRoutable() &&
        connection_manager_.config_.scopedRouteConfigProvider() != nullptr) {
      // NOTE: re-select scope as well in case the scope key header has been changed by a filter.
      snapScopedRouteConfig();
    }
    if (snapped_route_config_ != nullptr) {
      route = snapped_route_config_->route(cb, *filter_manager_.requestHeaders(),
                                           filter_manager_.streamInfo(), stream_id_);
    }
  }
  filter_manager_.streamInfo().route_entry_ = route ? route->routeEntry() : nullptr;
  cached_route_ = std::move(route);
  if (nullptr == filter_manager_.streamInfo().route_entry_) {
    cached_cluster_info_ = nullptr;
  } else {
    Upstream::ThreadLocalCluster* local_cluster = connection_manager_.cluster_manager_.get(
        filter_manager_.streamInfo().route_entry_->clusterName());
    cached_cluster_info_ = (nullptr == local_cluster) ? nullptr : local_cluster->info();
  }

  filter_manager_.streamInfo().setUpstreamClusterInfo(cached_cluster_info_.value());
  refreshCachedTracingCustomTags();
}

void ConnectionManagerImpl::ActiveStream::refreshCachedTracingCustomTags() {
  if (!connection_manager_.config_.tracingConfig()) {
    return;
  }
  const Tracing::CustomTagMap& conn_manager_tags =
      connection_manager_.config_.tracingConfig()->custom_tags_;
  const Tracing::CustomTagMap* route_tags = nullptr;
  if (hasCachedRoute() && cached_route_.value()->tracingConfig()) {
    route_tags = &cached_route_.value()->tracingConfig()->getCustomTags();
  }
  const bool configured_in_conn = !conn_manager_tags.empty();
  const bool configured_in_route = route_tags && !route_tags->empty();
  if (!configured_in_conn && !configured_in_route) {
    return;
  }
  Tracing::CustomTagMap& custom_tag_map = getOrMakeTracingCustomTagMap();
  if (configured_in_route) {
    custom_tag_map.insert(route_tags->begin(), route_tags->end());
  }
  if (configured_in_conn) {
    custom_tag_map.insert(conn_manager_tags.begin(), conn_manager_tags.end());
  }
}

void ConnectionManagerImpl::ActiveStream::requestRouteConfigUpdate(
    Event::Dispatcher& thread_local_dispatcher,
    Http::RouteConfigUpdatedCallbackSharedPtr route_config_updated_cb) {
  ASSERT(!filter_manager_.requestHeaders()->Host()->value().empty());
  const auto& host_header = absl::AsciiStrToLower(filter_manager_.requestHeaders()->getHostValue());
  route_config_update_requester_->requestRouteConfigUpdate(host_header, thread_local_dispatcher,
                                                           std::move(route_config_updated_cb));
}

absl::optional<Router::ConfigConstSharedPtr> ConnectionManagerImpl::ActiveStream::routeConfig() {
  if (connection_manager_.config_.routeConfigProvider() == nullptr) {
    return {};
  }
  return absl::optional<Router::ConfigConstSharedPtr>(
      connection_manager_.config_.routeConfigProvider()->config());
}

void ConnectionManagerImpl::ActiveStream::sendLocalReply(
    bool is_grpc_request, Code code, absl::string_view body,
    const std::function<void(ResponseHeaderMap& headers)>& modify_headers,
    const absl::optional<Grpc::Status::GrpcStatus> grpc_status, absl::string_view details) {
  const bool is_head_request = state_.is_head_request_;
  filter_manager_.streamInfo().setResponseCodeDetails(details);

  // The BadRequest error code indicates there has been a messaging error.
  if (Runtime::runtimeFeatureEnabled(
          "envoy.reloadable_features.hcm_stream_error_on_invalid_message") &&
      !connection_manager_.config_.streamErrorOnInvalidHttpMessaging() &&
      code == Http::Code::BadRequest && connection_manager_.codec_->protocol() < Protocol::Http2) {
    state_.saw_connection_close_ = true;
  }

  if (filter_manager_.responseHeaders() == nullptr) {
    // If the response has not started at all, send the response through the filter chain.
    filter_manager_.sendLocalReplyViaFilterChain(is_grpc_request, code, body, modify_headers,
                                                 is_head_request, grpc_status, details);
  } else if (!state_.non_100_response_headers_encoded_) {
    ENVOY_STREAM_LOG(debug, "Sending local reply with details {} directly to the encoder", *this,
                     details);
    // In this case, at least the header and possibly the body has started
    // processing through the filter chain, but no non-informational headers
    // have been sent downstream. To ensure that filters don't get their
    // state machine screwed up, bypass the filter chain and send the local
    // reply directly to the codec.
    //
<<<<<<< HEAD
    // Make sure we won't end up with nested watermark calls from the body buffer.
    state_.encoder_filters_streaming_ = true;
    Http::Utility::sendLocalReply(
        state_.destroyed_,
        Utility::EncodeFunctions{
            [&](ResponseHeaderMap& response_headers, Code& code, std::string& body,
                absl::string_view& content_type) -> void {
              connection_manager_.config_.localReply().rewrite(
                  filter_manager_.requestHeaders(), response_headers, filter_manager_.streamInfo(),
                  code, body, content_type);
            },
            [&](ResponseHeaderMapPtr&& response_headers, bool end_stream) -> void {
              if (modify_headers != nullptr) {
                modify_headers(*response_headers);
              }
              // TODO(snowp): This is kinda awkward but we need to do this so that the access log
              // sees these headers. Is there a better way?
              filter_manager_.setResponseHeaders(std::move(response_headers));
              encodeHeaders(*filter_manager_.responseHeaders(), end_stream);
              filter_manager_.maybeEndEncode(end_stream);
            },
            [&](Buffer::Instance& data, bool end_stream) -> void {
              encodeData(data, end_stream);
              filter_manager_.maybeEndEncode(end_stream);
            }},
        Utility::LocalReplyData{Grpc::Common::hasGrpcContentType(*filter_manager_.requestHeaders()),
                                code, body, grpc_status, state_.is_head_request_});
    filter_manager_.maybeEndEncode(state_.local_complete_);
=======
    filter_manager_.sendDirectLocalReply(code, body, modify_headers, state_.is_head_request_,
                                         grpc_status);
>>>>>>> 374dca79
  } else {
    filter_manager_.streamInfo().setResponseCodeDetails(details);
    // If we land in this branch, response headers have already been sent to the client.
    // All we can do at this point is reset the stream.
    ENVOY_STREAM_LOG(debug, "Resetting stream due to {}. Prior headers have already been sent",
                     *this, details);
    connection_manager_.doEndStream(*this);
  }
}

void ConnectionManagerImpl::FilterManager::sendLocalReplyViaFilterChain(
    bool is_grpc_request, Code code, absl::string_view body,
    const std::function<void(ResponseHeaderMap& headers)>& modify_headers, bool is_head_request,
    const absl::optional<Grpc::Status::GrpcStatus> grpc_status, absl::string_view details) {
  ENVOY_STREAM_LOG(debug, "Sending local reply with details {}", active_stream_, details);
  ASSERT(response_headers_ == nullptr);
  // For early error handling, do a best-effort attempt to create a filter chain
  // to ensure access logging. If the filter chain already exists this will be
  // a no-op.
  createFilterChain();

  Utility::sendLocalReply(
      state_.destroyed_,
      Utility::EncodeFunctions{
          [this](ResponseHeaderMap& response_headers, Code& code, std::string& body,
                 absl::string_view& content_type) -> void {
            active_stream_.connection_manager_.config_.localReply().rewrite(
                request_headers_.get(), response_headers, stream_info_, code, body, content_type);
          },
          [this, modify_headers](ResponseHeaderMapPtr&& headers, bool end_stream) -> void {
            if (modify_headers != nullptr) {
              modify_headers(*headers);
            }
            response_headers_ = std::move(headers);
            // TODO: Start encoding from the last decoder filter that saw the
            // request instead.
            encodeHeaders(nullptr, *response_headers_, end_stream);
          },
          [this](Buffer::Instance& data, bool end_stream) -> void {
            // TODO: Start encoding from the last decoder filter that saw the
            // request instead.
            encodeData(nullptr, data, end_stream,
                       FilterManager::FilterIterationStartState::CanStartFromCurrent);
          }},
      Utility::LocalReplyData{is_grpc_request, code, body, grpc_status, is_head_request});
}

void ConnectionManagerImpl::FilterManager::sendDirectLocalReply(
    Code code, absl::string_view body,
    const std::function<void(ResponseHeaderMap&)>& modify_headers, bool is_head_request,
    const absl::optional<Grpc::Status::GrpcStatus> grpc_status) {
  // Make sure we won't end up with nested watermark calls from the body buffer.
  state_.encoder_filters_streaming_ = true;
  Http::Utility::sendLocalReply(
      state_.destroyed_,
      Utility::EncodeFunctions{
          [&](ResponseHeaderMap& response_headers, Code& code, std::string& body,
              absl::string_view& content_type) -> void {
            local_reply_.rewrite(request_headers_.get(), response_headers, stream_info_, code, body,
                                 content_type);
          },
          [&](ResponseHeaderMapPtr&& response_headers, bool end_stream) -> void {
            if (modify_headers != nullptr) {
              modify_headers(*response_headers);
            }

            // Move the response headers into the FilterManager to make sure they're visible to
            // access logs.
            response_headers_ = std::move(response_headers);
            filter_manager_callbacks_.encodeHeaders(*response_headers_, end_stream);
            maybeEndEncode(end_stream);
          },
          [&](Buffer::Instance& data, bool end_stream) -> void {
            filter_manager_callbacks_.encodeData(data, end_stream);
            maybeEndEncode(end_stream);
          }},
      Utility::LocalReplyData{Grpc::Common::hasGrpcContentType(*request_headers_), code, body,
                              grpc_status, is_head_request});
  maybeEndEncode(state_.local_complete_);
}

void ConnectionManagerImpl::FilterManager::encode100ContinueHeaders(
    ActiveStreamEncoderFilter* filter, ResponseHeaderMap& headers) {
  active_stream_.resetIdleTimer();
  ASSERT(active_stream_.connection_manager_.config_.proxy100Continue());
  // The caller must guarantee that encode100ContinueHeaders() is invoked at most once.
  ASSERT(!state_.has_continue_headers_ || filter != nullptr);
  // Make sure commonContinue continues encode100ContinueHeaders.
  state_.has_continue_headers_ = true;

  // Similar to the block in encodeHeaders, run encode100ContinueHeaders on each
  // filter. This is simpler than that case because 100 continue implies no
  // end-stream, and because there are normal headers coming there's no need for
  // complex continuation logic.
  // 100-continue filter iteration should always start with the next filter if available.
  std::list<ActiveStreamEncoderFilterPtr>::iterator entry =
      commonEncodePrefix(filter, false, FilterIterationStartState::AlwaysStartFromNext);
  for (; entry != encoder_filters_.end(); entry++) {
    ASSERT(!(state_.filter_call_state_ & FilterCallState::Encode100ContinueHeaders));
    state_.filter_call_state_ |= FilterCallState::Encode100ContinueHeaders;
    FilterHeadersStatus status = (*entry)->handle_->encode100ContinueHeaders(headers);
    state_.filter_call_state_ &= ~FilterCallState::Encode100ContinueHeaders;
    ENVOY_STREAM_LOG(trace, "encode 100 continue headers called: filter={} status={}",
                     active_stream_, static_cast<const void*>((*entry).get()),
                     static_cast<uint64_t>(status));
    if (!(*entry)->commonHandleAfter100ContinueHeadersCallback(status)) {
      return;
    }
  }

  filter_manager_callbacks_.encode100ContinueHeaders(headers);
}

void ConnectionManagerImpl::ActiveStream::encode100ContinueHeaders(
    ResponseHeaderMap& response_headers) {
  // Strip the T-E headers etc. Defer other header additions as well as drain-close logic to the
  // continuation headers.
  ConnectionManagerUtility::mutateResponseHeaders(response_headers,
                                                  filter_manager_.requestHeaders(),
                                                  connection_manager_.config_, EMPTY_STRING);

  // Count both the 1xx and follow-up response code in stats.
  chargeStats(response_headers);

  ENVOY_STREAM_LOG(debug, "encoding 100 continue headers via codec:\n{}", *this, response_headers);

  // Now actually encode via the codec.
  response_encoder_->encode100ContinueHeaders(response_headers);
}

void ConnectionManagerImpl::FilterManager::maybeContinueEncoding(
    const std::list<ActiveStreamEncoderFilterPtr>::iterator& continue_data_entry) {
  if (continue_data_entry != encoder_filters_.end()) {
    // We use the continueEncoding() code since it will correctly handle not calling
    // encodeHeaders() again. Fake setting StopSingleIteration since the continueEncoding() code
    // expects it.
    ASSERT(buffered_response_data_);
    (*continue_data_entry)->iteration_state_ =
        ActiveStreamFilterBase::IterationState::StopSingleIteration;
    (*continue_data_entry)->continueEncoding();
  }
}

void ConnectionManagerImpl::FilterManager::encodeHeaders(ActiveStreamEncoderFilter* filter,
                                                         ResponseHeaderMap& headers,
                                                         bool end_stream) {
  // See encodeHeaders() comments in include/envoy/http/filter.h for why the 1xx precondition holds.
  ASSERT(!CodeUtility::is1xx(Utility::getResponseStatus(headers)) ||
         Utility::getResponseStatus(headers) == enumToInt(Http::Code::SwitchingProtocols));
  active_stream_.resetIdleTimer();
  disarmRequestTimeout();

  // Headers filter iteration should always start with the next filter if available.
  std::list<ActiveStreamEncoderFilterPtr>::iterator entry =
      commonEncodePrefix(filter, end_stream, FilterIterationStartState::AlwaysStartFromNext);
  std::list<ActiveStreamEncoderFilterPtr>::iterator continue_data_entry = encoder_filters_.end();

  for (; entry != encoder_filters_.end(); entry++) {
    ASSERT(!(state_.filter_call_state_ & FilterCallState::EncodeHeaders));
    state_.filter_call_state_ |= FilterCallState::EncodeHeaders;
    (*entry)->end_stream_ = state_.encoding_headers_only_ ||
                            (end_stream && continue_data_entry == encoder_filters_.end());
    FilterHeadersStatus status = (*entry)->handle_->encodeHeaders(headers, (*entry)->end_stream_);
    if ((*entry)->end_stream_) {
      (*entry)->handle_->encodeComplete();
    }
    state_.filter_call_state_ &= ~FilterCallState::EncodeHeaders;
    ENVOY_STREAM_LOG(trace, "encode headers called: filter={} status={}", active_stream_,
                     static_cast<const void*>((*entry).get()), static_cast<uint64_t>(status));

    (*entry)->encode_headers_called_ = true;
    const auto continue_iteration =
        (*entry)->commonHandleAfterHeadersCallback(status, state_.encoding_headers_only_);

    // If we're encoding a headers only response, then mark the local as complete. This ensures
    // that we don't attempt to reset the downstream request in doEndStream.
    if (state_.encoding_headers_only_) {
      state_.local_complete_ = true;
    }

    if (!continue_iteration) {
      if (!(*entry)->end_stream_) {
        maybeContinueEncoding(continue_data_entry);
      }
      return;
    }

    // Here we handle the case where we have a header only response, but a filter adds a body
    // to it. We need to not raise end_stream = true to further filters during inline iteration.
    if (end_stream && buffered_response_data_ && continue_data_entry == encoder_filters_.end()) {
      continue_data_entry = entry;
    }
  }

  const bool modified_end_stream = state_.encoding_headers_only_ ||
                                   (end_stream && continue_data_entry == encoder_filters_.end());
  filter_manager_callbacks_.encodeHeaders(headers, modified_end_stream);
  maybeEndEncode(modified_end_stream);

  if (!modified_end_stream) {
    maybeContinueEncoding(continue_data_entry);
  }
}

void ConnectionManagerImpl::ActiveStream::encodeHeaders(ResponseHeaderMap& headers,
                                                        bool end_stream) {
  // Base headers.

  // By default, always preserve the upstream date response header if present. If we choose to
  // overwrite the upstream date unconditionally (a previous behavior), only do so if the response
  // is not from cache
  const bool should_preserve_upstream_date =
      Runtime::runtimeFeatureEnabled("envoy.reloadable_features.preserve_upstream_date") ||
      filter_manager_.streamInfo().hasResponseFlag(
          StreamInfo::ResponseFlag::ResponseFromCacheFilter);
  if (!should_preserve_upstream_date || !headers.Date()) {
    connection_manager_.config_.dateProvider().setDateHeader(headers);
  }

  // Following setReference() is safe because serverName() is constant for the life of the listener.
  const auto transformation = connection_manager_.config_.serverHeaderTransformation();
  if (transformation == ConnectionManagerConfig::HttpConnectionManagerProto::OVERWRITE ||
      (transformation == ConnectionManagerConfig::HttpConnectionManagerProto::APPEND_IF_ABSENT &&
       headers.Server() == nullptr)) {
    headers.setReferenceServer(connection_manager_.config_.serverName());
  }
  ConnectionManagerUtility::mutateResponseHeaders(headers, filter_manager_.requestHeaders(),
                                                  connection_manager_.config_,
                                                  connection_manager_.config_.via());

  // See if we want to drain/close the connection. Send the go away frame prior to encoding the
  // header block.
  if (connection_manager_.drain_state_ == DrainState::NotDraining &&
      connection_manager_.drain_close_.drainClose()) {

    // This doesn't really do anything for HTTP/1.1 other then give the connection another boost
    // of time to race with incoming requests. It mainly just keeps the logic the same between
    // HTTP/1.1 and HTTP/2.
    connection_manager_.startDrainSequence();
    connection_manager_.stats_.named_.downstream_cx_drain_close_.inc();
    ENVOY_STREAM_LOG(debug, "drain closing connection", *this);
  }

  if (connection_manager_.codec_->protocol() == Protocol::Http10) {
    // As HTTP/1.0 and below can not do chunked encoding, if there is no content
    // length the response will be framed by connection close.
    if (!headers.ContentLength()) {
      state_.saw_connection_close_ = true;
    }
    // If the request came with a keep-alive and no other factor resulted in a
    // connection close header, send an explicit keep-alive header.
    if (!state_.saw_connection_close_) {
      headers.setConnection(Headers::get().ConnectionValues.KeepAlive);
    }
  }

  if (connection_manager_.drain_state_ == DrainState::NotDraining && state_.saw_connection_close_) {
    ENVOY_STREAM_LOG(debug, "closing connection due to connection close header", *this);
    connection_manager_.drain_state_ = DrainState::Closing;
  }

  if (connection_manager_.drain_state_ == DrainState::NotDraining &&
      connection_manager_.overload_disable_keepalive_ref_ == Server::OverloadActionState::Active) {
    ENVOY_STREAM_LOG(debug, "disabling keepalive due to envoy overload", *this);
    connection_manager_.drain_state_ = DrainState::Closing;
    connection_manager_.stats_.named_.downstream_cx_overload_disable_keepalive_.inc();
  }

  // If we are destroying a stream before remote is complete and the connection does not support
  // multiplexing, we should disconnect since we don't want to wait around for the request to
  // finish.
  if (!filter_manager_.remoteComplete()) {
    if (connection_manager_.codec_->protocol() < Protocol::Http2) {
      connection_manager_.drain_state_ = DrainState::Closing;
    }

    connection_manager_.stats_.named_.downstream_rq_response_before_rq_complete_.inc();
  }

  if (connection_manager_.drain_state_ != DrainState::NotDraining &&
      connection_manager_.codec_->protocol() < Protocol::Http2) {
    // If the connection manager is draining send "Connection: Close" on HTTP/1.1 connections.
    // Do not do this for H2 (which drains via GOAWAY) or Upgrade or CONNECT (as the
    // payload is no longer HTTP/1.1)
    if (!Utility::isUpgrade(headers) &&
        !HeaderUtility::isConnectResponse(filter_manager_.requestHeaders(),
                                          *filter_manager_.responseHeaders())) {
      headers.setReferenceConnection(Headers::get().ConnectionValues.Close);
    }
  }

  if (connection_manager_.config_.tracingConfig()) {
    if (connection_manager_.config_.tracingConfig()->operation_name_ ==
        Tracing::OperationName::Ingress) {
      // For ingress (inbound) responses, if the request headers do not include a
      // decorator operation (override), and the decorated operation should be
      // propagated, then pass the decorator's operation name (if defined)
      // as a response header to enable the client service to use it in its client span.
      if (decorated_operation_ && state_.decorated_propagate_) {
        headers.setEnvoyDecoratorOperation(*decorated_operation_);
      }
    } else if (connection_manager_.config_.tracingConfig()->operation_name_ ==
               Tracing::OperationName::Egress) {
      const HeaderEntry* resp_operation_override = headers.EnvoyDecoratorOperation();

      // For Egress (outbound) response, if a decorator operation name has been provided, it
      // should be used to override the active span's operation.
      if (resp_operation_override) {
        if (!resp_operation_override->value().empty() && active_span_) {
          active_span_->setOperation(resp_operation_override->value().getStringView());
        }
        // Remove header so not propagated to service.
        headers.removeEnvoyDecoratorOperation();
      }
    }
  }

  // 100-continue headers are handled via encode100ContinueHeaders.
  state_.non_100_response_headers_encoded_ = true;
  chargeStats(headers);

  ENVOY_STREAM_LOG(debug, "encoding headers via codec (end_stream={}):\n{}", *this, end_stream,
                   headers);

  // Now actually encode via the codec.
  filter_manager_.streamInfo().onFirstDownstreamTxByteSent();
  response_encoder_->encodeHeaders(headers, end_stream);
}

void ConnectionManagerImpl::FilterManager::encodeMetadata(ActiveStreamEncoderFilter* filter,
                                                          MetadataMapPtr&& metadata_map_ptr) {
  active_stream_.resetIdleTimer();

  std::list<ActiveStreamEncoderFilterPtr>::iterator entry =
      commonEncodePrefix(filter, false, FilterIterationStartState::CanStartFromCurrent);

  for (; entry != encoder_filters_.end(); entry++) {
    // If the filter pointed by entry has stopped for all frame type, stores metadata and returns.
    // If the filter pointed by entry hasn't returned from encodeHeaders, stores newly added
    // metadata in case encodeHeaders returns StopAllIteration. The latter can happen when headers
    // callbacks generate new metadata.
    if (!(*entry)->encode_headers_called_ || (*entry)->stoppedAll()) {
      (*entry)->getSavedResponseMetadata()->emplace_back(std::move(metadata_map_ptr));
      return;
    }

    FilterMetadataStatus status = (*entry)->handle_->encodeMetadata(*metadata_map_ptr);
    ENVOY_STREAM_LOG(trace, "encode metadata called: filter={} status={}", active_stream_,
                     static_cast<const void*>((*entry).get()), static_cast<uint64_t>(status));
  }
  // TODO(soya3129): update stats with metadata.

  // Now encode metadata via the codec.
  if (!metadata_map_ptr->empty()) {
    MetadataMapVector metadata_map_vector;
    metadata_map_vector.emplace_back(std::move(metadata_map_ptr));
    filter_manager_callbacks_.encodeMetadata(metadata_map_vector);
  }
}

ResponseTrailerMap& ConnectionManagerImpl::FilterManager::addEncodedTrailers() {
  // Trailers can only be added during the last data frame (i.e. end_stream = true).
  ASSERT(state_.filter_call_state_ & FilterCallState::LastDataFrame);

  // Trailers can only be added once.
  ASSERT(!response_trailers_);

  response_trailers_ = ResponseTrailerMapImpl::create();
  return *response_trailers_;
}

void ConnectionManagerImpl::FilterManager::sendLocalReply(
    bool is_grpc_request, Code code, absl::string_view body,
    const std::function<void(ResponseHeaderMap& headers)>& modify_headers,
    const absl::optional<Grpc::Status::GrpcStatus> grpc_status, absl::string_view details) {
  active_stream_.sendLocalReply(is_grpc_request, code, body, modify_headers, grpc_status, details);
}

void ConnectionManagerImpl::FilterManager::addEncodedData(ActiveStreamEncoderFilter& filter,
                                                          Buffer::Instance& data, bool streaming) {
  if (state_.filter_call_state_ == 0 ||
      (state_.filter_call_state_ & FilterCallState::EncodeHeaders) ||
      (state_.filter_call_state_ & FilterCallState::EncodeData) ||
      ((state_.filter_call_state_ & FilterCallState::EncodeTrailers) && !filter.canIterate())) {
    // Make sure if this triggers watermarks, the correct action is taken.
    state_.encoder_filters_streaming_ = streaming;
    // If no call is happening or we are in the decode headers/data callback, buffer the data.
    // Inline processing happens in the decodeHeaders() callback if necessary.
    filter.commonHandleBufferData(data);
  } else if (state_.filter_call_state_ & FilterCallState::EncodeTrailers) {
    // In this case we need to inline dispatch the data to further filters. If those filters
    // choose to buffer/stop iteration that's fine.
    encodeData(&filter, data, false, FilterIterationStartState::AlwaysStartFromNext);
  } else {
    // TODO(mattklein123): Formalize error handling for filters and add tests. Should probably
    // throw an exception here.
    NOT_IMPLEMENTED_GCOVR_EXCL_LINE;
  }
}

void ConnectionManagerImpl::FilterManager::encodeData(
    ActiveStreamEncoderFilter* filter, Buffer::Instance& data, bool end_stream,
    FilterIterationStartState filter_iteration_start_state) {
  active_stream_.resetIdleTimer();

  // If we previously decided to encode only the headers, do nothing here.
  if (state_.encoding_headers_only_) {
    return;
  }

  // Filter iteration may start at the current filter.
  std::list<ActiveStreamEncoderFilterPtr>::iterator entry =
      commonEncodePrefix(filter, end_stream, filter_iteration_start_state);
  auto trailers_added_entry = encoder_filters_.end();

  const bool trailers_exists_at_start = response_trailers_ != nullptr;
  for (; entry != encoder_filters_.end(); entry++) {
    // If the filter pointed by entry has stopped for all frame type, return now.
    if (handleDataIfStopAll(**entry, data, state_.encoder_filters_streaming_)) {
      return;
    }
    // If end_stream_ is marked for a filter, the data is not for this filter and filters after.
    // For details, please see the comment in the ActiveStream::decodeData() function.
    if ((*entry)->end_stream_) {
      return;
    }
    ASSERT(!(state_.filter_call_state_ & FilterCallState::EncodeData));

    // We check the response_trailers_ pointer here in case addEncodedTrailers
    // is called in encodeData during a previous filter invocation, at which point we communicate to
    // the current and future filters that the stream has not yet ended.
    state_.filter_call_state_ |= FilterCallState::EncodeData;
    if (end_stream) {
      state_.filter_call_state_ |= FilterCallState::LastDataFrame;
    }

    recordLatestDataFilter(entry, state_.latest_data_encoding_filter_, encoder_filters_);

    (*entry)->end_stream_ = end_stream && !response_trailers_;
    FilterDataStatus status = (*entry)->handle_->encodeData(data, (*entry)->end_stream_);
    if ((*entry)->end_stream_) {
      (*entry)->handle_->encodeComplete();
    }
    state_.filter_call_state_ &= ~FilterCallState::EncodeData;
    if (end_stream) {
      state_.filter_call_state_ &= ~FilterCallState::LastDataFrame;
    }
    ENVOY_STREAM_LOG(trace, "encode data called: filter={} status={}", active_stream_,
                     static_cast<const void*>((*entry).get()), static_cast<uint64_t>(status));

    if (!trailers_exists_at_start && response_trailers_ &&
        trailers_added_entry == encoder_filters_.end()) {
      trailers_added_entry = entry;
    }

    if (!(*entry)->commonHandleAfterDataCallback(status, data, state_.encoder_filters_streaming_)) {
      return;
    }
  }

  const bool modified_end_stream = end_stream && trailers_added_entry == encoder_filters_.end();
<<<<<<< HEAD
=======
  ASSERT(!state_.encoding_headers_only_);
>>>>>>> 374dca79
  filter_manager_callbacks_.encodeData(data, modified_end_stream);
  maybeEndEncode(modified_end_stream);

  // If trailers were adding during encodeData we need to trigger decodeTrailers in order
  // to allow filters to process the trailers.
  if (trailers_added_entry != encoder_filters_.end()) {
    encodeTrailers(trailers_added_entry->get(), *response_trailers_);
  }
}

void ConnectionManagerImpl::ActiveStream::encodeData(Buffer::Instance& data, bool end_stream) {
<<<<<<< HEAD
  ASSERT(!state_.encoding_headers_only_);
=======
>>>>>>> 374dca79
  ENVOY_STREAM_LOG(trace, "encoding data via codec (size={} end_stream={})", *this, data.length(),
                   end_stream);

  filter_manager_.streamInfo().addBytesSent(data.length());
  response_encoder_->encodeData(data, end_stream);
}

void ConnectionManagerImpl::ActiveStream::encodeTrailers(ResponseTrailerMap& trailers) {
  ENVOY_STREAM_LOG(debug, "encoding trailers via codec:\n{}", *this, trailers);

  response_encoder_->encodeTrailers(trailers);
}

void ConnectionManagerImpl::ActiveStream::encodeMetadata(MetadataMapVector& metadata) {
  ENVOY_STREAM_LOG(debug, "encoding metadata via codec:\n{}", *this, metadata);
  response_encoder_->encodeMetadata(metadata);
}

void ConnectionManagerImpl::ActiveStream::onDecoderFilterBelowWriteBufferLowWatermark() {
  ENVOY_STREAM_LOG(debug, "Read-enabling downstream stream due to filter callbacks.", *this);
  // If the state is destroyed, the codec's stream is already torn down. On
  // teardown the codec will unwind any remaining read disable calls.
<<<<<<< HEAD
  if (!state_.destroyed_) {
=======
  if (!filter_manager_.destroyed()) {
>>>>>>> 374dca79
    response_encoder_->getStream().readDisable(false);
  }
  connection_manager_.stats_.named_.downstream_flow_control_resumed_reading_total_.inc();
}

void ConnectionManagerImpl::ActiveStream::onDecoderFilterAboveWriteBufferHighWatermark() {
  ENVOY_STREAM_LOG(debug, "Read-disabling downstream stream due to filter callbacks.", *this);
  response_encoder_->getStream().readDisable(true);
  connection_manager_.stats_.named_.downstream_flow_control_paused_reading_total_.inc();
}

void ConnectionManagerImpl::FilterManager::encodeTrailers(ActiveStreamEncoderFilter* filter,
                                                          ResponseTrailerMap& trailers) {
  active_stream_.resetIdleTimer();

  // If we previously decided to encode only the headers, do nothing here.
  if (state_.encoding_headers_only_) {
    return;
  }

  // Filter iteration may start at the current filter.
  std::list<ActiveStreamEncoderFilterPtr>::iterator entry =
      commonEncodePrefix(filter, true, FilterIterationStartState::CanStartFromCurrent);
  for (; entry != encoder_filters_.end(); entry++) {
    // If the filter pointed by entry has stopped for all frame type, return now.
    if ((*entry)->stoppedAll()) {
      return;
    }
    ASSERT(!(state_.filter_call_state_ & FilterCallState::EncodeTrailers));
    state_.filter_call_state_ |= FilterCallState::EncodeTrailers;
    FilterTrailersStatus status = (*entry)->handle_->encodeTrailers(trailers);
    (*entry)->handle_->encodeComplete();
    (*entry)->end_stream_ = true;
    state_.filter_call_state_ &= ~FilterCallState::EncodeTrailers;
    ENVOY_STREAM_LOG(trace, "encode trailers called: filter={} status={}", active_stream_,
                     static_cast<const void*>((*entry).get()), static_cast<uint64_t>(status));
    if (!(*entry)->commonHandleAfterTrailersCallback(status)) {
      return;
    }
  }

  filter_manager_callbacks_.encodeTrailers(trailers);
  maybeEndEncode(true);
}

void ConnectionManagerImpl::FilterManager::maybeEndEncode(bool end_stream) {
  if (end_stream) {
<<<<<<< HEAD
    ASSERT(!active_stream_.state_.codec_saw_local_complete_);
    active_stream_.state_.codec_saw_local_complete_ = true;
    stream_info_.onLastDownstreamTxByteSent();
    active_stream_.request_response_timespan_->complete();
    active_stream_.connection_manager_.doEndStream(active_stream_);
=======
    filter_manager_callbacks_.endStream();
>>>>>>> 374dca79
  }
}

bool ConnectionManagerImpl::FilterManager::processNewlyAddedMetadata() {
  if (request_metadata_map_vector_ == nullptr) {
    return false;
  }
  for (const auto& metadata_map : *getRequestMetadataMapVector()) {
    decodeMetadata(nullptr, *metadata_map);
  }
  getRequestMetadataMapVector()->clear();
  return true;
}

bool ConnectionManagerImpl::FilterManager::handleDataIfStopAll(ActiveStreamFilterBase& filter,
                                                               Buffer::Instance& data,
                                                               bool& filter_streaming) {
  if (filter.stoppedAll()) {
    ASSERT(!filter.canIterate());
    filter_streaming =
        filter.iteration_state_ == ActiveStreamFilterBase::IterationState::StopAllWatermark;
    filter.commonHandleBufferData(data);
    return true;
  }
  return false;
}

void ConnectionManagerImpl::ActiveStream::onResetStream(StreamResetReason, absl::string_view) {
  // NOTE: This function gets called in all of the following cases:
  //       1) We TX an app level reset
  //       2) The codec TX a codec level reset
  //       3) The codec RX a reset
  //       If we need to differentiate we need to do it inside the codec. Can start with this.
  ENVOY_STREAM_LOG(debug, "stream reset", *this);
  connection_manager_.stats_.named_.downstream_rq_rx_reset_.inc();
  connection_manager_.doDeferredStreamDestroy(*this);

  // If the codec sets its responseDetails(), impute a
  // DownstreamProtocolError and propagate the details upwards.
  const absl::string_view encoder_details = response_encoder_->getStream().responseDetails();
  if (!encoder_details.empty()) {
    filter_manager_.streamInfo().setResponseFlag(StreamInfo::ResponseFlag::DownstreamProtocolError);
    filter_manager_.streamInfo().setResponseCodeDetails(encoder_details);
  }
}

void ConnectionManagerImpl::ActiveStream::onAboveWriteBufferHighWatermark() {
  ENVOY_STREAM_LOG(debug, "Disabling upstream stream due to downstream stream watermark.", *this);
  filter_manager_.callHighWatermarkCallbacks();
}

void ConnectionManagerImpl::ActiveStream::onBelowWriteBufferLowWatermark() {
  ENVOY_STREAM_LOG(debug, "Enabling upstream stream due to downstream stream watermark.", *this);
  filter_manager_.callLowWatermarkCallbacks();
}

Tracing::OperationName ConnectionManagerImpl::ActiveStream::operationName() const {
  return connection_manager_.config_.tracingConfig()->operation_name_;
}

const Tracing::CustomTagMap* ConnectionManagerImpl::ActiveStream::customTags() const {
  return tracing_custom_tags_.get();
}

bool ConnectionManagerImpl::ActiveStream::verbose() const {
  return connection_manager_.config_.tracingConfig()->verbose_;
}

uint32_t ConnectionManagerImpl::ActiveStream::maxPathTagLength() const {
  return connection_manager_.config_.tracingConfig()->max_path_tag_length_;
}

void ConnectionManagerImpl::FilterManager::callHighWatermarkCallbacks() {
  ++high_watermark_count_;
  for (auto watermark_callbacks : watermark_callbacks_) {
    watermark_callbacks->onAboveWriteBufferHighWatermark();
  }
}

void ConnectionManagerImpl::FilterManager::callLowWatermarkCallbacks() {
  ASSERT(high_watermark_count_ > 0);
  --high_watermark_count_;
  for (auto watermark_callbacks : watermark_callbacks_) {
    watermark_callbacks->onBelowWriteBufferLowWatermark();
  }
}

void ConnectionManagerImpl::FilterManager::setBufferLimit(uint32_t new_limit) {
  ENVOY_STREAM_LOG(debug, "setting buffer limit to {}", active_stream_, new_limit);
  buffer_limit_ = new_limit;
  if (buffered_request_data_) {
    buffered_request_data_->setWatermarks(buffer_limit_);
  }
  if (buffered_response_data_) {
    buffered_response_data_->setWatermarks(buffer_limit_);
  }
}

bool ConnectionManagerImpl::FilterManager::createFilterChain() {
<<<<<<< HEAD
  if (active_stream_.state_.created_filter_chain_) {
=======
  if (state_.created_filter_chain_) {
>>>>>>> 374dca79
    return false;
  }
  bool upgrade_rejected = false;
  const HeaderEntry* upgrade = nullptr;
  if (request_headers_) {
    upgrade = request_headers_->Upgrade();

    // Treat CONNECT requests as a special upgrade case.
    if (!upgrade && HeaderUtility::isConnect(*request_headers_)) {
      upgrade = request_headers_->Method();
    }
  }

<<<<<<< HEAD
  active_stream_.state_.created_filter_chain_ = true;
=======
  state_.created_filter_chain_ = true;
>>>>>>> 374dca79
  if (upgrade != nullptr) {
    const Router::RouteEntry::UpgradeMap* upgrade_map = nullptr;

    // We must check if the 'cached_route_' optional is populated since this function can be called
    // early via sendLocalReply(), before the cached route is populated.
    if (active_stream_.hasCachedRoute() && active_stream_.cached_route_.value()->routeEntry()) {
      upgrade_map = &active_stream_.cached_route_.value()->routeEntry()->upgradeMap();
    }

    if (filter_chain_factory_.createUpgradeFilterChain(upgrade->value().getStringView(),
                                                       upgrade_map, *this)) {
<<<<<<< HEAD
      active_stream_.state_.successful_upgrade_ = true;

=======
>>>>>>> 374dca79
      filter_manager_callbacks_.upgradeFilterChainCreated();
      return true;
    } else {
      upgrade_rejected = true;
      // Fall through to the default filter chain. The function calling this
      // will send a local reply indicating that the upgrade failed.
    }
  }

  filter_chain_factory_.createFilterChain(*this);
  return !upgrade_rejected;
}

void ConnectionManagerImpl::ActiveStreamFilterBase::commonContinue() {
  // TODO(mattklein123): Raise an error if this is called during a callback.
  if (!canContinue()) {
    ENVOY_STREAM_LOG(trace, "cannot continue filter chain: filter={}", parent_.active_stream_,
                     static_cast<const void*>(this));
    return;
  }

  ENVOY_STREAM_LOG(trace, "continuing filter chain: filter={}", parent_.active_stream_,
                   static_cast<const void*>(this));
  ASSERT(!canIterate());
  // If iteration has stopped for all frame types, set iterate_from_current_filter_ to true so the
  // filter iteration starts with the current filter instead of the next one.
  if (stoppedAll()) {
    iterate_from_current_filter_ = true;
  }
  allowIteration();

  // Only resume with do100ContinueHeaders() if we've actually seen a 100-Continue.
  if (has100Continueheaders()) {
    continue_headers_continued_ = true;
    do100ContinueHeaders();
    // If the response headers have not yet come in, don't continue on with
    // headers and body. doHeaders expects request headers to exist.
    if (!parent_.response_headers_.get()) {
      return;
    }
  }

  // Make sure that we handle the zero byte data frame case. We make no effort to optimize this
  // case in terms of merging it into a header only request/response. This could be done in the
  // future.
  if (!headers_continued_) {
    headers_continued_ = true;
    doHeaders(complete() && !bufferedData() && !hasTrailers());
  }

  doMetadata();

  if (bufferedData()) {
    doData(complete() && !hasTrailers());
  }

  if (hasTrailers()) {
    doTrailers();
  }

  iterate_from_current_filter_ = false;
}

bool ConnectionManagerImpl::ActiveStreamFilterBase::commonHandleAfter100ContinueHeadersCallback(
    FilterHeadersStatus status) {
  ASSERT(parent_.state_.has_continue_headers_);
  ASSERT(!continue_headers_continued_);
  ASSERT(canIterate());

  if (status == FilterHeadersStatus::StopIteration) {
    iteration_state_ = IterationState::StopSingleIteration;
    return false;
  } else {
    ASSERT(status == FilterHeadersStatus::Continue);
    continue_headers_continued_ = true;
    return true;
  }
}

bool ConnectionManagerImpl::ActiveStreamFilterBase::commonHandleAfterHeadersCallback(
    FilterHeadersStatus status, bool& headers_only) {
  ASSERT(!headers_continued_);
  ASSERT(canIterate());

  if (status == FilterHeadersStatus::StopIteration) {
    iteration_state_ = IterationState::StopSingleIteration;
  } else if (status == FilterHeadersStatus::StopAllIterationAndBuffer) {
    iteration_state_ = IterationState::StopAllBuffer;
  } else if (status == FilterHeadersStatus::StopAllIterationAndWatermark) {
    iteration_state_ = IterationState::StopAllWatermark;
  } else if (status == FilterHeadersStatus::ContinueAndEndStream) {
    // Set headers_only to true so we know to end early if necessary,
    // but continue filter iteration so we actually write the headers/run the cleanup code.
    headers_only = true;
    ENVOY_STREAM_LOG(debug, "converting to headers only", parent_.active_stream_);
  } else {
    ASSERT(status == FilterHeadersStatus::Continue);
    headers_continued_ = true;
  }

  handleMetadataAfterHeadersCallback();

  if (stoppedAll() || status == FilterHeadersStatus::StopIteration) {
    return false;
  } else {
    return true;
  }
}

void ConnectionManagerImpl::ActiveStreamFilterBase::commonHandleBufferData(
    Buffer::Instance& provided_data) {

  // The way we do buffering is a little complicated which is why we have this common function
  // which is used for both encoding and decoding. When data first comes into our filter pipeline,
  // we send it through. Any filter can choose to stop iteration and buffer or not. If we then
  // continue iteration in the future, we use the buffered data. A future filter can stop and
  // buffer again. In this case, since we are already operating on buffered data, we don't
  // rebuffer, because we assume the filter has modified the buffer as it wishes in place.
  if (bufferedData().get() != &provided_data) {
    if (!bufferedData()) {
      bufferedData() = createBuffer();
    }
    bufferedData()->move(provided_data);
  }
}

bool ConnectionManagerImpl::ActiveStreamFilterBase::commonHandleAfterDataCallback(
    FilterDataStatus status, Buffer::Instance& provided_data, bool& buffer_was_streaming) {

  if (status == FilterDataStatus::Continue) {
    if (iteration_state_ == IterationState::StopSingleIteration) {
      commonHandleBufferData(provided_data);
      commonContinue();
      return false;
    } else {
      ASSERT(headers_continued_);
    }
  } else {
    iteration_state_ = IterationState::StopSingleIteration;
    if (status == FilterDataStatus::StopIterationAndBuffer ||
        status == FilterDataStatus::StopIterationAndWatermark) {
      buffer_was_streaming = status == FilterDataStatus::StopIterationAndWatermark;
      commonHandleBufferData(provided_data);
    } else if (complete() && !hasTrailers() && !bufferedData()) {
      // If this filter is doing StopIterationNoBuffer and this stream is terminated with a zero
      // byte data frame, we need to create an empty buffer to make sure that when commonContinue
      // is called, the pipeline resumes with an empty data frame with end_stream = true
      ASSERT(end_stream_);
      bufferedData() = createBuffer();
    }

    return false;
  }

  return true;
}

bool ConnectionManagerImpl::ActiveStreamFilterBase::commonHandleAfterTrailersCallback(
    FilterTrailersStatus status) {

  if (status == FilterTrailersStatus::Continue) {
    if (iteration_state_ == IterationState::StopSingleIteration) {
      commonContinue();
      return false;
    } else {
      ASSERT(headers_continued_);
    }
  } else {
    return false;
  }

  return true;
}

const Network::Connection* ConnectionManagerImpl::ActiveStreamFilterBase::connection() {
  return parent_.active_stream_.connection();
}

Event::Dispatcher& ConnectionManagerImpl::ActiveStreamFilterBase::dispatcher() {
  return parent_.active_stream_.connection_manager_.read_callbacks_->connection().dispatcher();
}

StreamInfo::StreamInfo& ConnectionManagerImpl::ActiveStreamFilterBase::streamInfo() {
  return parent_.stream_info_;
}

Tracing::Span& ConnectionManagerImpl::ActiveStreamFilterBase::activeSpan() {
  if (parent_.active_stream_.active_span_) {
    return *parent_.active_stream_.active_span_;
  } else {
    return Tracing::NullSpan::instance();
  }
}

Tracing::Config& ConnectionManagerImpl::ActiveStreamFilterBase::tracingConfig() {
  return parent_.active_stream_;
}

const ScopeTrackedObject& ConnectionManagerImpl::ActiveStreamFilterBase::scope() {
  return parent_.active_stream_;
}

Upstream::ClusterInfoConstSharedPtr ConnectionManagerImpl::ActiveStreamFilterBase::clusterInfo() {
  // NOTE: Refreshing route caches clusterInfo as well.
  if (!parent_.active_stream_.cached_route_.has_value()) {
    parent_.active_stream_.refreshCachedRoute();
  }

  return parent_.active_stream_.cached_cluster_info_.value();
}

Router::RouteConstSharedPtr ConnectionManagerImpl::ActiveStreamFilterBase::route() {
  return route(nullptr);
}

Router::RouteConstSharedPtr
ConnectionManagerImpl::ActiveStreamFilterBase::route(const Router::RouteCallback& cb) {
  if (parent_.active_stream_.cached_route_.has_value()) {
    return parent_.active_stream_.cached_route_.value();
  }
  parent_.active_stream_.refreshCachedRoute(cb);
  return parent_.active_stream_.cached_route_.value();
}

void ConnectionManagerImpl::ActiveStreamFilterBase::clearRouteCache() {
  parent_.active_stream_.cached_route_ = absl::optional<Router::RouteConstSharedPtr>();
  parent_.active_stream_.cached_cluster_info_ =
      absl::optional<Upstream::ClusterInfoConstSharedPtr>();
  if (parent_.active_stream_.tracing_custom_tags_) {
    parent_.active_stream_.tracing_custom_tags_->clear();
  }
}

bool ConnectionManagerImpl::ActiveStreamDecoderFilter::canContinue() {
  // It is possible for the connection manager to respond directly to a request even while
  // a filter is trying to continue. If a response has already happened, we should not
  // continue to further filters. A concrete example of this is a filter buffering data, the
  // last data frame comes in and the filter continues, but the final buffering takes the stream
  // over the high watermark such that a 413 is returned.
  return !parent_.state_.local_complete_;
}

Buffer::WatermarkBufferPtr ConnectionManagerImpl::ActiveStreamDecoderFilter::createBuffer() {
  auto buffer = std::make_unique<Buffer::WatermarkBuffer>(
      [this]() -> void { this->requestDataDrained(); },
      [this]() -> void { this->requestDataTooLarge(); },
      []() -> void { /* TODO(adisuissa): Handle overflow watermark */ });
  buffer->setWatermarks(parent_.buffer_limit_);
  return buffer;
}

Buffer::WatermarkBufferPtr& ConnectionManagerImpl::ActiveStreamDecoderFilter::bufferedData() {
  return parent_.buffered_request_data_;
}

bool ConnectionManagerImpl::ActiveStreamDecoderFilter::complete() {
  return parent_.state_.remote_complete_;
}

void ConnectionManagerImpl::ActiveStreamDecoderFilter::doHeaders(bool end_stream) {
  parent_.decodeHeaders(this, *parent_.request_headers_, end_stream);
}

void ConnectionManagerImpl::ActiveStreamDecoderFilter::doData(bool end_stream) {
  parent_.decodeData(this, *parent_.buffered_request_data_, end_stream,
                     FilterManager::FilterIterationStartState::CanStartFromCurrent);
}

void ConnectionManagerImpl::ActiveStreamDecoderFilter::doTrailers() {
  parent_.decodeTrailers(this, *parent_.request_trailers_);
}
bool ConnectionManagerImpl::ActiveStreamDecoderFilter::hasTrailers() {
  return parent_.request_trailers_ != nullptr;
}

void ConnectionManagerImpl::ActiveStreamDecoderFilter::drainSavedRequestMetadata() {
  ASSERT(saved_request_metadata_ != nullptr);
  for (auto& metadata_map : *getSavedRequestMetadata()) {
    parent_.decodeMetadata(this, *metadata_map);
  }
  getSavedRequestMetadata()->clear();
}

void ConnectionManagerImpl::ActiveStreamDecoderFilter::handleMetadataAfterHeadersCallback() {
  // If we drain accumulated metadata, the iteration must start with the current filter.
  const bool saved_state = iterate_from_current_filter_;
  iterate_from_current_filter_ = true;
  // If decodeHeaders() returns StopAllIteration, we should skip draining metadata, and wait
  // for doMetadata() to drain the metadata after iteration continues.
  if (!stoppedAll() && saved_request_metadata_ != nullptr && !getSavedRequestMetadata()->empty()) {
    drainSavedRequestMetadata();
  }
  // Restores the original value of iterate_from_current_filter_.
  iterate_from_current_filter_ = saved_state;
}

RequestTrailerMap& ConnectionManagerImpl::ActiveStreamDecoderFilter::addDecodedTrailers() {
  return parent_.addDecodedTrailers();
}

void ConnectionManagerImpl::ActiveStreamDecoderFilter::addDecodedData(Buffer::Instance& data,
                                                                      bool streaming) {
  parent_.addDecodedData(*this, data, streaming);
}

MetadataMapVector& ConnectionManagerImpl::ActiveStreamDecoderFilter::addDecodedMetadata() {
  return parent_.addDecodedMetadata();
}

void ConnectionManagerImpl::ActiveStreamDecoderFilter::injectDecodedDataToFilterChain(
    Buffer::Instance& data, bool end_stream) {
  parent_.decodeData(this, data, end_stream,
                     FilterManager::FilterIterationStartState::CanStartFromCurrent);
}

void ConnectionManagerImpl::ActiveStreamDecoderFilter::continueDecoding() { commonContinue(); }
const Buffer::Instance* ConnectionManagerImpl::ActiveStreamDecoderFilter::decodingBuffer() {
  return parent_.buffered_request_data_.get();
}

void ConnectionManagerImpl::ActiveStreamDecoderFilter::modifyDecodingBuffer(
    std::function<void(Buffer::Instance&)> callback) {
<<<<<<< HEAD
  ASSERT(parent_.active_stream_.state_.latest_data_decoding_filter_ == this);
=======
  ASSERT(parent_.state_.latest_data_decoding_filter_ == this);
>>>>>>> 374dca79
  callback(*parent_.buffered_request_data_.get());
}

void ConnectionManagerImpl::ActiveStreamDecoderFilter::sendLocalReply(
    Code code, absl::string_view body,
    std::function<void(ResponseHeaderMap& headers)> modify_headers,
    const absl::optional<Grpc::Status::GrpcStatus> grpc_status, absl::string_view details) {
  parent_.stream_info_.setResponseCodeDetails(details);
  parent_.sendLocalReply(is_grpc_request_, code, body, modify_headers, grpc_status, details);
}

void ConnectionManagerImpl::ActiveStreamDecoderFilter::encode100ContinueHeaders(
    ResponseHeaderMapPtr&& headers) {
  // If Envoy is not configured to proxy 100-Continue responses, swallow the 100 Continue
  // here. This avoids the potential situation where Envoy strips Expect: 100-Continue and sends a
  // 100-Continue, then proxies a duplicate 100 Continue from upstream.
  if (parent_.active_stream_.connection_manager_.config_.proxy100Continue()) {
    parent_.continue_headers_ = std::move(headers);
    parent_.encode100ContinueHeaders(nullptr, *parent_.continue_headers_);
  }
}

void ConnectionManagerImpl::ActiveStreamDecoderFilter::encodeHeaders(ResponseHeaderMapPtr&& headers,
                                                                     bool end_stream) {
<<<<<<< HEAD
  parent_.setResponseHeaders(std::move(headers));
=======
  parent_.response_headers_ = std::move(headers);
>>>>>>> 374dca79
  parent_.encodeHeaders(nullptr, *parent_.response_headers_, end_stream);
}

void ConnectionManagerImpl::ActiveStreamDecoderFilter::encodeData(Buffer::Instance& data,
                                                                  bool end_stream) {
  parent_.encodeData(nullptr, data, end_stream,
                     FilterManager::FilterIterationStartState::CanStartFromCurrent);
}

void ConnectionManagerImpl::ActiveStreamDecoderFilter::encodeTrailers(
    ResponseTrailerMapPtr&& trailers) {
  parent_.response_trailers_ = std::move(trailers);
  parent_.encodeTrailers(nullptr, *parent_.response_trailers_);
}

void ConnectionManagerImpl::ActiveStreamDecoderFilter::encodeMetadata(
    MetadataMapPtr&& metadata_map_ptr) {
  parent_.encodeMetadata(nullptr, std::move(metadata_map_ptr));
}

void ConnectionManagerImpl::ActiveStreamDecoderFilter::
    onDecoderFilterAboveWriteBufferHighWatermark() {
  parent_.filter_manager_callbacks_.onDecoderFilterAboveWriteBufferHighWatermark();
}

void ConnectionManagerImpl::ActiveStreamDecoderFilter::requestDataTooLarge() {
  ENVOY_STREAM_LOG(debug, "request data too large watermark exceeded", parent_.active_stream_);
  if (parent_.state_.decoder_filters_streaming_) {
    onDecoderFilterAboveWriteBufferHighWatermark();
  } else {
    parent_.active_stream_.connection_manager_.stats_.named_.downstream_rq_too_large_.inc();
    sendLocalReply(Code::PayloadTooLarge, CodeUtility::toString(Code::PayloadTooLarge), nullptr,
                   absl::nullopt, StreamInfo::ResponseCodeDetails::get().RequestPayloadTooLarge);
  }
}

void ConnectionManagerImpl::ActiveStreamDecoderFilter::requestDataDrained() {
  // If this is called it means the call to requestDataTooLarge() was a
  // streaming call, or a 413 would have been sent.
  onDecoderFilterBelowWriteBufferLowWatermark();
}

void ConnectionManagerImpl::ActiveStreamDecoderFilter::
    onDecoderFilterBelowWriteBufferLowWatermark() {
  parent_.filter_manager_callbacks_.onDecoderFilterBelowWriteBufferLowWatermark();
}

void ConnectionManagerImpl::ActiveStreamDecoderFilter::addDownstreamWatermarkCallbacks(
    DownstreamWatermarkCallbacks& watermark_callbacks) {
  // This is called exactly once per upstream-stream, by the router filter. Therefore, we
  // expect the same callbacks to not be registered twice.
  ASSERT(std::find(parent_.watermark_callbacks_.begin(), parent_.watermark_callbacks_.end(),
                   &watermark_callbacks) == parent_.watermark_callbacks_.end());
  parent_.watermark_callbacks_.emplace(parent_.watermark_callbacks_.end(), &watermark_callbacks);
  for (uint32_t i = 0; i < parent_.high_watermark_count_; ++i) {
    watermark_callbacks.onAboveWriteBufferHighWatermark();
  }
}
void ConnectionManagerImpl::ActiveStreamDecoderFilter::removeDownstreamWatermarkCallbacks(
    DownstreamWatermarkCallbacks& watermark_callbacks) {
  ASSERT(std::find(parent_.watermark_callbacks_.begin(), parent_.watermark_callbacks_.end(),
                   &watermark_callbacks) != parent_.watermark_callbacks_.end());
  parent_.watermark_callbacks_.remove(&watermark_callbacks);
}

void ConnectionManagerImpl::ActiveStreamDecoderFilter::setDecoderBufferLimit(uint32_t limit) {
  parent_.setBufferLimit(limit);
}

uint32_t ConnectionManagerImpl::ActiveStreamDecoderFilter::decoderBufferLimit() {
  return parent_.buffer_limit_;
}

bool ConnectionManagerImpl::ActiveStreamDecoderFilter::recreateStream() {
  // Because the filter's and the HCM view of if the stream has a body and if
  // the stream is complete may differ, re-check bytesReceived() to make sure
  // there was no body from the HCM's point of view.
  if (!complete() || parent_.stream_info_.bytesReceived() != 0) {
    return false;
  }

  parent_.stream_info_.setResponseCodeDetails(
      StreamInfo::ResponseCodeDetails::get().InternalRedirect);
  // n.b. we do not currently change the codecs to point at the new stream
  // decoder because the decoder callbacks are complete. It would be good to
  // null out that pointer but should not be necessary.
  RequestHeaderMapPtr request_headers(std::move(parent_.request_headers_));
  ResponseEncoder* response_encoder = parent_.active_stream_.response_encoder_;
  parent_.active_stream_.response_encoder_ = nullptr;
  response_encoder->getStream().removeCallbacks(parent_.active_stream_);
  // This functionally deletes the stream (via deferred delete) so do not
  // reference anything beyond this point.
  parent_.active_stream_.connection_manager_.doEndStream(parent_.active_stream_);

  RequestDecoder& new_stream =
      parent_.active_stream_.connection_manager_.newStream(*response_encoder, true);
  // We don't need to copy over the old parent FilterState from the old StreamInfo if it did not
  // store any objects with a LifeSpan at or above DownstreamRequest. This is to avoid unnecessary
  // heap allocation.
  // TODO(snowp): In the case where connection level filter state has been set on the connection
  // FilterState that we inherit, we'll end up copying this every time even though we could get
  // away with just resetting it to the HCM filter_state_.
  if (parent_.stream_info_.filter_state_->hasDataAtOrAboveLifeSpan(
          StreamInfo::FilterState::LifeSpan::Request)) {
    (*parent_.active_stream_.connection_manager_.streams_.begin())
        ->filter_manager_.streamInfo()
        .filter_state_ = std::make_shared<StreamInfo::FilterStateImpl>(
        parent_.stream_info_.filter_state_->parent(),
        StreamInfo::FilterState::LifeSpan::FilterChain);
  }

  new_stream.decodeHeaders(std::move(request_headers), true);
  return true;
}

void ConnectionManagerImpl::ActiveStreamDecoderFilter::addUpstreamSocketOptions(
    const Network::Socket::OptionsSharedPtr& options) {

  Network::Socket::appendOptions(parent_.active_stream_.upstream_options_, options);
}

Network::Socket::OptionsSharedPtr
ConnectionManagerImpl::ActiveStreamDecoderFilter::getUpstreamSocketOptions() const {
  return parent_.active_stream_.upstream_options_;
}

void ConnectionManagerImpl::ActiveStreamDecoderFilter::requestRouteConfigUpdate(
    Http::RouteConfigUpdatedCallbackSharedPtr route_config_updated_cb) {
  parent_.active_stream_.requestRouteConfigUpdate(dispatcher(), std::move(route_config_updated_cb));
}

absl::optional<Router::ConfigConstSharedPtr>
ConnectionManagerImpl::ActiveStreamDecoderFilter::routeConfig() {
  return parent_.active_stream_.routeConfig();
}

Buffer::WatermarkBufferPtr ConnectionManagerImpl::ActiveStreamEncoderFilter::createBuffer() {
  auto buffer = new Buffer::WatermarkBuffer(
      [this]() -> void { this->responseDataDrained(); },
      [this]() -> void { this->responseDataTooLarge(); },
      []() -> void { /* TODO(adisuissa): Handle overflow watermark */ });
  buffer->setWatermarks(parent_.buffer_limit_);
  return Buffer::WatermarkBufferPtr{buffer};
}
Buffer::WatermarkBufferPtr& ConnectionManagerImpl::ActiveStreamEncoderFilter::bufferedData() {
  return parent_.buffered_response_data_;
}
bool ConnectionManagerImpl::ActiveStreamEncoderFilter::complete() {
  return parent_.state_.local_complete_;
}
bool ConnectionManagerImpl::ActiveStreamEncoderFilter::has100Continueheaders() {
  return parent_.state_.has_continue_headers_ && !continue_headers_continued_;
}
void ConnectionManagerImpl::ActiveStreamEncoderFilter::do100ContinueHeaders() {
  parent_.encode100ContinueHeaders(this, *parent_.continue_headers_);
}
void ConnectionManagerImpl::ActiveStreamEncoderFilter::doHeaders(bool end_stream) {
  parent_.encodeHeaders(this, *parent_.response_headers_, end_stream);
}
void ConnectionManagerImpl::ActiveStreamEncoderFilter::doData(bool end_stream) {
  parent_.encodeData(this, *parent_.buffered_response_data_, end_stream,
                     FilterManager::FilterIterationStartState::CanStartFromCurrent);
}
void ConnectionManagerImpl::ActiveStreamEncoderFilter::drainSavedResponseMetadata() {
  ASSERT(saved_response_metadata_ != nullptr);
  for (auto& metadata_map : *getSavedResponseMetadata()) {
    parent_.encodeMetadata(this, std::move(metadata_map));
  }
  getSavedResponseMetadata()->clear();
}

void ConnectionManagerImpl::ActiveStreamEncoderFilter::handleMetadataAfterHeadersCallback() {
  // If we drain accumulated metadata, the iteration must start with the current filter.
  const bool saved_state = iterate_from_current_filter_;
  iterate_from_current_filter_ = true;
  // If encodeHeaders() returns StopAllIteration, we should skip draining metadata, and wait
  // for doMetadata() to drain the metadata after iteration continues.
  if (!stoppedAll() && saved_response_metadata_ != nullptr &&
      !getSavedResponseMetadata()->empty()) {
    drainSavedResponseMetadata();
  }
  // Restores the original value of iterate_from_current_filter_.
  iterate_from_current_filter_ = saved_state;
}
void ConnectionManagerImpl::ActiveStreamEncoderFilter::doTrailers() {
  parent_.encodeTrailers(this, *parent_.response_trailers_);
}
bool ConnectionManagerImpl::ActiveStreamEncoderFilter::hasTrailers() {
  return parent_.response_trailers_ != nullptr;
}
void ConnectionManagerImpl::ActiveStreamEncoderFilter::addEncodedData(Buffer::Instance& data,
                                                                      bool streaming) {
  return parent_.addEncodedData(*this, data, streaming);
}

void ConnectionManagerImpl::ActiveStreamEncoderFilter::injectEncodedDataToFilterChain(
    Buffer::Instance& data, bool end_stream) {
  parent_.encodeData(this, data, end_stream,
                     FilterManager::FilterIterationStartState::CanStartFromCurrent);
}

ResponseTrailerMap& ConnectionManagerImpl::ActiveStreamEncoderFilter::addEncodedTrailers() {
  return parent_.addEncodedTrailers();
}

void ConnectionManagerImpl::ActiveStreamEncoderFilter::addEncodedMetadata(
    MetadataMapPtr&& metadata_map_ptr) {
  return parent_.encodeMetadata(this, std::move(metadata_map_ptr));
}

void ConnectionManagerImpl::ActiveStreamEncoderFilter::
    onEncoderFilterAboveWriteBufferHighWatermark() {
  ENVOY_STREAM_LOG(debug, "Disabling upstream stream due to filter callbacks.",
                   parent_.active_stream_);
  parent_.callHighWatermarkCallbacks();
}

void ConnectionManagerImpl::ActiveStreamEncoderFilter::
    onEncoderFilterBelowWriteBufferLowWatermark() {
  ENVOY_STREAM_LOG(debug, "Enabling upstream stream due to filter callbacks.",
                   parent_.active_stream_);
  parent_.callLowWatermarkCallbacks();
}

void ConnectionManagerImpl::ActiveStreamEncoderFilter::setEncoderBufferLimit(uint32_t limit) {
  parent_.setBufferLimit(limit);
}

uint32_t ConnectionManagerImpl::ActiveStreamEncoderFilter::encoderBufferLimit() {
  return parent_.buffer_limit_;
}

void ConnectionManagerImpl::ActiveStreamEncoderFilter::continueEncoding() { commonContinue(); }

const Buffer::Instance* ConnectionManagerImpl::ActiveStreamEncoderFilter::encodingBuffer() {
  return parent_.buffered_response_data_.get();
}

void ConnectionManagerImpl::ActiveStreamEncoderFilter::modifyEncodingBuffer(
    std::function<void(Buffer::Instance&)> callback) {
<<<<<<< HEAD
  ASSERT(parent_.active_stream_.state_.latest_data_encoding_filter_ == this);
=======
  ASSERT(parent_.state_.latest_data_encoding_filter_ == this);
>>>>>>> 374dca79
  callback(*parent_.buffered_response_data_.get());
}

Http1StreamEncoderOptionsOptRef
ConnectionManagerImpl::ActiveStreamEncoderFilter::http1StreamEncoderOptions() {
  // TODO(mattklein123): At some point we might want to actually wrap this interface but for now
  // we give the filter direct access to the encoder options.
  return parent_.active_stream_.response_encoder_->http1StreamEncoderOptions();
}

void ConnectionManagerImpl::ActiveStreamEncoderFilter::responseDataTooLarge() {
  if (parent_.state_.encoder_filters_streaming_) {
    onEncoderFilterAboveWriteBufferHighWatermark();
  } else {
    parent_.active_stream_.connection_manager_.stats_.named_.rs_too_large_.inc();

    // In this case, sendLocalReply will either send a response directly to the encoder, or
    // reset the stream.
    parent_.sendLocalReply(
        parent_.request_headers_ && Grpc::Common::isGrpcRequestHeaders(*parent_.request_headers_),
        Http::Code::InternalServerError, CodeUtility::toString(Http::Code::InternalServerError),
        nullptr, absl::nullopt, StreamInfo::ResponseCodeDetails::get().ResponsePayloadTooLarge);
  }
}

void ConnectionManagerImpl::ActiveStreamEncoderFilter::responseDataDrained() {
  onEncoderFilterBelowWriteBufferLowWatermark();
}

void ConnectionManagerImpl::ActiveStreamFilterBase::resetStream() {
  parent_.active_stream_.connection_manager_.stats_.named_.downstream_rq_tx_reset_.inc();
  parent_.active_stream_.connection_manager_.doEndStream(parent_.active_stream_);
}

uint64_t ConnectionManagerImpl::ActiveStreamFilterBase::streamId() const {
  return parent_.active_stream_.stream_id_;
}

} // namespace Http
} // namespace Envoy<|MERGE_RESOLUTION|>--- conflicted
+++ resolved
@@ -520,10 +520,7 @@
                                                   uint32_t buffer_limit)
     : connection_manager_(connection_manager),
       filter_manager_(*this, *this, buffer_limit, connection_manager_.config_.filterFactory(),
-<<<<<<< HEAD
-=======
                       connection_manager_.config_.localReply(),
->>>>>>> 374dca79
                       connection_manager_.codec_->protocol(), connection_manager_.timeSource(),
                       connection_manager_.read_callbacks_->connection().streamInfo().filterState(),
                       StreamInfo::FilterState::LifeSpan::Connection),
@@ -1271,11 +1268,7 @@
 
     recordLatestDataFilter(entry, state_.latest_data_decoding_filter_, decoder_filters_);
 
-<<<<<<< HEAD
-    active_stream_.state_.filter_call_state_ |= ActiveStream::FilterCallState::DecodeData;
-=======
     state_.filter_call_state_ |= FilterCallState::DecodeData;
->>>>>>> 374dca79
     (*entry)->end_stream_ = end_stream && !request_trailers_;
     FilterDataStatus status = (*entry)->handle_->decodeData(data, (*entry)->end_stream_);
     if ((*entry)->end_stream_) {
@@ -1603,39 +1596,8 @@
     // state machine screwed up, bypass the filter chain and send the local
     // reply directly to the codec.
     //
-<<<<<<< HEAD
-    // Make sure we won't end up with nested watermark calls from the body buffer.
-    state_.encoder_filters_streaming_ = true;
-    Http::Utility::sendLocalReply(
-        state_.destroyed_,
-        Utility::EncodeFunctions{
-            [&](ResponseHeaderMap& response_headers, Code& code, std::string& body,
-                absl::string_view& content_type) -> void {
-              connection_manager_.config_.localReply().rewrite(
-                  filter_manager_.requestHeaders(), response_headers, filter_manager_.streamInfo(),
-                  code, body, content_type);
-            },
-            [&](ResponseHeaderMapPtr&& response_headers, bool end_stream) -> void {
-              if (modify_headers != nullptr) {
-                modify_headers(*response_headers);
-              }
-              // TODO(snowp): This is kinda awkward but we need to do this so that the access log
-              // sees these headers. Is there a better way?
-              filter_manager_.setResponseHeaders(std::move(response_headers));
-              encodeHeaders(*filter_manager_.responseHeaders(), end_stream);
-              filter_manager_.maybeEndEncode(end_stream);
-            },
-            [&](Buffer::Instance& data, bool end_stream) -> void {
-              encodeData(data, end_stream);
-              filter_manager_.maybeEndEncode(end_stream);
-            }},
-        Utility::LocalReplyData{Grpc::Common::hasGrpcContentType(*filter_manager_.requestHeaders()),
-                                code, body, grpc_status, state_.is_head_request_});
-    filter_manager_.maybeEndEncode(state_.local_complete_);
-=======
     filter_manager_.sendDirectLocalReply(code, body, modify_headers, state_.is_head_request_,
                                          grpc_status);
->>>>>>> 374dca79
   } else {
     filter_manager_.streamInfo().setResponseCodeDetails(details);
     // If we land in this branch, response headers have already been sent to the client.
@@ -2097,10 +2059,7 @@
   }
 
   const bool modified_end_stream = end_stream && trailers_added_entry == encoder_filters_.end();
-<<<<<<< HEAD
-=======
   ASSERT(!state_.encoding_headers_only_);
->>>>>>> 374dca79
   filter_manager_callbacks_.encodeData(data, modified_end_stream);
   maybeEndEncode(modified_end_stream);
 
@@ -2112,10 +2071,6 @@
 }
 
 void ConnectionManagerImpl::ActiveStream::encodeData(Buffer::Instance& data, bool end_stream) {
-<<<<<<< HEAD
-  ASSERT(!state_.encoding_headers_only_);
-=======
->>>>>>> 374dca79
   ENVOY_STREAM_LOG(trace, "encoding data via codec (size={} end_stream={})", *this, data.length(),
                    end_stream);
 
@@ -2138,11 +2093,7 @@
   ENVOY_STREAM_LOG(debug, "Read-enabling downstream stream due to filter callbacks.", *this);
   // If the state is destroyed, the codec's stream is already torn down. On
   // teardown the codec will unwind any remaining read disable calls.
-<<<<<<< HEAD
-  if (!state_.destroyed_) {
-=======
   if (!filter_manager_.destroyed()) {
->>>>>>> 374dca79
     response_encoder_->getStream().readDisable(false);
   }
   connection_manager_.stats_.named_.downstream_flow_control_resumed_reading_total_.inc();
@@ -2190,15 +2141,7 @@
 
 void ConnectionManagerImpl::FilterManager::maybeEndEncode(bool end_stream) {
   if (end_stream) {
-<<<<<<< HEAD
-    ASSERT(!active_stream_.state_.codec_saw_local_complete_);
-    active_stream_.state_.codec_saw_local_complete_ = true;
-    stream_info_.onLastDownstreamTxByteSent();
-    active_stream_.request_response_timespan_->complete();
-    active_stream_.connection_manager_.doEndStream(active_stream_);
-=======
     filter_manager_callbacks_.endStream();
->>>>>>> 374dca79
   }
 }
 
@@ -2298,11 +2241,7 @@
 }
 
 bool ConnectionManagerImpl::FilterManager::createFilterChain() {
-<<<<<<< HEAD
-  if (active_stream_.state_.created_filter_chain_) {
-=======
   if (state_.created_filter_chain_) {
->>>>>>> 374dca79
     return false;
   }
   bool upgrade_rejected = false;
@@ -2316,11 +2255,7 @@
     }
   }
 
-<<<<<<< HEAD
-  active_stream_.state_.created_filter_chain_ = true;
-=======
   state_.created_filter_chain_ = true;
->>>>>>> 374dca79
   if (upgrade != nullptr) {
     const Router::RouteEntry::UpgradeMap* upgrade_map = nullptr;
 
@@ -2332,11 +2267,6 @@
 
     if (filter_chain_factory_.createUpgradeFilterChain(upgrade->value().getStringView(),
                                                        upgrade_map, *this)) {
-<<<<<<< HEAD
-      active_stream_.state_.successful_upgrade_ = true;
-
-=======
->>>>>>> 374dca79
       filter_manager_callbacks_.upgradeFilterChainCreated();
       return true;
     } else {
@@ -2659,11 +2589,7 @@
 
 void ConnectionManagerImpl::ActiveStreamDecoderFilter::modifyDecodingBuffer(
     std::function<void(Buffer::Instance&)> callback) {
-<<<<<<< HEAD
-  ASSERT(parent_.active_stream_.state_.latest_data_decoding_filter_ == this);
-=======
   ASSERT(parent_.state_.latest_data_decoding_filter_ == this);
->>>>>>> 374dca79
   callback(*parent_.buffered_request_data_.get());
 }
 
@@ -2688,11 +2614,7 @@
 
 void ConnectionManagerImpl::ActiveStreamDecoderFilter::encodeHeaders(ResponseHeaderMapPtr&& headers,
                                                                      bool end_stream) {
-<<<<<<< HEAD
-  parent_.setResponseHeaders(std::move(headers));
-=======
   parent_.response_headers_ = std::move(headers);
->>>>>>> 374dca79
   parent_.encodeHeaders(nullptr, *parent_.response_headers_, end_stream);
 }
 
@@ -2933,11 +2855,7 @@
 
 void ConnectionManagerImpl::ActiveStreamEncoderFilter::modifyEncodingBuffer(
     std::function<void(Buffer::Instance&)> callback) {
-<<<<<<< HEAD
-  ASSERT(parent_.active_stream_.state_.latest_data_encoding_filter_ == this);
-=======
   ASSERT(parent_.state_.latest_data_encoding_filter_ == this);
->>>>>>> 374dca79
   callback(*parent_.buffered_response_data_.get());
 }
 

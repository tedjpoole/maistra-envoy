#pragma once

#include <functional>
#include <memory>

#include "envoy/buffer/buffer.h"
#include "envoy/common/optref.h"
#include "envoy/extensions/filters/common/matcher/action/v3/skip_action.pb.h"
#include "envoy/extensions/filters/network/http_connection_manager/v3/http_connection_manager.pb.h"
#include "envoy/extensions/filters/network/http_connection_manager/v3/http_connection_manager.pb.validate.h"
#include "envoy/http/filter.h"
#include "envoy/http/header_map.h"
#include "envoy/matcher/matcher.h"
#include "envoy/network/socket.h"
#include "envoy/protobuf/message_validator.h"
#include "envoy/type/matcher/v3/http_inputs.pb.validate.h"

#include "source/common/buffer/watermark_buffer.h"
#include "source/common/common/dump_state_utils.h"
#include "source/common/common/linked_object.h"
#include "source/common/common/logger.h"
#include "source/common/grpc/common.h"
#include "source/common/http/header_utility.h"
#include "source/common/http/headers.h"
#include "source/common/http/matching/data_impl.h"
#include "source/common/local_reply/local_reply.h"
#include "source/common/matcher/matcher.h"
#include "source/common/protobuf/utility.h"
#include "source/common/stream_info/stream_info_impl.h"

namespace Envoy {
namespace Http {

class FilterManager;

class SkipAction : public Matcher::ActionBase<
                       envoy::extensions::filters::common::matcher::action::v3::SkipFilter> {};

struct ActiveStreamFilterBase;

using MatchDataUpdateFunc = std::function<void(Matching::HttpMatchingDataImpl&)>;
/**
 * Manages the shared match state between one or two filters.
 * The need for this class comes from the fact that a single instantiated filter can be wrapped by
 * two different ActiveStreamFilters, one for encoding and one for decoding. Certain match actions
 * should be made visible to both wrappers (e.g. the skip action), while other actions should be
 * sent to the underlying filter exactly once.
 */
class FilterMatchState {
public:
  FilterMatchState(Matcher::MatchTreeSharedPtr<HttpMatchingData> match_tree,
                   Matching::HttpMatchingDataImplSharedPtr matching_data)
      : match_tree_(std::move(match_tree)), matching_data_(std::move(matching_data)),
        match_tree_evaluated_(false), skip_filter_(false) {}

  void evaluateMatchTreeWithNewData(MatchDataUpdateFunc update_func);

  StreamFilterBase* filter_{};

  bool skipFilter() const { return skip_filter_; }

private:
  Matcher::MatchTreeSharedPtr<HttpMatchingData> match_tree_;
  Matching::HttpMatchingDataImplSharedPtr matching_data_;
  bool match_tree_evaluated_ : 1;
  bool skip_filter_ : 1;
};

using FilterMatchStateSharedPtr = std::shared_ptr<FilterMatchState>;

class SkipActionFactory : public Matcher::ActionFactory<Matching::HttpFilterActionContext> {
public:
  std::string name() const override { return "skip"; }
  Matcher::ActionFactoryCb createActionFactoryCb(const Protobuf::Message&,
                                                 Matching::HttpFilterActionContext&,
                                                 ProtobufMessage::ValidationVisitor&) override {
    return []() { return std::make_unique<SkipAction>(); };
  }
  ProtobufTypes::MessagePtr createEmptyConfigProto() override {
    return std::make_unique<envoy::extensions::filters::common::matcher::action::v3::SkipFilter>();
  }
};

/**
 * Base class wrapper for both stream encoder and decoder filters.
 *
 * This class is responsible for performing matching and updating match data when a match tree is
 * configured for the associated filter. When not using a match tree, only minimal overhead (i.e.
 * memory overhead of unused fields) should apply.
 */
struct ActiveStreamFilterBase : public virtual StreamFilterCallbacks,
                                Logger::Loggable<Logger::Id::http> {
  ActiveStreamFilterBase(FilterManager& parent, bool dual_filter,
                         FilterMatchStateSharedPtr match_state)
      : parent_(parent), iteration_state_(IterationState::Continue),
        filter_match_state_(std::move(match_state)), iterate_from_current_filter_(false),
        headers_continued_(false), continued_1xx_headers_(false), end_stream_(false),
        dual_filter_(dual_filter), decode_headers_called_(false), encode_headers_called_(false) {}

  // Functions in the following block are called after the filter finishes processing
  // corresponding data. Those functions handle state updates and data storage (if needed)
  // according to the status returned by filter's callback functions.
  bool commonHandleAfter1xxHeadersCallback(FilterHeadersStatus status);
  bool commonHandleAfterHeadersCallback(FilterHeadersStatus status, bool& end_stream);
  bool commonHandleAfterDataCallback(FilterDataStatus status, Buffer::Instance& provided_data,
                                     bool& buffer_was_streaming);
  bool commonHandleAfterTrailersCallback(FilterTrailersStatus status);

  // Buffers provided_data.
  void commonHandleBufferData(Buffer::Instance& provided_data);

  // If iteration has stopped for all frame types, calls this function to buffer the data before
  // the filter processes data. The function also updates streaming state.
  void commonBufferDataIfStopAll(Buffer::Instance& provided_data, bool& buffer_was_streaming);

  void commonContinue();
  virtual bool canContinue() PURE;
  virtual Buffer::InstancePtr createBuffer() PURE;
  virtual Buffer::InstancePtr& bufferedData() PURE;
  virtual bool complete() PURE;
  virtual bool has1xxHeaders() PURE;
  virtual void do1xxHeaders() PURE;
  virtual void doHeaders(bool end_stream) PURE;
  virtual void doData(bool end_stream) PURE;
  virtual void doTrailers() PURE;
  virtual bool hasTrailers() PURE;
  virtual void doMetadata() PURE;
  // TODO(soya3129): make this pure when adding impl to encoder filter.
  virtual void handleMetadataAfterHeadersCallback() PURE;

  virtual void onMatchCallback(const Matcher::Action& action) PURE;

  // Http::StreamFilterCallbacks
  const Network::Connection* connection() override;
  Event::Dispatcher& dispatcher() override;
  void resetStream() override;
  Router::RouteConstSharedPtr route() override;
  Router::RouteConstSharedPtr route(const Router::RouteCallback& cb) override;
  void setRoute(Router::RouteConstSharedPtr route) override;
  Upstream::ClusterInfoConstSharedPtr clusterInfo() override;
  void clearRouteCache() override;
  uint64_t streamId() const override;
  StreamInfo::StreamInfo& streamInfo() override;
  Tracing::Span& activeSpan() override;
  Tracing::Config& tracingConfig() override;
  const ScopeTrackedObject& scope() override;
  void restoreContextOnContinue(ScopeTrackedObjectStack& tracked_object_stack) override;
  void resetIdleTimer() override;

  // Functions to set or get iteration state.
  bool canIterate() { return iteration_state_ == IterationState::Continue; }
  bool stoppedAll() {
    return iteration_state_ == IterationState::StopAllBuffer ||
           iteration_state_ == IterationState::StopAllWatermark;
  }
  void allowIteration() {
    ASSERT(iteration_state_ != IterationState::Continue);
    iteration_state_ = IterationState::Continue;
  }
  MetadataMapVector* getSavedRequestMetadata() {
    if (saved_request_metadata_ == nullptr) {
      saved_request_metadata_ = std::make_unique<MetadataMapVector>();
    }
    return saved_request_metadata_.get();
  }
  MetadataMapVector* getSavedResponseMetadata() {
    if (saved_response_metadata_ == nullptr) {
      saved_response_metadata_ = std::make_unique<MetadataMapVector>();
    }
    return saved_response_metadata_.get();
  }
  bool skipFilter() const { return filter_match_state_ && filter_match_state_->skipFilter(); }
  void maybeEvaluateMatchTreeWithNewData(MatchDataUpdateFunc update_func) {
    if (filter_match_state_) {
      filter_match_state_->evaluateMatchTreeWithNewData(update_func);
    }
  }

  // A vector to save metadata when the current filter's [de|en]codeMetadata() can not be called,
  // either because [de|en]codeHeaders() of the current filter returns StopAllIteration or because
  // [de|en]codeHeaders() adds new metadata to [de|en]code, but we don't know
  // [de|en]codeHeaders()'s return value yet. The storage is created on demand.
  std::unique_ptr<MetadataMapVector> saved_request_metadata_{nullptr};
  std::unique_ptr<MetadataMapVector> saved_response_metadata_{nullptr};
  // The state of iteration.
  enum class IterationState {
    Continue,            // Iteration has not stopped for any frame type.
    StopSingleIteration, // Iteration has stopped for headers, 100-continue, or data.
    StopAllBuffer,       // Iteration has stopped for all frame types, and following data should
                         // be buffered.
    StopAllWatermark,    // Iteration has stopped for all frame types, and following data should
                         // be buffered until high watermark is reached.
  };
  FilterManager& parent_;
  IterationState iteration_state_;

  FilterMatchStateSharedPtr filter_match_state_;
  // If the filter resumes iteration from a StopAllBuffer/Watermark state, the current filter
  // hasn't parsed data and trailers. As a result, the filter iteration should start with the
  // current filter instead of the next one. If true, filter iteration starts with the current
  // filter. Otherwise, starts with the next filter in the chain.
  bool iterate_from_current_filter_ : 1;
  bool headers_continued_ : 1;
  bool continued_1xx_headers_ : 1;
  // If true, end_stream is called for this filter.
  bool end_stream_ : 1;
  const bool dual_filter_ : 1;
  bool decode_headers_called_ : 1;
  bool encode_headers_called_ : 1;

  friend FilterMatchState;
};

/**
 * Wrapper for a stream decoder filter.
 */
struct ActiveStreamDecoderFilter : public ActiveStreamFilterBase,
                                   public StreamDecoderFilterCallbacks,
                                   LinkedObject<ActiveStreamDecoderFilter> {
  ActiveStreamDecoderFilter(FilterManager& parent, StreamDecoderFilterSharedPtr filter,
                            FilterMatchStateSharedPtr match_state, bool dual_filter)
      : ActiveStreamFilterBase(parent, dual_filter, std::move(match_state)), handle_(filter) {}

  // ActiveStreamFilterBase
  bool canContinue() override;
  Buffer::InstancePtr createBuffer() override;
  Buffer::InstancePtr& bufferedData() override;
  bool complete() override;
  bool has1xxHeaders() override { return false; }
  void do1xxHeaders() override { IS_ENVOY_BUG("unexpected 1xx headers"); }
  void doHeaders(bool end_stream) override;
  void doData(bool end_stream) override;
  void doMetadata() override {
    if (saved_request_metadata_ != nullptr) {
      drainSavedRequestMetadata();
    }
  }
  void doTrailers() override;
  bool hasTrailers() override;

  void drainSavedRequestMetadata();
  // This function is called after the filter calls decodeHeaders() to drain accumulated metadata.
  void handleMetadataAfterHeadersCallback() override;
  void onMatchCallback(const Matcher::Action& action) override {
    handle_->onMatchCallback(std::move(action));
  }

  // Http::StreamDecoderFilterCallbacks
  void addDecodedData(Buffer::Instance& data, bool streaming) override;
  void injectDecodedDataToFilterChain(Buffer::Instance& data, bool end_stream) override;
  RequestTrailerMap& addDecodedTrailers() override;
  MetadataMapVector& addDecodedMetadata() override;
  void continueDecoding() override;
  const Buffer::Instance* decodingBuffer() override;

  void modifyDecodingBuffer(std::function<void(Buffer::Instance&)> callback) override;

  void sendLocalReply(Code code, absl::string_view body,
                      std::function<void(ResponseHeaderMap& headers)> modify_headers,
                      const absl::optional<Grpc::Status::GrpcStatus> grpc_status,
                      absl::string_view details) override;
  void encode1xxHeaders(ResponseHeaderMapPtr&& headers) override;
  ResponseHeaderMapOptRef informationalHeaders() const override;
  void encodeHeaders(ResponseHeaderMapPtr&& headers, bool end_stream,
                     absl::string_view details) override;
  ResponseHeaderMapOptRef responseHeaders() const override;
  void encodeData(Buffer::Instance& data, bool end_stream) override;
  void encodeTrailers(ResponseTrailerMapPtr&& trailers) override;
  ResponseTrailerMapOptRef responseTrailers() const override;
  void encodeMetadata(MetadataMapPtr&& metadata_map_ptr) override;
  void onDecoderFilterAboveWriteBufferHighWatermark() override;
  void onDecoderFilterBelowWriteBufferLowWatermark() override;
  void addDownstreamWatermarkCallbacks(DownstreamWatermarkCallbacks& watermark_callbacks) override;
  void
  removeDownstreamWatermarkCallbacks(DownstreamWatermarkCallbacks& watermark_callbacks) override;
  void setDecoderBufferLimit(uint32_t limit) override;
  uint32_t decoderBufferLimit() override;
  bool recreateStream(const Http::ResponseHeaderMap* original_response_headers) override;

  void addUpstreamSocketOptions(const Network::Socket::OptionsSharedPtr& options) override;

  Network::Socket::OptionsSharedPtr getUpstreamSocketOptions() const override;
  Buffer::BufferMemoryAccountSharedPtr account() const override;
  void setUpstreamOverrideHost(absl::string_view host) override;
  absl::optional<absl::string_view> upstreamOverrideHost() const override;

  // Each decoder filter instance checks if the request passed to the filter is gRPC
  // so that we can issue gRPC local responses to gRPC requests. Filter's decodeHeaders()
  // called here may change the content type, so we must check it before the call.
  FilterHeadersStatus decodeHeaders(RequestHeaderMap& headers, bool end_stream) {
    is_grpc_request_ = Grpc::Common::isGrpcRequestHeaders(headers);
    FilterHeadersStatus status = handle_->decodeHeaders(headers, end_stream);
    return status;
  }

  void requestDataTooLarge();
  void requestDataDrained();

  void requestRouteConfigUpdate(
      Http::RouteConfigUpdatedCallbackSharedPtr route_config_updated_cb) override;
  absl::optional<Router::ConfigConstSharedPtr> routeConfig();

  StreamDecoderFilterSharedPtr handle_;
  bool is_grpc_request_{};
};

using ActiveStreamDecoderFilterPtr = std::unique_ptr<ActiveStreamDecoderFilter>;

/**
 * Wrapper for a stream encoder filter.
 */
struct ActiveStreamEncoderFilter : public ActiveStreamFilterBase,
                                   public StreamEncoderFilterCallbacks,
                                   LinkedObject<ActiveStreamEncoderFilter> {
  ActiveStreamEncoderFilter(FilterManager& parent, StreamEncoderFilterSharedPtr filter,
                            FilterMatchStateSharedPtr match_state, bool dual_filter)
      : ActiveStreamFilterBase(parent, dual_filter, std::move(match_state)), handle_(filter) {}

  // ActiveStreamFilterBase
  bool canContinue() override;
  Buffer::InstancePtr createBuffer() override;
  Buffer::InstancePtr& bufferedData() override;
  bool complete() override;
  bool has1xxHeaders() override;
  void do1xxHeaders() override;
  void doHeaders(bool end_stream) override;
  void doData(bool end_stream) override;
  void drainSavedResponseMetadata();
  void handleMetadataAfterHeadersCallback() override;
  void onMatchCallback(const Matcher::Action& action) override { handle_->onMatchCallback(action); }

  void doMetadata() override {
    if (saved_response_metadata_ != nullptr) {
      drainSavedResponseMetadata();
    }
  }
  void doTrailers() override;
  bool hasTrailers() override;

  // Http::StreamEncoderFilterCallbacks
  void addEncodedData(Buffer::Instance& data, bool streaming) override;
  void injectEncodedDataToFilterChain(Buffer::Instance& data, bool end_stream) override;
  ResponseTrailerMap& addEncodedTrailers() override;
  void addEncodedMetadata(MetadataMapPtr&& metadata_map) override;
  void onEncoderFilterAboveWriteBufferHighWatermark() override;
  void onEncoderFilterBelowWriteBufferLowWatermark() override;
  void setEncoderBufferLimit(uint32_t limit) override;
  uint32_t encoderBufferLimit() override;
  void continueEncoding() override;
  const Buffer::Instance* encodingBuffer() override;
  void modifyEncodingBuffer(std::function<void(Buffer::Instance&)> callback) override;
  void sendLocalReply(Code code, absl::string_view body,
                      std::function<void(ResponseHeaderMap& headers)> modify_headers,
                      const absl::optional<Grpc::Status::GrpcStatus> grpc_status,
                      absl::string_view details) override;
  Http1StreamEncoderOptionsOptRef http1StreamEncoderOptions() override;

  void responseDataTooLarge();
  void responseDataDrained();

  StreamEncoderFilterSharedPtr handle_;
};

using ActiveStreamEncoderFilterPtr = std::unique_ptr<ActiveStreamEncoderFilter>;

/**
 * Callbacks invoked by the FilterManager to pass filter data/events back to the caller.
 */
class FilterManagerCallbacks {
public:
  virtual ~FilterManagerCallbacks() = default;

  /**
   * Called when the provided headers have been encoded by all the filters in the chain.
   * @param response_headers the encoded headers.
   * @param end_stream whether this is a header only response.
   */
  virtual void encodeHeaders(ResponseHeaderMap& response_headers, bool end_stream) PURE;

  /**
   * Called when the provided 100 Continue headers have been encoded by all the filters in the
   * chain.
   * @param response_headers the encoded headers.
   */
  virtual void encode1xxHeaders(ResponseHeaderMap& response_headers) PURE;

  /**
   * Called when the provided data has been encoded by all filters in the chain.
   * @param data the encoded data.
   * @param end_stream whether this is the end of the response.
   */
  virtual void encodeData(Buffer::Instance& data, bool end_stream) PURE;

  /**
   * Called when the provided trailers have been encoded by all filters in the chain.
   * @param trailers the encoded trailers.
   */
  virtual void encodeTrailers(ResponseTrailerMap& trailers) PURE;

  /**
   * Called when the provided metadata has been encoded by all filters in the chain.
   * @param trailers the encoded trailers.
   */
  virtual void encodeMetadata(MetadataMapVector& metadata) PURE;

  /**
   * Injects request trailers into a stream that originally did not have request trailers.
   */
  virtual void setRequestTrailers(RequestTrailerMapPtr&& request_trailers) PURE;

  /**
   * Passes ownership of received informational headers to the parent. This may be called multiple
   * times in the case of multiple upstream calls.
   */
  virtual void setInformationalHeaders(ResponseHeaderMapPtr&& response_headers) PURE;

  /**
   * Passes ownership of received response headers to the parent. This may be called multiple times
   * in the case of multiple upstream calls.
   */
  virtual void setResponseHeaders(ResponseHeaderMapPtr&& response_headers) PURE;

  /**
   * Passes ownership of received response trailers to the parent. This may be called multiple times
   * in the case of multiple upstream calls.
   */
  virtual void setResponseTrailers(ResponseTrailerMapPtr&& response_trailers) PURE;

  /**
   * Updates response code stats based on the details in the headers.
   */
  virtual void chargeStats(const ResponseHeaderMap& headers) PURE;

  // TODO(snowp): We should consider moving filter access to headers/trailers to happen via the
  // callbacks instead of via the encode/decode callbacks on the filters.

  /**
   * The downstream request headers if set.
   */
  virtual RequestHeaderMapOptRef requestHeaders() PURE;

  /**
   * The downstream request trailers if present.
   */
  virtual RequestTrailerMapOptRef requestTrailers() PURE;

  /**
   * Retrieves a pointer to the continue headers set via the call to setInformationalHeaders.
   */
  virtual ResponseHeaderMapOptRef informationalHeaders() PURE;

  /**
   * Retrieves a pointer to the response headers set via the last call to setResponseHeaders.
   * Note that response headers might be set multiple times (e.g. if a local reply is issued after
   * headers have been received but before headers have been encoded), so it is not safe in general
   * to assume that any set of headers will be valid for the duration of a stream.
   */
  virtual ResponseHeaderMapOptRef responseHeaders() PURE;

  /**
   * Retrieves a pointer to the last response trailers set via setResponseTrailers.
   * Note that response trailers might be set multiple times, so it is not safe in general to assume
   * that any set of trailers will be valid for the duration of the stream.
   */
  virtual ResponseTrailerMapOptRef responseTrailers() PURE;

  /**
   * Called after encoding has completed.
   */
  virtual void endStream() PURE;

  /**
   * Called when the stream write buffer is no longer above the low watermark.
   */
  virtual void onDecoderFilterBelowWriteBufferLowWatermark() PURE;

  /**
   * Called when the stream write buffer is above above the high watermark.
   */
  virtual void onDecoderFilterAboveWriteBufferHighWatermark() PURE;

  /**
   * Called when the FilterManager creates an Upgrade filter chain.
   */
  virtual void upgradeFilterChainCreated() PURE;

  /**
   * Called when request activity indicates that the request timeout should be disarmed.
   */
  virtual void disarmRequestTimeout() PURE;

  /**
   * Called when stream activity indicates that the stream idle timeout should be reset.
   */
  virtual void resetIdleTimer() PURE;

  /**
   * Called when the stream should be re-created, e.g. for an internal redirect.
   */
  virtual void recreateStream(StreamInfo::FilterStateSharedPtr filter_state) PURE;

  /**
   * Called when the stream should be reset.
   */
  virtual void resetStream() PURE;

  /**
   * Returns the upgrade map for the current route entry.
   */
  virtual const Router::RouteEntry::UpgradeMap* upgradeMap() PURE;

  /**
   * Returns the cluster info for the current route entry.
   */
  virtual Upstream::ClusterInfoConstSharedPtr clusterInfo() PURE;

  /**
   * Returns the current route.
   */
  virtual Router::RouteConstSharedPtr route(const Router::RouteCallback& cb) PURE;

  /**
   * Sets the current route.
   */
  virtual void setRoute(Router::RouteConstSharedPtr route) PURE;

  /**
   * Clears the cached route.
   */
  virtual void clearRouteCache() PURE;

  /**
   * Returns the current route configuration.
   */
  virtual absl::optional<Router::ConfigConstSharedPtr> routeConfig() PURE;

  /**
   * Update the current route configuration.
   */
  virtual void
  requestRouteConfigUpdate(Http::RouteConfigUpdatedCallbackSharedPtr route_config_updated_cb) PURE;

  /**
   * Returns the current active span.
   */
  virtual Tracing::Span& activeSpan() PURE;

  // TODO(snowp): It might make more sense to pass (optional?) counters to the FM instead of
  // calling back out to the AS to record them.
  /**
   * Called when a stream fails due to the response data being too large.
   */
  virtual void onResponseDataTooLarge() PURE;

  /**
   * Called when a stream fails due to the request data being too large.
   */
  virtual void onRequestDataTooLarge() PURE;

  /**
   * Returns the Http1StreamEncoderOptions associated with the response encoder.
   */
  virtual Http1StreamEncoderOptionsOptRef http1StreamEncoderOptions() PURE;

  /**
   * Called when a local reply is made by the filter manager.
   * @param code the response code of the local reply.
   */
  virtual void onLocalReply(Code code) PURE;

  /**
   * Returns the tracing configuration to use for this stream.
   */
  virtual Tracing::Config& tracingConfig() PURE;

  /**
   * Returns the tracked scope to use for this stream.
   */
  virtual const ScopeTrackedObject& scope() PURE;
};

/**
 * This class allows the remote address to be overridden for HTTP stream info. This is used for
 * XFF handling. This is required to avoid providing stream info with a non-const connection info
 * provider. Private inheritance from ConnectionInfoProvider is used to make sure users get the
 * address provider via the normal getter.
 */
class OverridableRemoteConnectionInfoSetterStreamInfo : public StreamInfo::StreamInfoImpl,
                                                        private Network::ConnectionInfoProvider {
public:
  using StreamInfoImpl::StreamInfoImpl;

  void setDownstreamRemoteAddress(
      const Network::Address::InstanceConstSharedPtr& downstream_remote_address) {
    // TODO(rgs1): we should assert overridden_downstream_remote_address_ is nullptr,
    // but we are currently relaxing this as a workaround to:
    //
    // https://github.com/envoyproxy/envoy/pull/14432#issuecomment-758167614
    overridden_downstream_remote_address_ = downstream_remote_address;
  }

  // StreamInfo::StreamInfo
  const Network::ConnectionInfoProvider& downstreamAddressProvider() const override {
    return *this;
  }

  // Network::ConnectionInfoProvider
  const Network::Address::InstanceConstSharedPtr& localAddress() const override {
    return StreamInfoImpl::downstreamAddressProvider().localAddress();
  }
  bool localAddressRestored() const override {
    return StreamInfoImpl::downstreamAddressProvider().localAddressRestored();
  }
  const Network::Address::InstanceConstSharedPtr& remoteAddress() const override {
    return overridden_downstream_remote_address_ != nullptr
               ? overridden_downstream_remote_address_
               : StreamInfoImpl::downstreamAddressProvider().remoteAddress();
  }
  const Network::Address::InstanceConstSharedPtr& directRemoteAddress() const override {
    return StreamInfoImpl::downstreamAddressProvider().directRemoteAddress();
  }
  absl::string_view requestedServerName() const override {
    return StreamInfoImpl::downstreamAddressProvider().requestedServerName();
  }
  absl::optional<uint64_t> connectionID() const override {
    return StreamInfoImpl::downstreamAddressProvider().connectionID();
  }
  absl::optional<absl::string_view> interfaceName() const override {
    return StreamInfoImpl::downstreamAddressProvider().interfaceName();
  }
  Ssl::ConnectionInfoConstSharedPtr sslConnection() const override {
    return StreamInfoImpl::downstreamAddressProvider().sslConnection();
  }
  void dumpState(std::ostream& os, int indent_level) const override {
    StreamInfoImpl::dumpState(os, indent_level);

    const char* spaces = spacesForLevel(indent_level);
    os << spaces << "OverridableRemoteConnectionInfoSetterStreamInfo " << this
       << DUMP_MEMBER_AS(remoteAddress(), remoteAddress()->asStringView())
       << DUMP_MEMBER_AS(directRemoteAddress(), directRemoteAddress()->asStringView())
       << DUMP_MEMBER_AS(localAddress(), localAddress()->asStringView()) << "\n";
  }
  absl::string_view ja3Hash() const override {
    return StreamInfoImpl::downstreamAddressProvider().ja3Hash();
  }

private:
  Network::Address::InstanceConstSharedPtr overridden_downstream_remote_address_;
};

/**
 * FilterManager manages decoding a request through a series of decoding filter and the encoding
 * of the resulting response.
 */
class FilterManager : public ScopeTrackedObject,
                      FilterChainFactoryCallbacks,
                      Logger::Loggable<Logger::Id::http> {
public:
  FilterManager(FilterManagerCallbacks& filter_manager_callbacks, Event::Dispatcher& dispatcher,
                const Network::Connection& connection, uint64_t stream_id,
                Buffer::BufferMemoryAccountSharedPtr account, bool proxy_100_continue,
                uint32_t buffer_limit, FilterChainFactory& filter_chain_factory,
                const LocalReply::LocalReply& local_reply, Http::Protocol protocol,
                TimeSource& time_source, StreamInfo::FilterStateSharedPtr parent_filter_state,
                StreamInfo::FilterState::LifeSpan filter_state_life_span)
      : filter_manager_callbacks_(filter_manager_callbacks), dispatcher_(dispatcher),
        connection_(connection), stream_id_(stream_id), account_(std::move(account)),
        proxy_100_continue_(proxy_100_continue), buffer_limit_(buffer_limit),
        filter_chain_factory_(filter_chain_factory), local_reply_(local_reply),
        stream_info_(protocol, time_source, connection.connectionInfoProviderSharedPtr(),
                     parent_filter_state, filter_state_life_span) {}
  ~FilterManager() override {
    ASSERT(state_.destroyed_);
    ASSERT(state_.filter_call_state_ == 0);
  }

  // ScopeTrackedObject
  void dumpState(std::ostream& os, int indent_level = 0) const override {
    const char* spaces = spacesForLevel(indent_level);
    os << spaces << "FilterManager " << this << DUMP_MEMBER(state_.has_1xx_headers_) << "\n";

    DUMP_DETAILS(filter_manager_callbacks_.requestHeaders());
    DUMP_DETAILS(filter_manager_callbacks_.requestTrailers());
    DUMP_DETAILS(filter_manager_callbacks_.responseHeaders());
    DUMP_DETAILS(filter_manager_callbacks_.responseTrailers());
    DUMP_DETAILS(&stream_info_);
  }

  // Http::FilterChainFactoryCallbacks
  Event::Dispatcher& dispatcher() override { return dispatcher_; }
  void addStreamDecoderFilter(StreamDecoderFilterSharedPtr filter) override {
    addStreamDecoderFilterWorker(filter, nullptr, false);
    filters_.push_back(filter.get());
  }
  void addStreamDecoderFilter(StreamDecoderFilterSharedPtr filter,
                              Matcher::MatchTreeSharedPtr<HttpMatchingData> match_tree) override {
    if (match_tree) {
      addStreamDecoderFilterWorker(
          filter,
          std::make_shared<FilterMatchState>(std::move(match_tree),
                                             std::make_shared<Matching::HttpMatchingDataImpl>()),
          false);
      return;
    }

    addStreamDecoderFilterWorker(filter, nullptr, false);
  }
  void addStreamEncoderFilter(StreamEncoderFilterSharedPtr filter) override {
    addStreamEncoderFilterWorker(filter, nullptr, false);
    filters_.push_back(filter.get());
  }
  void addStreamEncoderFilter(StreamEncoderFilterSharedPtr filter,
                              Matcher::MatchTreeSharedPtr<HttpMatchingData> match_tree) override {
    if (match_tree) {
      addStreamEncoderFilterWorker(
          filter,
          std::make_shared<FilterMatchState>(std::move(match_tree),
                                             std::make_shared<Matching::HttpMatchingDataImpl>()),
          false);
      return;
    }

    addStreamEncoderFilterWorker(filter, nullptr, false);
  }
  void addStreamFilter(StreamFilterSharedPtr filter) override {
    addStreamDecoderFilterWorker(filter, nullptr, true);
    addStreamEncoderFilterWorker(filter, nullptr, true);
    StreamDecoderFilter* decoder_filter = filter.get();
    filters_.push_back(decoder_filter);
  }
  void addStreamFilter(StreamFilterSharedPtr filter,
                       Matcher::MatchTreeSharedPtr<HttpMatchingData> match_tree) override {
    // Note that we share the match data and tree between the two filters to allow things like
    // matching on both request and response data.
    // TODO(snowp): The match tree might be fully evaluated twice, ideally we should expose
    // the result to both filters after the first match evaluation.
    if (match_tree) {
      auto matching_state = std::make_shared<FilterMatchState>(
          std::move(match_tree), std::make_shared<Matching::HttpMatchingDataImpl>());
      addStreamDecoderFilterWorker(filter, matching_state, true);
      addStreamEncoderFilterWorker(filter, std::move(matching_state), true);
      return;
    }

    addStreamDecoderFilterWorker(filter, nullptr, true);
    addStreamEncoderFilterWorker(filter, nullptr, true);
  }
  void addAccessLogHandler(AccessLog::InstanceSharedPtr handler) override;

  void log() {
    RequestHeaderMap* request_headers = nullptr;
    if (filter_manager_callbacks_.requestHeaders()) {
      request_headers = filter_manager_callbacks_.requestHeaders().ptr();
    }
    ResponseHeaderMap* response_headers = nullptr;
    if (filter_manager_callbacks_.responseHeaders()) {
      response_headers = filter_manager_callbacks_.responseHeaders().ptr();
    }
    ResponseTrailerMap* response_trailers = nullptr;
    if (filter_manager_callbacks_.responseTrailers()) {
      response_trailers = filter_manager_callbacks_.responseTrailers().ptr();
    }

    for (const auto& log_handler : access_log_handlers_) {
      log_handler->log(request_headers, response_headers, response_trailers, stream_info_);
    }
  }

  void onStreamComplete() {
    for (auto& filter : decoder_filters_) {
      filter->handle_->onStreamComplete();
    }

    for (auto& filter : encoder_filters_) {
      // Do not call onStreamComplete twice for dual registered filters.
      if (!filter->dual_filter_) {
        filter->handle_->onStreamComplete();
      }
    }
  }

  void destroyFilters() {
    state_.destroyed_ = true;

    for (auto& filter : decoder_filters_) {
      filter->handle_->onDestroy();
    }

    for (auto& filter : encoder_filters_) {
      // Do not call on destroy twice for dual registered filters.
      if (!filter->dual_filter_) {
        filter->handle_->onDestroy();
      }
    }
  }

  /**
   * Decodes the provided headers starting at the first filter in the chain.
   * @param headers the headers to decode.
   * @param end_stream whether the request is header only.
   */
  void decodeHeaders(RequestHeaderMap& headers, bool end_stream) {
    decodeHeaders(nullptr, headers, end_stream);
  }

  /**
   * Decodes the provided data starting at the first filter in the chain.
   * @param data the data to decode.
   * @param end_stream whether this data is the end of the request.
   */
  void decodeData(Buffer::Instance& data, bool end_stream) {
    decodeData(nullptr, data, end_stream, FilterIterationStartState::CanStartFromCurrent);
  }

  /**
   * Decodes the provided trailers starting at the first filter in the chain.
   * @param trailers the trailers to decode.
   */
  void decodeTrailers(RequestTrailerMap& trailers) { decodeTrailers(nullptr, trailers); }

  /**
   * Decodes the provided metadata starting at the first filter in the chain.
   * @param metadata_map the metadata to decode.
   */
  void decodeMetadata(MetadataMap& metadata_map) { decodeMetadata(nullptr, metadata_map); }

  // TODO(snowp): Make private as filter chain construction is moved into FM.
  void addStreamDecoderFilterWorker(StreamDecoderFilterSharedPtr filter,
                                    FilterMatchStateSharedPtr match_state, bool dual_filter);
  void addStreamEncoderFilterWorker(StreamEncoderFilterSharedPtr filter,
                                    FilterMatchStateSharedPtr match_state, bool dual_filter);

  void disarmRequestTimeout();

  /**
   * If end_stream is true, marks decoding as complete. This is a noop if end_stream is false.
   * @param end_stream whether decoding is complete.
   */
  void maybeEndDecode(bool end_stream);

  /**
   * If end_stream is true, marks encoding as complete. This is a noop if end_stream is false.
   * @param end_stream whether encoding is complete.
   */
  void maybeEndEncode(bool end_stream);

  /**
   * Called before local reply is made by the filter manager.
   * @param data the data associated with the local reply.
   */
  void onLocalReply(StreamFilterBase::LocalReplyData& data);

  void sendLocalReply(Code code, absl::string_view body,
                      const std::function<void(ResponseHeaderMap& headers)>& modify_headers,
                      const absl::optional<Grpc::Status::GrpcStatus> grpc_status,
                      absl::string_view details);
  /**
   * Sends a local reply by constructing a response and passing it through all the encoder
   * filters. The resulting response will be passed out via the FilterManagerCallbacks.
   */
  void sendLocalReplyViaFilterChain(
      bool is_grpc_request, Code code, absl::string_view body,
      const std::function<void(ResponseHeaderMap& headers)>& modify_headers, bool is_head_request,
      const absl::optional<Grpc::Status::GrpcStatus> grpc_status, absl::string_view details);

  /**
   * Sends a local reply by constructing a response and skipping the encoder filters. The
   * resulting response will be passed out via the FilterManagerCallbacks.
   */
  void sendDirectLocalReply(Code code, absl::string_view body,
                            const std::function<void(ResponseHeaderMap& headers)>& modify_headers,
                            bool is_head_request,
                            const absl::optional<Grpc::Status::GrpcStatus> grpc_status);

  // Possibly increases buffer_limit_ to the value of limit.
  void setBufferLimit(uint32_t limit);

  /**
   * @return bool whether any above high watermark triggers are currently active
   */
  bool aboveHighWatermark() { return high_watermark_count_ != 0; }

  // Pass on watermark callbacks to watermark subscribers. This boils down to passing watermark
  // events for this stream and the downstream connection to the router filter.
  void callHighWatermarkCallbacks();
  void callLowWatermarkCallbacks();

  void requestHeadersInitialized() {
    if (Http::Headers::get().MethodValues.Head ==
        filter_manager_callbacks_.requestHeaders()->getMethodValue()) {
      state_.is_head_request_ = true;
    }
    state_.is_grpc_request_ =
        Grpc::Common::isGrpcRequestHeaders(filter_manager_callbacks_.requestHeaders().ref());
  }

  /**
   * Marks local processing as complete.
   */
  void setLocalComplete() { state_.local_complete_ = true; }

  /**
   * Whether the filters have been destroyed.
   */
  bool destroyed() const { return state_.destroyed_; }

  /**
   * Whether remote processing has been marked as complete.
   */
  bool remoteDecodeComplete() const { return state_.remote_decode_complete_; }

  /**
   * Instructs the FilterManager to not create a filter chain. This makes it possible to issue
   * a local reply without the overhead of creating and traversing the filters.
   */
  void skipFilterChainCreation() {
    ASSERT(!state_.created_filter_chain_);
    state_.created_filter_chain_ = true;
  }

  // TODO(snowp): This should probably return a StreamInfo instead of the impl.
  StreamInfo::StreamInfoImpl& streamInfo() { return stream_info_; }
  const StreamInfo::StreamInfoImpl& streamInfo() const { return stream_info_; }
  void setDownstreamRemoteAddress(
      const Network::Address::InstanceConstSharedPtr& downstream_remote_address) {
    stream_info_.setDownstreamRemoteAddress(downstream_remote_address);
  }

  // Set up the Encoder/Decoder filter chain.
  bool createFilterChain();

  const Network::Connection* connection() const { return &connection_; }

  uint64_t streamId() const { return stream_id_; }
  Buffer::BufferMemoryAccountSharedPtr account() const { return account_; }

  Buffer::InstancePtr& bufferedRequestData() { return buffered_request_data_; }

  void contextOnContinue(ScopeTrackedObjectStack& tracked_object_stack);

  void onDownstreamReset() { state_.saw_downstream_reset_ = true; }

private:
  // Indicates which filter to start the iteration with.
  enum class FilterIterationStartState { AlwaysStartFromNext, CanStartFromCurrent };

  // Returns the encoder filter to start iteration with.
  std::list<ActiveStreamEncoderFilterPtr>::iterator
  commonEncodePrefix(ActiveStreamEncoderFilter* filter, bool end_stream,
                     FilterIterationStartState filter_iteration_start_state);
  // Returns the decoder filter to start iteration with.
  std::list<ActiveStreamDecoderFilterPtr>::iterator
  commonDecodePrefix(ActiveStreamDecoderFilter* filter,
                     FilterIterationStartState filter_iteration_start_state);
  void addDecodedData(ActiveStreamDecoderFilter& filter, Buffer::Instance& data, bool streaming);
  RequestTrailerMap& addDecodedTrailers();
  MetadataMapVector& addDecodedMetadata();
  // Helper function for the case where we have a header only request, but a filter adds a body
  // to it.
  void maybeContinueDecoding(
      const std::list<ActiveStreamDecoderFilterPtr>::iterator& maybe_continue_data_entry);
  void decodeHeaders(ActiveStreamDecoderFilter* filter, RequestHeaderMap& headers, bool end_stream);
  // Sends data through decoding filter chains. filter_iteration_start_state indicates which
  // filter to start the iteration with.
  void decodeData(ActiveStreamDecoderFilter* filter, Buffer::Instance& data, bool end_stream,
                  FilterIterationStartState filter_iteration_start_state);
  void decodeTrailers(ActiveStreamDecoderFilter* filter, RequestTrailerMap& trailers);
  void decodeMetadata(ActiveStreamDecoderFilter* filter, MetadataMap& metadata_map);
  void addEncodedData(ActiveStreamEncoderFilter& filter, Buffer::Instance& data, bool streaming);
  ResponseTrailerMap& addEncodedTrailers();
  void encode1xxHeaders(ActiveStreamEncoderFilter* filter, ResponseHeaderMap& headers);
  // As with most of the encode functions, this runs encodeHeaders on various
  // filters before calling encodeHeadersInternal which does final header munging and passes the
  // headers to the encoder.
  void maybeContinueEncoding(
      const std::list<ActiveStreamEncoderFilterPtr>::iterator& maybe_continue_data_entry);
  void encodeHeaders(ActiveStreamEncoderFilter* filter, ResponseHeaderMap& headers,
                     bool end_stream);
  // Sends data through encoding filter chains. filter_iteration_start_state indicates which
  // filter to start the iteration with, and finally calls encodeDataInternal
  // to update stats, do end stream bookkeeping, and send the data to encoder.
  void encodeData(ActiveStreamEncoderFilter* filter, Buffer::Instance& data, bool end_stream,
                  FilterIterationStartState filter_iteration_start_state);
  void encodeTrailers(ActiveStreamEncoderFilter* filter, ResponseTrailerMap& trailers);
  void encodeMetadata(ActiveStreamEncoderFilter* filter, MetadataMapPtr&& metadata_map_ptr);

  // Returns true if new metadata is decoded. Otherwise, returns false.
  bool processNewlyAddedMetadata();

  // Returns true if filter has stopped iteration for all frame types. Otherwise, returns false.
  // filter_streaming is the variable to indicate if stream is streaming, and its value may be
  // changed by the function.
  bool handleDataIfStopAll(ActiveStreamFilterBase& filter, Buffer::Instance& data,
                           bool& filter_streaming);

  MetadataMapVector* getRequestMetadataMapVector() {
    if (request_metadata_map_vector_ == nullptr) {
      request_metadata_map_vector_ = std::make_unique<MetadataMapVector>();
    }
    return request_metadata_map_vector_.get();
  }

  FilterManagerCallbacks& filter_manager_callbacks_;
  Event::Dispatcher& dispatcher_;
  const Network::Connection& connection_;
  const uint64_t stream_id_;
  Buffer::BufferMemoryAccountSharedPtr account_;
  const bool proxy_100_continue_;

  std::list<ActiveStreamDecoderFilterPtr> decoder_filters_;
  std::list<ActiveStreamEncoderFilterPtr> encoder_filters_;
  std::list<StreamFilterBase*> filters_;
  std::list<AccessLog::InstanceSharedPtr> access_log_handlers_;

  // Stores metadata added in the decoding filter that is being processed. Will be cleared before
  // processing the next filter. The storage is created on demand. We need to store metadata
  // temporarily in the filter in case the filter has stopped all while processing headers.
  std::unique_ptr<MetadataMapVector> request_metadata_map_vector_;
  Buffer::InstancePtr buffered_response_data_;
  Buffer::InstancePtr buffered_request_data_;
  uint32_t buffer_limit_{0};
  uint32_t high_watermark_count_{0};
  std::list<DownstreamWatermarkCallbacks*> watermark_callbacks_;
  Network::Socket::OptionsSharedPtr upstream_options_ =
      std::make_shared<Network::Socket::Options>();
  absl::optional<absl::string_view> upstream_override_host_;

  FilterChainFactory& filter_chain_factory_;
  const LocalReply::LocalReply& local_reply_;
  OverridableRemoteConnectionInfoSetterStreamInfo stream_info_;
  // TODO(snowp): Once FM has been moved to its own file we'll make these private classes of FM,
  // at which point they no longer need to be friends.
  friend ActiveStreamFilterBase;
  friend ActiveStreamDecoderFilter;
  friend ActiveStreamEncoderFilter;

  /**
   * Flags that keep track of which filter calls are currently in progress.
   */
  // clang-format off
    struct FilterCallState {
      static constexpr uint32_t DecodeHeaders   = 0x01;
      static constexpr uint32_t DecodeData      = 0x02;
      static constexpr uint32_t DecodeTrailers  = 0x04;
      static constexpr uint32_t EncodeHeaders   = 0x08;
      static constexpr uint32_t EncodeData      = 0x10;
      static constexpr uint32_t EncodeTrailers  = 0x20;
      // Encode1xxHeaders is a bit of a special state as 1xx
      // headers may be sent during request processing. This state is only used
      // to verify we do not encode1xx headers more than once per
      // filter.
      static constexpr uint32_t Encode1xxHeaders  = 0x40;
      // Used to indicate that we're processing the final [En|De]codeData frame,
      // i.e. end_stream = true
      static constexpr uint32_t LastDataFrame = 0x80;
    };
  // clang-format on

  struct State {
    State()
        : remote_encode_complete_(false), remote_decode_complete_(false), local_complete_(false),
<<<<<<< HEAD
          has_continue_headers_(false), created_filter_chain_(false), is_head_request_(false),
          is_grpc_request_(false), non_100_response_headers_encoded_(false),
          under_on_local_reply_(false), decoder_filter_chain_aborted_(false),
          encoder_filter_chain_aborted_(false) {}

=======
          has_1xx_headers_(false), created_filter_chain_(false), is_head_request_(false),
          is_grpc_request_(false), non_100_response_headers_encoded_(false),
          under_on_local_reply_(false), decoder_filter_chain_aborted_(false),
          encoder_filter_chain_aborted_(false), saw_downstream_reset_(false) {}
>>>>>>> 053a7db9
    uint32_t filter_call_state_{0};

    bool remote_encode_complete_ : 1;
    bool remote_decode_complete_ : 1;
    bool local_complete_ : 1; // This indicates that local is complete prior to filter processing.
                              // A filter can still stop the stream from being complete as seen
                              // by the codec.
    // By default, we will assume there are no 1xx. If encode1xxHeaders
    // is ever called, this is set to true so commonContinue resumes processing the 1xx.
    bool has_1xx_headers_ : 1;
    bool created_filter_chain_ : 1;
    // These two are latched on initial header read, to determine if the original headers
    // constituted a HEAD or gRPC request, respectively.
    bool is_head_request_ : 1;
    bool is_grpc_request_ : 1;
    // Tracks if headers other than 100-Continue have been encoded to the codec.
    bool non_100_response_headers_encoded_ : 1;
    // True under the stack of onLocalReply, false otherwise.
    bool under_on_local_reply_ : 1;
    // True when the filter chain iteration was aborted with local reply.
    bool decoder_filter_chain_aborted_ : 1;
    bool encoder_filter_chain_aborted_ : 1;
    bool saw_downstream_reset_ : 1;

    // The following 3 members are booleans rather than part of the space-saving bitfield as they
    // are passed as arguments to functions expecting bools. Extend State using the bitfield
    // where possible.
    bool encoder_filters_streaming_{true};
    bool decoder_filters_streaming_{true};
    bool destroyed_{false};

    // Used to track which filter is the latest filter that has received data.
    ActiveStreamEncoderFilter* latest_data_encoding_filter_{};
    ActiveStreamDecoderFilter* latest_data_decoding_filter_{};
  };

  State state_;
};

} // namespace Http
} // namespace Envoy<|MERGE_RESOLUTION|>--- conflicted
+++ resolved
@@ -1059,18 +1059,10 @@
   struct State {
     State()
         : remote_encode_complete_(false), remote_decode_complete_(false), local_complete_(false),
-<<<<<<< HEAD
-          has_continue_headers_(false), created_filter_chain_(false), is_head_request_(false),
-          is_grpc_request_(false), non_100_response_headers_encoded_(false),
-          under_on_local_reply_(false), decoder_filter_chain_aborted_(false),
-          encoder_filter_chain_aborted_(false) {}
-
-=======
           has_1xx_headers_(false), created_filter_chain_(false), is_head_request_(false),
           is_grpc_request_(false), non_100_response_headers_encoded_(false),
           under_on_local_reply_(false), decoder_filter_chain_aborted_(false),
           encoder_filter_chain_aborted_(false), saw_downstream_reset_(false) {}
->>>>>>> 053a7db9
     uint32_t filter_call_state_{0};
 
     bool remote_encode_complete_ : 1;

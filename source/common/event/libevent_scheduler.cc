--- conflicted
+++ resolved
@@ -16,9 +16,6 @@
 } // namespace
 
 LibeventScheduler::LibeventScheduler() {
-<<<<<<< HEAD
-  event_base* event_base = event_base_new();
-=======
 #ifdef WIN32
   event_config* event_config = event_config_new();
   RELEASE_ASSERT(event_config != nullptr,
@@ -31,7 +28,6 @@
 #else
   event_base* event_base = event_base_new();
 #endif
->>>>>>> 374dca79
   RELEASE_ASSERT(event_base != nullptr, "Failed to initialize libevent event_base");
   libevent_ = Libevent::BasePtr(event_base);
 

#include "common/upstream/maglev_lb.h"

#include "envoy/config/cluster/v3/cluster.pb.h"

namespace Envoy {
namespace Upstream {

MaglevTable::MaglevTable(const NormalizedHostWeightVector& normalized_host_weights,
                         double max_normalized_weight, uint64_t table_size,
                         bool use_hostname_for_hashing, MaglevLoadBalancerStats& stats)
    : table_size_(table_size), stats_(stats) {
  // We can't do anything sensible with no hosts.
  if (normalized_host_weights.empty()) {
    return;
  }

  // Implementation of pseudocode listing 1 in the paper (see header file for more info).
  std::vector<TableBuildEntry> table_build_entries;
  table_build_entries.reserve(normalized_host_weights.size());
  for (const auto& host_weight : normalized_host_weights) {
    const auto& host = host_weight.first;
    const std::string& address =
        use_hostname_for_hashing ? host->hostname() : host->address()->asString();
    ASSERT(!address.empty());
    table_build_entries.emplace_back(host, HashUtil::xxHash64(address) % table_size_,
                                     (HashUtil::xxHash64(address, 1) % (table_size_ - 1)) + 1,
                                     host_weight.second);
  }

  table_.resize(table_size_);

  // Iterate through the table build entries as many times as it takes to fill up the table.
  uint64_t table_index = 0;
  for (uint32_t iteration = 1; table_index < table_size_; ++iteration) {
    for (uint64_t i = 0; i < table_build_entries.size() && table_index < table_size; i++) {
      TableBuildEntry& entry = table_build_entries[i];
      // To understand how target_weight_ and weight_ are used below, consider a host with weight
      // equal to max_normalized_weight. This would be picked on every single iteration. If it had
      // weight equal to max_normalized_weight / 3, then it would only be picked every 3 iterations,
      // etc.
      if (iteration * entry.weight_ < entry.target_weight_) {
        continue;
      }
      entry.target_weight_ += max_normalized_weight;
      uint64_t c = permutation(entry);
      while (table_[c] != nullptr) {
        entry.next_++;
        c = permutation(entry);
      }

      table_[c] = entry.host_;
      entry.next_++;
      entry.count_++;
      table_index++;
    }
  }

  uint64_t min_entries_per_host = table_size_;
  uint64_t max_entries_per_host = 0;
  for (const auto& entry : table_build_entries) {
    min_entries_per_host = std::min(entry.count_, min_entries_per_host);
    max_entries_per_host = std::max(entry.count_, max_entries_per_host);
  }
  stats_.min_entries_per_host_.set(min_entries_per_host);
  stats_.max_entries_per_host_.set(max_entries_per_host);

  if (ENVOY_LOG_CHECK_LEVEL(trace)) {
    for (uint64_t i = 0; i < table_.size(); i++) {
      ENVOY_LOG(trace, "maglev: i={} host={}", i,
                use_hostname_for_hashing ? table_[i]->hostname()
                                         : table_[i]->address()->asString());
    }
  }
}

HostConstSharedPtr MaglevTable::chooseHost(uint64_t hash, uint32_t attempt) const {
  if (table_.empty()) {
    return nullptr;
  }

  if (attempt > 0) {
    // If a retry host predicate is being applied, mutate the hash to choose an alternate host.
    // By using value with most bits set for the retry attempts, we achieve a larger change in
    // the hash, thereby reducing the likelihood that all retries are directed to a single host.
    hash ^= ~0ULL - attempt + 1;
  }

  return table_[hash % table_size_];
}

uint64_t MaglevTable::permutation(const TableBuildEntry& entry) {
  return (entry.offset_ + (entry.skip_ * entry.next_)) % table_size_;
}

MaglevLoadBalancer::MaglevLoadBalancer(
    const PrioritySet& priority_set, ClusterStats& stats, Stats::Scope& scope,
    Runtime::Loader& runtime, Random::RandomGenerator& random,
    const absl::optional<envoy::config::cluster::v3::Cluster::MaglevLbConfig>& config,
    const envoy::config::cluster::v3::Cluster::CommonLbConfig& common_config)
    : ThreadAwareLoadBalancerBase(priority_set, stats, runtime, random, common_config),
      scope_(scope.createScope("maglev_lb.")), stats_(generateStats(*scope_)),
      table_size_(config ? PROTOBUF_GET_WRAPPED_OR_DEFAULT(config.value(), table_size,
                                                           MaglevTable::DefaultTableSize)
                         : MaglevTable::DefaultTableSize),
      use_hostname_for_hashing_(
          common_config.has_consistent_hashing_lb_config()
              ? common_config.consistent_hashing_lb_config().use_hostname_for_hashing()
              : false),
      hash_balance_factor_(PROTOBUF_GET_WRAPPED_OR_DEFAULT(
<<<<<<< HEAD
          common_config.consistent_hashing_lb_config(), hash_balance_factor, 0)) {}
=======
          common_config.consistent_hashing_lb_config(), hash_balance_factor, 0)) {
  ENVOY_LOG(debug, "maglev table size: {}", table_size_);
  // The table size must be prime number.
  if (!Primes::isPrime(table_size_)) {
    throw EnvoyException("The table size of maglev must be prime number");
  }
}
>>>>>>> e3c06cb7

MaglevLoadBalancerStats MaglevLoadBalancer::generateStats(Stats::Scope& scope) {
  return {ALL_MAGLEV_LOAD_BALANCER_STATS(POOL_GAUGE(scope))};
}

} // namespace Upstream
} // namespace Envoy<|MERGE_RESOLUTION|>--- conflicted
+++ resolved
@@ -107,9 +107,6 @@
               ? common_config.consistent_hashing_lb_config().use_hostname_for_hashing()
               : false),
       hash_balance_factor_(PROTOBUF_GET_WRAPPED_OR_DEFAULT(
-<<<<<<< HEAD
-          common_config.consistent_hashing_lb_config(), hash_balance_factor, 0)) {}
-=======
           common_config.consistent_hashing_lb_config(), hash_balance_factor, 0)) {
   ENVOY_LOG(debug, "maglev table size: {}", table_size_);
   // The table size must be prime number.
@@ -117,7 +114,6 @@
     throw EnvoyException("The table size of maglev must be prime number");
   }
 }
->>>>>>> e3c06cb7
 
 MaglevLoadBalancerStats MaglevLoadBalancer::generateStats(Stats::Scope& scope) {
   return {ALL_MAGLEV_LOAD_BALANCER_STATS(POOL_GAUGE(scope))};

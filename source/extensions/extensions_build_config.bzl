--- conflicted
+++ resolved
@@ -191,15 +191,6 @@
     "envoy.tracers.skywalking":                         "//source/extensions/tracers/skywalking:config",
 
     #
-<<<<<<< HEAD
-    # Listener
-    #
-
-    # "envoy.udp_listeners.quiche_quic_listener":         "//source/extensions/quic_listeners/quiche:quic_factory_lib",
-
-    #
-=======
->>>>>>> 3bdf7863
     # Transport sockets
     #
 
@@ -207,10 +198,6 @@
     "envoy.transport_sockets.upstream_proxy_protocol":  "//source/extensions/transport_sockets/proxy_protocol:upstream_config",
     "envoy.transport_sockets.raw_buffer":               "//source/extensions/transport_sockets/raw_buffer:config",
     "envoy.transport_sockets.tap":                      "//source/extensions/transport_sockets/tap:config",
-<<<<<<< HEAD
-    #"envoy.transport_sockets.quic":                     "//source/extensions/quic_listeners/quiche:quic_transport_socket_factory_lib",
-=======
->>>>>>> 3bdf7863
     "envoy.transport_sockets.starttls":                 "//source/extensions/transport_sockets/starttls:config",
 
     #

--- conflicted
+++ resolved
@@ -184,11 +184,7 @@
     # Listener
     #
 
-<<<<<<< HEAD
-    #"envoy.listener.quic":                              "//source/extensions/quic_listeners/quiche:quic_factory_lib",
-=======
-    "envoy.udp_listeners.quiche_quic_listener":         "//source/extensions/quic_listeners/quiche:quic_factory_lib",
->>>>>>> 9a89e312
+    # "envoy.udp_listeners.quiche_quic_listener":         "//source/extensions/quic_listeners/quiche:quic_factory_lib",
 
     #
     # Transport sockets

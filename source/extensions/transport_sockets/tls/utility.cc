--- conflicted
+++ resolved
@@ -15,32 +15,6 @@
 namespace TransportSockets {
 namespace Tls {
 
-<<<<<<< HEAD
-static constexpr absl::string_view SSL_ERROR_NONE_MESSAGE = "NONE";
-static constexpr absl::string_view SSL_ERROR_SSL_MESSAGE = "SSL";
-static constexpr absl::string_view SSL_ERROR_WANT_READ_MESSAGE = "WANT_READ";
-static constexpr absl::string_view SSL_ERROR_WANT_WRITE_MESSAGE = "WANT_WRITE";
-static constexpr absl::string_view SSL_ERROR_WANT_X509_LOOPUP_MESSAGE = "WANT_X509_LOOKUP";
-static constexpr absl::string_view SSL_ERROR_SYSCALL_MESSAGE = "SYSCALL";
-static constexpr absl::string_view SSL_ERROR_ZERO_RETURN_MESSAGE = "ZERO_RETURN";
-static constexpr absl::string_view SSL_ERROR_WANT_CONNECT_MESSAGE = "WANT_CONNECT";
-static constexpr absl::string_view SSL_ERROR_WANT_ACCEPT_MESSAGE = "WANT_ACCEPT";
-static constexpr absl::string_view SSL_ERROR_WANT_CHANNEL_ID_LOOKUP_MESSAGE =
-    "WANT_CHANNEL_ID_LOOKUP";
-static constexpr absl::string_view SSL_ERROR_PENDING_SESSION_MESSAGE = "PENDING_SESSION";
-static constexpr absl::string_view SSL_ERROR_PENDING_CERTIFICATE_MESSAGE = "PENDING_CERTIFICATE";
-static constexpr absl::string_view SSL_ERROR_WANT_PRIVATE_KEY_OPERATION_MESSAGE =
-    "WANT_PRIVATE_KEY_OPERATION";
-static constexpr absl::string_view SSL_ERROR_PENDING_TICKET_MESSAGE = "PENDING_TICKET";
-static constexpr absl::string_view SSL_ERROR_EARLY_DATA_REJECTED_MESSAGE = "EARLY_DATA_REJECTED";
-static constexpr absl::string_view SSL_ERROR_WANT_CERTIFICATE_VERIFY_MESSAGE =
-    "WANT_CERTIFICATE_VERIFY";
-static constexpr absl::string_view SSL_ERROR_HANDOFF_MESSAGE = "HANDOFF";
-static constexpr absl::string_view SSL_ERROR_HANDBACK_MESSAGE = "HANDBACK";
-static constexpr absl::string_view SSL_ERROR_UNKNOWN_ERROR_MESSAGE = "UNKNOWN_ERROR";
-
-=======
->>>>>>> abba6e48
 Envoy::Ssl::CertificateDetailsPtr Utility::certificateDetails(X509* cert, const std::string& path,
                                                               TimeSource& time_source) {
   Envoy::Ssl::CertificateDetailsPtr certificate_details =

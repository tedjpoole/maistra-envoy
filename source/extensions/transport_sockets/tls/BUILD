--- conflicted
+++ resolved
@@ -150,10 +150,7 @@
     # TLS is core functionality.
     visibility = ["//visibility:public"],
     deps = [
-<<<<<<< HEAD
         ":openssl_impl_lib",
-=======
->>>>>>> abba6e48
         ":stats_lib",
         ":utility_lib",
         "//include/envoy/ssl:context_config_interface",

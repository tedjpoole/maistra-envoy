#include "extensions/transport_sockets/tls/ssl_socket.h"

#include "envoy/stats/scope.h"

#include "common/common/assert.h"
#include "common/common/empty_string.h"
#include "common/common/hex.h"
#include "common/http/headers.h"
#include "common/runtime/runtime_features.h"

#include "extensions/transport_sockets/tls/io_handle_bio.h"
#include "extensions/transport_sockets/tls/ssl_handshaker.h"
#include "extensions/transport_sockets/tls/utility.h"

#include "absl/strings/str_replace.h"
#include "openssl/err.h"
#include "openssl/x509v3.h"

using Envoy::Network::PostIoAction;

namespace Envoy {
namespace Extensions {
namespace TransportSockets {
namespace Tls {

namespace {

constexpr absl::string_view NotReadyReason{"TLS error: Secret is not supplied by SDS"};

// This SslSocket will be used when SSL secret is not fetched from SDS server.
class NotReadySslSocket : public Network::TransportSocket {
public:
  // Network::TransportSocket
  void setTransportSocketCallbacks(Network::TransportSocketCallbacks&) override {}
  std::string protocol() const override { return EMPTY_STRING; }
  absl::string_view failureReason() const override { return NotReadyReason; }
  bool canFlushClose() override { return true; }
  void closeSocket(Network::ConnectionEvent) override {}
  Network::IoResult doRead(Buffer::Instance&) override { return {PostIoAction::Close, 0, false}; }
  Network::IoResult doWrite(Buffer::Instance&, bool) override {
    return {PostIoAction::Close, 0, false};
  }
  void onConnected() override {}
  Ssl::ConnectionInfoConstSharedPtr ssl() const override { return nullptr; }
  bool startSecureTransport() override { return false; }
};
} // namespace

SslSocket::SslSocket(Envoy::Ssl::ContextSharedPtr ctx, InitialState state,
                     const Network::TransportSocketOptionsSharedPtr& transport_socket_options,
                     Ssl::HandshakerFactoryCb handshaker_factory_cb)
    : transport_socket_options_(transport_socket_options),
      ctx_(std::dynamic_pointer_cast<ContextImpl>(ctx)),
      info_(std::dynamic_pointer_cast<SslHandshakerImpl>(
          handshaker_factory_cb(ctx_->newSsl(transport_socket_options_.get()),
                                ctx_->sslExtendedSocketInfoIndex(), this))) {
  if (state == InitialState::Client) {
    SSL_set_connect_state(rawSsl());
  } else {
    ASSERT(state == InitialState::Server);
    SSL_set_accept_state(rawSsl());
  }
}

void SslSocket::setTransportSocketCallbacks(Network::TransportSocketCallbacks& callbacks) {
  ASSERT(!callbacks_);
  callbacks_ = &callbacks;

  // Associate this SSL connection with all the certificates (with their potentially different
  // private key methods).
  for (auto const& provider : ctx_->getPrivateKeyMethodProviders()) {
    provider->registerPrivateKeyMethod(rawSsl(), *this, callbacks_->connection().dispatcher());
  }

  BIO* bio;
  if (Runtime::runtimeFeatureEnabled("envoy.reloadable_features.tls_use_io_handle_bio")) {
    // Use custom BIO that reads from/writes to IoHandle
    bio = BIO_new_io_handle(&callbacks_->ioHandle());
  } else {
    // TODO(fcoras): remove once the io_handle_bio proves to be stable
    bio = BIO_new_socket(callbacks_->ioHandle().fdDoNotUse(), 0);
  }
  SSL_set_bio(rawSsl(), bio, bio);
}

SslSocket::ReadResult SslSocket::sslReadIntoSlice(Buffer::RawSlice& slice) {
  ReadResult result;
  uint8_t* mem = static_cast<uint8_t*>(slice.mem_);
  size_t remaining = slice.len_;
  while (remaining > 0) {
    int rc = SSL_read(rawSsl(), mem, remaining);
    ENVOY_CONN_LOG(trace, "ssl read returns: {}", callbacks_->connection(), rc);
    if (rc > 0) {
      ASSERT(static_cast<size_t>(rc) <= remaining);
      mem += rc;
      remaining -= rc;
      result.commit_slice_ = true;
    } else {
      result.error_ = absl::make_optional<int>(rc);
      break;
    }
  }

  if (result.commit_slice_) {
    slice.len_ -= remaining;
  }
  return result;
}

Network::IoResult SslSocket::doRead(Buffer::Instance& read_buffer) {
  if (info_->state() != Ssl::SocketState::HandshakeComplete &&
      info_->state() != Ssl::SocketState::ShutdownSent) {
    PostIoAction action = doHandshake();
    if (action == PostIoAction::Close || info_->state() != Ssl::SocketState::HandshakeComplete) {
      // end_stream is false because either a hard error occurred (action == Close) or
      // the handshake isn't complete, so a half-close cannot occur yet.
      return {action, 0, false};
    }
  }

  bool keep_reading = true;
  bool end_stream = false;
  PostIoAction action = PostIoAction::KeepOpen;
  uint64_t bytes_read = 0;
  while (keep_reading) {
    // We use 2 slices here so that we can use the remainder of an existing buffer chain element
    // if there is extra space. 16K read is arbitrary and can be tuned later.
    Buffer::RawSlice slices[2];
    uint64_t slices_to_commit = 0;
    uint64_t num_slices = read_buffer.reserve(16384, slices, 2);
    for (uint64_t i = 0; i < num_slices; i++) {
      auto result = sslReadIntoSlice(slices[i]);
      if (result.commit_slice_) {
        slices_to_commit++;
        bytes_read += slices[i].len_;
      }
      if (result.error_.has_value()) {
        keep_reading = false;
        int err = SSL_get_error(rawSsl(), result.error_.value());
        ENVOY_CONN_LOG(trace, "ssl error occurred while read: {}", callbacks_->connection(),
                       Utility::getErrorDescription(err));
        switch (err) {
        case SSL_ERROR_WANT_READ:
          break;
        case SSL_ERROR_ZERO_RETURN:
	  // Graceful shutdown using close_notify TLS alert.
          end_stream = true;
          break;
        case SSL_ERROR_SYSCALL:
          if (result.error_.value() == 0) {
            // Non-graceful shutdown by closing the underlying socket.
            end_stream = true;
            break;
          }
          FALLTHRU;
        case SSL_ERROR_SSL:
          // If EAGAIN treat it as if it's SSL_ERROR_WANT_READ
          if (errno == EAGAIN) {
            break;
          }
          // fall through for other errors
        case SSL_ERROR_WANT_WRITE:
        // Renegotiation has started. We don't handle renegotiation so just fall through.
        default:
          drainErrorQueue(true);
          action = PostIoAction::Close;
          break;
        }

        break;
      }
    }

    if (slices_to_commit > 0) {
      read_buffer.commit(slices, slices_to_commit);
      if (callbacks_->shouldDrainReadBuffer()) {
        callbacks_->setTransportSocketIsReadable();
        keep_reading = false;
      }
    }
  }

  ENVOY_CONN_LOG(trace, "ssl read {} bytes", callbacks_->connection(), bytes_read);

  return {action, bytes_read, end_stream};
}

void SslSocket::onPrivateKeyMethodComplete() {
  ASSERT(isThreadSafe());
  ASSERT(info_->state() == Ssl::SocketState::HandshakeInProgress);

  // Resume handshake.
  PostIoAction action = doHandshake();
  if (action == PostIoAction::Close) {
    ENVOY_CONN_LOG(debug, "async handshake completion error", callbacks_->connection());
    callbacks_->connection().close(Network::ConnectionCloseType::FlushWrite);
  }
}

Network::Connection& SslSocket::connection() const { return callbacks_->connection(); }

void SslSocket::onSuccess(SSL* ssl) {
  ctx_->logHandshake(ssl);
  callbacks_->raiseEvent(Network::ConnectionEvent::Connected);
}

void SslSocket::onFailure() { drainErrorQueue(); }

PostIoAction SslSocket::doHandshake() { return info_->doHandshake(); }

void SslSocket::drainErrorQueue(const bool show_errno) {
  bool saw_error = false;
  bool saw_counted_error = false;
  while (uint64_t err = ERR_get_error()) {
    if (ERR_GET_LIB(err) == ERR_LIB_SSL) {
      if (ERR_GET_REASON(err) == SSL_R_PEER_DID_NOT_RETURN_A_CERTIFICATE) {
        ctx_->stats().fail_verify_no_cert_.inc();
        saw_counted_error = true;
      } else if (ERR_GET_REASON(err) == SSL_R_CERTIFICATE_VERIFY_FAILED) {
        saw_counted_error = true;
      }
    }
    saw_error = true;

    if (failure_reason_.empty()) {
      failure_reason_ = "TLS error:";
    }
    failure_reason_.append(absl::StrCat(" ", err, ":", ERR_lib_error_string(err), ":",
                                        ERR_func_error_string(err), ":",
                                        ERR_reason_error_string(err)));
  }
<<<<<<< HEAD
  if (show_errno) {
    ENVOY_CONN_LOG(debug, "errno:{}:{}", callbacks_->connection(), errno, strerror(errno), failure_reason_);
  }
  ENVOY_CONN_LOG(debug, "{}", callbacks_->connection(), failure_reason_);
=======
  if (!failure_reason_.empty()) {
    ENVOY_CONN_LOG(debug, "{}", callbacks_->connection(), failure_reason_);
  }
>>>>>>> 88140146
  if (saw_error && !saw_counted_error) {
    ctx_->stats().connection_error_.inc();
  }
}

Network::IoResult SslSocket::doWrite(Buffer::Instance& write_buffer, bool end_stream) {
  ASSERT(info_->state() != Ssl::SocketState::ShutdownSent || write_buffer.length() == 0);
  if (info_->state() != Ssl::SocketState::HandshakeComplete &&
      info_->state() != Ssl::SocketState::ShutdownSent) {
    PostIoAction action = doHandshake();
    if (action == PostIoAction::Close || info_->state() != Ssl::SocketState::HandshakeComplete) {
      return {action, 0, false};
    }
  }

  uint64_t bytes_to_write;
  if (bytes_to_retry_) {
    bytes_to_write = bytes_to_retry_;
    bytes_to_retry_ = 0;
  } else {
    bytes_to_write = std::min(write_buffer.length(), static_cast<uint64_t>(16384));
  }

  uint64_t total_bytes_written = 0;
  while (bytes_to_write > 0) {
    // TODO(mattklein123): As it relates to our fairness efforts, we might want to limit the number
    // of iterations of this loop, either by pure iterations, bytes written, etc.

    // SSL_write() requires that if a previous call returns SSL_ERROR_WANT_WRITE, we need to call
    // it again with the same parameters. This is done by tracking last write size, but not write
    // data, since linearize() will return the same undrained data anyway.
    ASSERT(bytes_to_write <= write_buffer.length());
    int rc = SSL_write(rawSsl(), write_buffer.linearize(bytes_to_write), bytes_to_write);
    ENVOY_CONN_LOG(trace, "ssl write returns: {}", callbacks_->connection(), rc);
    if (rc > 0) {
      ASSERT(rc == static_cast<int>(bytes_to_write));
      total_bytes_written += rc;
      write_buffer.drain(rc);
      bytes_to_write = std::min(write_buffer.length(), static_cast<uint64_t>(16384));
    } else {
      int err = SSL_get_error(rawSsl(), rc);
      ENVOY_CONN_LOG(trace, "ssl error occurred while write: {}", callbacks_->connection(),
                     Utility::getErrorDescription(err));
      switch (err) {
      case SSL_ERROR_WANT_WRITE:
        bytes_to_retry_ = bytes_to_write;
        break;
      case SSL_ERROR_SSL:
        // If EAGAIN treat it as if it's SSL_ERROR_WANT_WRITE
        if (errno == EAGAIN) {
            ENVOY_CONN_LOG(debug, "errno:{}:{}", callbacks_->connection(), errno, strerror(errno));
            bytes_to_retry_ = bytes_to_write;
            break;
        }
      // fall through for other errors
      case SSL_ERROR_WANT_READ:
      // Renegotiation has started. We don't handle renegotiation so just fall through.
      default:
        drainErrorQueue(err == SSL_ERROR_SYSCALL||err == SSL_ERROR_SSL);
        return {PostIoAction::Close, total_bytes_written, false};
      }

      break;
    }
  }

  if (write_buffer.length() == 0 && end_stream) {
    shutdownSsl();
  }

  return {PostIoAction::KeepOpen, total_bytes_written, false};
}

void SslSocket::onConnected() { ASSERT(info_->state() == Ssl::SocketState::PreHandshake); }

Ssl::ConnectionInfoConstSharedPtr SslSocket::ssl() const { return info_; }

void SslSocket::shutdownSsl() {
  ASSERT(info_->state() != Ssl::SocketState::PreHandshake);
  if (info_->state() != Ssl::SocketState::ShutdownSent &&
      callbacks_->connection().state() != Network::Connection::State::Closed) {
    int rc = SSL_shutdown(rawSsl());
    if constexpr (Event::PlatformDefaultTriggerType == Event::FileTriggerType::EmulatedEdge) {
      // Windows operate under `EmulatedEdge`. These are level events that are artificially
      // made to behave like edge events. And if the rc is 0 then in that case we want read
      // activation resumption. This code is protected with an `constexpr` if, to minimize the tax
      // on POSIX systems that operate in Edge events.
      if (rc == 0) {
        // See https://www.openssl.org/docs/manmaster/man3/SSL_shutdown.html
        // if return value is 0,  Call SSL_read() to do a bidirectional shutdown.
        callbacks_->setTransportSocketIsReadable();
      }
    }
    ENVOY_CONN_LOG(debug, "SSL shutdown: rc={}", callbacks_->connection(), rc);
    drainErrorQueue();
    info_->setState(Ssl::SocketState::ShutdownSent);
  }
}

void SslSocket::shutdownBasic() {
  if (info_->state() != Ssl::SocketState::ShutdownSent &&
      callbacks_->connection().state() != Network::Connection::State::Closed) {
    callbacks_->ioHandle().shutdown(ENVOY_SHUT_WR);
    drainErrorQueue();
    info_->setState(Ssl::SocketState::ShutdownSent);
  }
}

void SslSocket::closeSocket(Network::ConnectionEvent) {
  // Unregister the SSL connection object from private key method providers.
  for (auto const& provider : ctx_->getPrivateKeyMethodProviders()) {
    provider->unregisterPrivateKeyMethod(rawSsl());
  }

  // Attempt to send a shutdown before closing the socket. It's possible this won't go out if
  // there is no room on the socket. We can extend the state machine to handle this at some point
  // if needed.
  if (info_->state() == Ssl::SocketState::HandshakeInProgress ||
      info_->state() == Ssl::SocketState::HandshakeComplete) {
    shutdownSsl();
  } else {
    // We're not in a state to do the full SSL shutdown so perform a basic shutdown to flush any
    // outstanding alerts
    shutdownBasic();
  }
}

std::string SslSocket::protocol() const {
  const unsigned char* proto;
  unsigned int proto_len;
  SSL_get0_alpn_selected(rawSsl(), &proto, &proto_len);
  return std::string(reinterpret_cast<const char*>(proto), proto_len);
}

absl::string_view SslSocket::failureReason() const { return failure_reason_; }

namespace {
SslSocketFactoryStats generateStats(const std::string& prefix, Stats::Scope& store) {
  return {
      ALL_SSL_SOCKET_FACTORY_STATS(POOL_COUNTER_PREFIX(store, prefix + "_ssl_socket_factory."))};
}
} // namespace

ClientSslSocketFactory::ClientSslSocketFactory(Envoy::Ssl::ClientContextConfigPtr config,
                                               Envoy::Ssl::ContextManager& manager,
                                               Stats::Scope& stats_scope)
    : manager_(manager), stats_scope_(stats_scope), stats_(generateStats("client", stats_scope)),
      config_(std::move(config)),
      ssl_ctx_(manager_.createSslClientContext(stats_scope_, *config_, nullptr)) {
  config_->setSecretUpdateCallback([this]() { onAddOrUpdateSecret(); });
}

Network::TransportSocketPtr ClientSslSocketFactory::createTransportSocket(
    Network::TransportSocketOptionsSharedPtr transport_socket_options) const {
  // onAddOrUpdateSecret() could be invoked in the middle of checking the existence of ssl_ctx and
  // creating SslSocket using ssl_ctx. Capture ssl_ctx_ into a local variable so that we check and
  // use the same ssl_ctx to create SslSocket.
  Envoy::Ssl::ClientContextSharedPtr ssl_ctx;
  {
    absl::ReaderMutexLock l(&ssl_ctx_mu_);
    ssl_ctx = ssl_ctx_;
  }
  if (ssl_ctx) {
    return std::make_unique<SslSocket>(std::move(ssl_ctx), InitialState::Client,
                                       transport_socket_options, config_->createHandshaker());
  } else {
    ENVOY_LOG(debug, "Create NotReadySslSocket");
    stats_.upstream_context_secrets_not_ready_.inc();
    return std::make_unique<NotReadySslSocket>();
  }
}

bool ClientSslSocketFactory::implementsSecureTransport() const { return true; }

void ClientSslSocketFactory::onAddOrUpdateSecret() {
  ENVOY_LOG(debug, "Secret is updated.");
  {
    absl::WriterMutexLock l(&ssl_ctx_mu_);
    ssl_ctx_ = manager_.createSslClientContext(stats_scope_, *config_, ssl_ctx_);
  }
  stats_.ssl_context_update_by_sds_.inc();
}

ServerSslSocketFactory::ServerSslSocketFactory(Envoy::Ssl::ServerContextConfigPtr config,
                                               Envoy::Ssl::ContextManager& manager,
                                               Stats::Scope& stats_scope,
                                               const std::vector<std::string>& server_names)
    : manager_(manager), stats_scope_(stats_scope), stats_(generateStats("server", stats_scope)),
      config_(std::move(config)), server_names_(server_names),
      ssl_ctx_(manager_.createSslServerContext(stats_scope_, *config_, server_names_, nullptr)) {
  config_->setSecretUpdateCallback([this]() { onAddOrUpdateSecret(); });
}

Network::TransportSocketPtr
ServerSslSocketFactory::createTransportSocket(Network::TransportSocketOptionsSharedPtr) const {
  // onAddOrUpdateSecret() could be invoked in the middle of checking the existence of ssl_ctx and
  // creating SslSocket using ssl_ctx. Capture ssl_ctx_ into a local variable so that we check and
  // use the same ssl_ctx to create SslSocket.
  Envoy::Ssl::ServerContextSharedPtr ssl_ctx;
  {
    absl::ReaderMutexLock l(&ssl_ctx_mu_);
    ssl_ctx = ssl_ctx_;
  }
  if (ssl_ctx) {
    return std::make_unique<SslSocket>(std::move(ssl_ctx), InitialState::Server, nullptr,
                                       config_->createHandshaker());
  } else {
    ENVOY_LOG(debug, "Create NotReadySslSocket");
    stats_.downstream_context_secrets_not_ready_.inc();
    return std::make_unique<NotReadySslSocket>();
  }
}

bool ServerSslSocketFactory::implementsSecureTransport() const { return true; }

void ServerSslSocketFactory::onAddOrUpdateSecret() {
  ENVOY_LOG(debug, "Secret is updated.");
  {
    absl::WriterMutexLock l(&ssl_ctx_mu_);
    ssl_ctx_ = manager_.createSslServerContext(stats_scope_, *config_, server_names_, ssl_ctx_);
  }
  stats_.ssl_context_update_by_sds_.inc();
}

} // namespace Tls
} // namespace TransportSockets
} // namespace Extensions
} // namespace Envoy<|MERGE_RESOLUTION|>--- conflicted
+++ resolved
@@ -229,16 +229,13 @@
                                         ERR_func_error_string(err), ":",
                                         ERR_reason_error_string(err)));
   }
-<<<<<<< HEAD
-  if (show_errno) {
-    ENVOY_CONN_LOG(debug, "errno:{}:{}", callbacks_->connection(), errno, strerror(errno), failure_reason_);
-  }
-  ENVOY_CONN_LOG(debug, "{}", callbacks_->connection(), failure_reason_);
-=======
   if (!failure_reason_.empty()) {
-    ENVOY_CONN_LOG(debug, "{}", callbacks_->connection(), failure_reason_);
-  }
->>>>>>> 88140146
+    if (show_errno) {
+      ENVOY_CONN_LOG(debug, "errno:{}:{}:{}", callbacks_->connection(), errno, strerror(errno), failure_reason_);
+    } else {
+      ENVOY_CONN_LOG(debug, "{}", callbacks_->connection(), failure_reason_);
+    }
+  }
   if (saw_error && !saw_counted_error) {
     ctx_->stats().connection_error_.inc();
   }

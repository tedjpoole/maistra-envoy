--- conflicted
+++ resolved
@@ -35,184 +35,6 @@
          Envoy::Ssl::ClientValidationStatus::Validated;
 }
 
-<<<<<<< HEAD
-absl::Span<const std::string> SslHandshakerImpl::uriSanLocalCertificate() const {
-  if (!cached_uri_san_local_certificate_.empty()) {
-    return cached_uri_san_local_certificate_;
-  }
-
-  // The cert object is not owned.
-  X509* cert = SSL_get_certificate(ssl());
-  if (!cert) {
-    ASSERT(cached_uri_san_local_certificate_.empty());
-    return cached_uri_san_local_certificate_;
-  }
-  cached_uri_san_local_certificate_ = Utility::getSubjectAltNames(*cert, GEN_URI);
-  return cached_uri_san_local_certificate_;
-}
-
-absl::Span<const std::string> SslHandshakerImpl::dnsSansLocalCertificate() const {
-  if (!cached_dns_san_local_certificate_.empty()) {
-    return cached_dns_san_local_certificate_;
-  }
-
-  X509* cert = SSL_get_certificate(ssl());
-  if (!cert) {
-    ASSERT(cached_dns_san_local_certificate_.empty());
-    return cached_dns_san_local_certificate_;
-  }
-  cached_dns_san_local_certificate_ = Utility::getSubjectAltNames(*cert, GEN_DNS);
-  return cached_dns_san_local_certificate_;
-}
-
-const std::string& SslHandshakerImpl::sha256PeerCertificateDigest() const {
-  if (!cached_sha_256_peer_certificate_digest_.empty()) {
-    return cached_sha_256_peer_certificate_digest_;
-  }
-  bssl::UniquePtr<X509> cert(SSL_get_peer_certificate(ssl()));
-  if (!cert) {
-    ASSERT(cached_sha_256_peer_certificate_digest_.empty());
-    return cached_sha_256_peer_certificate_digest_;
-  }
-
-  std::vector<uint8_t> computed_hash(SHA256_DIGEST_LENGTH);
-  unsigned int n;
-  X509_digest(cert.get(), EVP_sha256(), computed_hash.data(), &n);
-  RELEASE_ASSERT(n == computed_hash.size(), "");
-  cached_sha_256_peer_certificate_digest_ = Hex::encode(computed_hash);
-  return cached_sha_256_peer_certificate_digest_;
-}
-
-const std::string& SslHandshakerImpl::sha1PeerCertificateDigest() const {
-  if (!cached_sha_1_peer_certificate_digest_.empty()) {
-    return cached_sha_1_peer_certificate_digest_;
-  }
-  bssl::UniquePtr<X509> cert(SSL_get_peer_certificate(ssl()));
-  if (!cert) {
-    ASSERT(cached_sha_1_peer_certificate_digest_.empty());
-    return cached_sha_1_peer_certificate_digest_;
-  }
-
-  std::vector<uint8_t> computed_hash(SHA_DIGEST_LENGTH);
-  unsigned int n;
-  X509_digest(cert.get(), EVP_sha1(), computed_hash.data(), &n);
-  RELEASE_ASSERT(n == computed_hash.size(), "");
-  cached_sha_1_peer_certificate_digest_ = Hex::encode(computed_hash);
-  return cached_sha_1_peer_certificate_digest_;
-}
-
-const std::string& SslHandshakerImpl::urlEncodedPemEncodedPeerCertificate() const {
-  if (!cached_url_encoded_pem_encoded_peer_certificate_.empty()) {
-    return cached_url_encoded_pem_encoded_peer_certificate_;
-  }
-  bssl::UniquePtr<X509> cert(SSL_get_peer_certificate(ssl()));
-  if (!cert) {
-    ASSERT(cached_url_encoded_pem_encoded_peer_certificate_.empty());
-    return cached_url_encoded_pem_encoded_peer_certificate_;
-  }
-
-  bssl::UniquePtr<BIO> buf(BIO_new(BIO_s_mem()));
-  RELEASE_ASSERT(buf != nullptr, "");
-  RELEASE_ASSERT(PEM_write_bio_X509(buf.get(), cert.get()) == 1, "");
-  const uint8_t* output;
-  size_t length;
-  RELEASE_ASSERT(BIO_mem_contents(buf.get(), &output, &length) == 1, "");
-  absl::string_view pem(reinterpret_cast<const char*>(output), length);
-  cached_url_encoded_pem_encoded_peer_certificate_ = absl::StrReplaceAll(
-      pem, {{"\n", "%0A"}, {" ", "%20"}, {"+", "%2B"}, {"/", "%2F"}, {"=", "%3D"}});
-  return cached_url_encoded_pem_encoded_peer_certificate_;
-}
-
-const std::string& SslHandshakerImpl::urlEncodedPemEncodedPeerCertificateChain() const {
-  if (!cached_url_encoded_pem_encoded_peer_cert_chain_.empty()) {
-    return cached_url_encoded_pem_encoded_peer_cert_chain_;
-  }
-
-  STACK_OF(X509)* cert_chain = SSL_get_peer_full_cert_chain(ssl());
-  if (cert_chain == nullptr) {
-    ASSERT(cached_url_encoded_pem_encoded_peer_cert_chain_.empty());
-    return cached_url_encoded_pem_encoded_peer_cert_chain_;
-  }
-
-  for (int i = 0; i < sk_X509_num(cert_chain); i++) {
-    X509* cert = sk_X509_value(cert_chain, i);
-
-    bssl::UniquePtr<BIO> buf(BIO_new(BIO_s_mem()));
-    RELEASE_ASSERT(buf != nullptr, "");
-    RELEASE_ASSERT(PEM_write_bio_X509(buf.get(), cert) == 1, "");
-    const uint8_t* output;
-    size_t length;
-    RELEASE_ASSERT(BIO_mem_contents(buf.get(), &output, &length) == 1, "");
-
-    absl::string_view pem(reinterpret_cast<const char*>(output), length);
-    cached_url_encoded_pem_encoded_peer_cert_chain_ = absl::StrCat(
-        cached_url_encoded_pem_encoded_peer_cert_chain_,
-        absl::StrReplaceAll(
-            pem, {{"\n", "%0A"}, {" ", "%20"}, {"+", "%2B"}, {"/", "%2F"}, {"=", "%3D"}}));
-  }
-  sk_X509_pop_free(cert_chain, X509_free);
-  return cached_url_encoded_pem_encoded_peer_cert_chain_;
-}
-
-absl::Span<const std::string> SslHandshakerImpl::uriSanPeerCertificate() const {
-  if (!cached_uri_san_peer_certificate_.empty()) {
-    return cached_uri_san_peer_certificate_;
-  }
-
-  bssl::UniquePtr<X509> cert(SSL_get_peer_certificate(ssl()));
-  if (!cert) {
-    ASSERT(cached_uri_san_peer_certificate_.empty());
-    return cached_uri_san_peer_certificate_;
-  }
-  cached_uri_san_peer_certificate_ = Utility::getSubjectAltNames(*cert, GEN_URI);
-  return cached_uri_san_peer_certificate_;
-}
-
-absl::Span<const std::string> SslHandshakerImpl::dnsSansPeerCertificate() const {
-  if (!cached_dns_san_peer_certificate_.empty()) {
-    return cached_dns_san_peer_certificate_;
-  }
-
-  bssl::UniquePtr<X509> cert(SSL_get_peer_certificate(ssl()));
-  if (!cert) {
-    ASSERT(cached_dns_san_peer_certificate_.empty());
-    return cached_dns_san_peer_certificate_;
-  }
-  cached_dns_san_peer_certificate_ = Utility::getSubjectAltNames(*cert, GEN_DNS);
-  return cached_dns_san_peer_certificate_;
-}
-
-uint16_t SslHandshakerImpl::ciphersuiteId() const {
-  const SSL_CIPHER* cipher = SSL_get_current_cipher(ssl());
-  if (cipher == nullptr) {
-    return 0xffff;
-  }
-
-  // From the OpenSSL docs:
-  //    SSL_CIPHER_get_id returns |cipher|'s id. It may be cast to a |uint16_t| to
-  //    get the cipher suite value.
-  return static_cast<uint16_t>(SSL_CIPHER_get_id(cipher));
-}
-
-std::string SslHandshakerImpl::ciphersuiteString() const {
-  const SSL_CIPHER* cipher = SSL_get_current_cipher(ssl());
-  if (cipher == nullptr) {
-    return {};
-  }
-
-  return SSL_CIPHER_get_name(cipher);
-}
-
-const std::string& SslHandshakerImpl::tlsVersion() const {
-  if (!cached_tls_version_.empty()) {
-    return cached_tls_version_;
-  }
-  cached_tls_version_ = SSL_get_version(ssl());
-  return cached_tls_version_;
-}
-
-=======
->>>>>>> 053a7db9
 Network::PostIoAction SslHandshakerImpl::doHandshake() {
   ASSERT(state_ != Ssl::SocketState::HandshakeComplete && state_ != Ssl::SocketState::ShutdownSent);
   int rc = SSL_do_handshake(ssl());

--- conflicted
+++ resolved
@@ -161,7 +161,6 @@
     return 0;
   }
 
-<<<<<<< HEAD
   // Set the trust bundle's certificate store on the context, and do the verification.
   bssl::UniquePtr<X509_STORE_CTX> verify_ctx(X509_STORE_CTX_new());
   // We make a copy of X509_VERIFY_PARAMs in the store_ctx that we received as a parameter.
@@ -178,22 +177,6 @@
                                  CertValidatorUtil::ignoreCertificateExpirationCallback);
   }
   auto ret = X509_verify_cert(verify_ctx.get());
-=======
-  // Set the trust bundle's certificate store on a copy of the context, and do the verification.
-  bssl::UniquePtr<X509_STORE_CTX> new_store_ctx(X509_STORE_CTX_new());
-  if (!X509_STORE_CTX_init(new_store_ctx.get(), trust_bundle, &leaf_cert,
-                           X509_STORE_CTX_get0_untrusted(store_ctx)) ||
-      !X509_VERIFY_PARAM_set1(X509_STORE_CTX_get0_param(new_store_ctx.get()),
-                              X509_STORE_CTX_get0_param(store_ctx))) {
-    stats_.fail_verify_error_.inc();
-    return 0;
-  }
-  if (allow_expired_certificate_) {
-    X509_STORE_CTX_set_verify_cb(new_store_ctx.get(),
-                                 CertValidatorUtil::ignoreCertificateExpirationCallback);
-  }
-  auto ret = X509_verify_cert(new_store_ctx.get());
->>>>>>> 053a7db9
   if (!ret) {
     if (ssl_extended_info) {
       ssl_extended_info->setCertificateValidationStatus(Envoy::Ssl::ClientValidationStatus::Failed);

#include "source/extensions/transport_sockets/tls/context_impl.h"

#include <algorithm>
#include <memory>
#include <string>
#include <vector>

#include "envoy/admin/v3/certs.pb.h"
#include "envoy/common/exception.h"
#include "envoy/common/platform.h"
#include "envoy/ssl/ssl_socket_extended_info.h"
#include "envoy/stats/scope.h"
#include "envoy/type/matcher/v3/string.pb.h"

#include "source/common/common/assert.h"
#include "source/common/common/base64.h"
#include "source/common/common/fmt.h"
#include "source/common/common/hex.h"
#include "source/common/common/utility.h"
#include "source/common/network/address_impl.h"
#include "source/common/protobuf/utility.h"
#include "source/common/runtime/runtime_features.h"
#include "source/common/stats/utility.h"
#include "source/extensions/transport_sockets/tls/cert_validator/factory.h"
#include "source/extensions/transport_sockets/tls/openssl_impl.h"
#include "source/extensions/transport_sockets/tls/stats.h"
#include "source/extensions/transport_sockets/tls/utility.h"

#include "absl/container/node_hash_set.h"
#include "absl/strings/match.h"
#include "absl/strings/str_join.h"
#include "openssl/err.h"
#include "openssl/evp.h"
#include "openssl/hmac.h"
#include "openssl/pkcs12.h"
#include "openssl/rand.h"

namespace Envoy {
namespace Extensions {
namespace TransportSockets {
namespace Tls {

namespace {
std::string certificateDigest(X509* cert) {
  std::vector<unsigned char> digest(EVP_MAX_MD_SIZE);
  unsigned int n;
  X509_digest(cert, EVP_sha1(), digest.data(), &n);
  return Hex::encode(digest);
}
<<<<<<< HEAD
=======

void logSslErrorChain() {
  while (uint64_t err = ERR_get_error()) {
    ENVOY_LOG_MISC(debug, "SSL error: {}:{}:{}:{}", err,
                   absl::NullSafeStringView(ERR_lib_error_string(err)),
                   absl::NullSafeStringView(ERR_func_error_string(err)), ERR_GET_REASON(err),
                   absl::NullSafeStringView(ERR_reason_error_string(err)));
  }
}

>>>>>>> 053a7db9
} // namespace

int ContextImpl::sslExtendedSocketInfoIndex() {
  CONSTRUCT_ON_FIRST_USE(int, []() -> int {
    int ssl_context_index = SSL_get_ex_new_index(0, nullptr, nullptr, nullptr, nullptr);
    RELEASE_ASSERT(ssl_context_index >= 0, "");
    return ssl_context_index;
  }());
}

ContextImpl::ContextImpl(Stats::Scope& scope, const Envoy::Ssl::ContextConfig& config,
                         TimeSource& time_source)
    : scope_(scope), stats_(generateSslStats(scope)), time_source_(time_source),
      tls_max_version_(config.maxProtocolVersion()),
      stat_name_set_(scope.symbolTable().makeSet("TransportSockets::Tls")),
      unknown_ssl_cipher_(stat_name_set_->add("unknown_ssl_cipher")),
      unknown_ssl_curve_(stat_name_set_->add("unknown_ssl_curve")),
      unknown_ssl_algorithm_(stat_name_set_->add("unknown_ssl_algorithm")),
      unknown_ssl_version_(stat_name_set_->add("unknown_ssl_version")),
      ssl_ciphers_(stat_name_set_->add("ssl.ciphers")),
      ssl_versions_(stat_name_set_->add("ssl.versions")),
      ssl_curves_(stat_name_set_->add("ssl.curves")),
      ssl_sigalgs_(stat_name_set_->add("ssl.sigalgs")), capabilities_(config.capabilities()),
      tls_keylog_local_(config.tlsKeyLogLocal()), tls_keylog_remote_(config.tlsKeyLogRemote()) {

  auto cert_validator_name = getCertValidatorName(config.certificateValidationContext());
  auto cert_validator_factory =
      Registry::FactoryRegistry<CertValidatorFactory>::getFactory(cert_validator_name);

  if (!cert_validator_factory) {
    throw EnvoyException(
        absl::StrCat("Failed to get certificate validator factory for ", cert_validator_name));
  }

  cert_validator_ = cert_validator_factory->createCertValidator(
      config.certificateValidationContext(), stats_, time_source_);

  const auto tls_certificates = config.tlsCertificates();

  tls_context_.cert_contexts_.resize(std::max(static_cast<size_t>(1), tls_certificates.size()));
  tls_context_.ssl_ctx_.reset(SSL_CTX_new(TLS_method()));

  int rc = SSL_CTX_set_app_data(tls_context_.ssl_ctx_.get(), this);
  RELEASE_ASSERT(rc == 1, Utility::getLastCryptoError().value_or(""));

  rc = SSL_CTX_set_min_proto_version(tls_context_.ssl_ctx_.get(), config.minProtocolVersion());
  RELEASE_ASSERT(rc == 1, Utility::getLastCryptoError().value_or(""));

  rc = SSL_CTX_set_max_proto_version(tls_context_.ssl_ctx_.get(), config.maxProtocolVersion());
  RELEASE_ASSERT(rc == 1, Utility::getLastCryptoError().value_or(""));

  if (!capabilities_.provides_ciphers_and_curves &&
      !Envoy::Extensions::TransportSockets::Tls::set_strict_cipher_list(
          tls_context_.ssl_ctx_.get(), config.cipherSuites().c_str())) {
    // Break up a set of ciphers into each individual cipher and try them each individually in
    // order to attempt to log which specific one failed. Example of config.cipherSuites():
    // "-ALL:[ECDHE-ECDSA-AES128-GCM-SHA256|ECDHE-ECDSA-CHACHA20-POLY1305]:ECDHE-ECDSA-AES128-SHA".
    //
    // "-" is both an operator when in the leading position of a token (-ALL: don't allow this
    // cipher), and the common separator in names (ECDHE-ECDSA-AES128-GCM-SHA256). Don't split on
    // it because it will separate pieces of the same cipher. When it is a leading character, it
    // is removed below.
    std::vector<absl::string_view> ciphers =
        StringUtil::splitToken(config.cipherSuites(), ":+![|]", false);
    std::vector<std::string> bad_ciphers;
    for (const auto& cipher : ciphers) {
      std::string cipher_str(cipher);

      if (absl::StartsWith(cipher_str, "-")) {
        cipher_str.erase(cipher_str.begin());
      }

      if (!Envoy::Extensions::TransportSockets::Tls::set_strict_cipher_list(
              tls_context_.ssl_ctx_.get(), cipher_str.c_str())) {
        bad_ciphers.push_back(cipher_str);
      }
    }
    throw EnvoyException(fmt::format("Failed to initialize cipher suites {}. The following "
                                     "ciphers were rejected when tried individually: {}",
                                     config.cipherSuites(), absl::StrJoin(bad_ciphers, ", ")));
  }

  if (!capabilities_.provides_ciphers_and_curves &&
      !SSL_CTX_set1_curves_list(tls_context_.ssl_ctx_.get(), config.ecdhCurves().c_str())) {
    throw EnvoyException(absl::StrCat("Failed to initialize ECDH curves ", config.ecdhCurves()));
  }

  // We only maintain one SSL_CTX under OpenSSL, but to keep maintenance simple[r],
  // initializeSslContexts() parameter list was kept unchanged from upstream,
  // hence construction of a vector of ssl contexts...
  auto verify_mode = cert_validator_->initializeSslContexts(
      {tls_context_.ssl_ctx_.get()}, config.capabilities().provides_certificates);
  if (!capabilities_.verifies_peer_certificates) {
    if (verify_mode != SSL_VERIFY_NONE) {
      SSL_CTX_set_verify(tls_context_.ssl_ctx_.get(), verify_mode, nullptr);
      SSL_CTX_set_cert_verify_callback(tls_context_.ssl_ctx_.get(), verifyCallback, this);
    }
  }

  absl::node_hash_set<int> cert_pkey_ids;
  if (!capabilities_.provides_certificates) {
    for (uint32_t i = 0; i < tls_certificates.size(); ++i) {
      auto& cert_context = tls_context_.cert_contexts_[i];
      // Load certificate chain.
      const auto& tls_certificate = tls_certificates[i].get();
<<<<<<< HEAD
      cert_context.cert_chain_file_path_ = tls_certificate.certificateChainPath();
      bssl::UniquePtr<BIO> bio(
          BIO_new_mem_buf(const_cast<char*>(tls_certificate.certificateChain().data()),
                          tls_certificate.certificateChain().size()));
      RELEASE_ASSERT(bio != nullptr, "");
      cert_context.cert_chain_.reset(PEM_read_bio_X509_AUX(bio.get(), nullptr, nullptr, nullptr));
      if (cert_context.cert_chain_ == nullptr ||
          !SSL_CTX_use_certificate(tls_context_.ssl_ctx_.get(), cert_context.cert_chain_.get())) {
        while (uint64_t err = ERR_get_error()) {
          ENVOY_LOG_MISC(debug, "SSL error: {}:{}:{}:{}", err,
                         absl::NullSafeStringView(ERR_lib_error_string(err)),
                         absl::NullSafeStringView(ERR_func_error_string(err)), ERR_GET_REASON(err),
                         absl::NullSafeStringView(ERR_reason_error_string(err)));
        }
        throw EnvoyException(absl::StrCat("Failed to load certificate chain from ",
                                          cert_context.cert_chain_file_path_,
                                          ", please see log for details"));
      }
      // Read rest of the certificate chain.
      while (true) {
        bssl::UniquePtr<X509> cert(PEM_read_bio_X509(bio.get(), nullptr, nullptr, nullptr));
        if (cert == nullptr) {
          break;
        }
        if (!SSL_CTX_add_extra_chain_cert(tls_context_.ssl_ctx_.get(), cert.get())) {
          throw EnvoyException(absl::StrCat("Failed to load certificate chain from ",
                                            cert_context.cert_chain_file_path_));
        }
        // SSL_CTX_add_extra_chain_cert() takes ownership.
        cert.release();
      }
      // Check for EOF.
      const uint32_t err = ERR_peek_last_error();
      if (ERR_GET_LIB(err) == ERR_LIB_PEM && ERR_GET_REASON(err) == PEM_R_NO_START_LINE) {
        ERR_clear_error();
      } else {
        throw EnvoyException(absl::StrCat("Failed to load certificate chain from ",
                                          cert_context.cert_chain_file_path_));
=======
      if (!tls_certificate.pkcs12().empty()) {
        ctx.loadPkcs12(tls_certificate.pkcs12(), tls_certificate.pkcs12Path(),
                       tls_certificate.password());
      } else {
        ctx.loadCertificateChain(tls_certificate.certificateChain(),
                                 tls_certificate.certificateChainPath());
>>>>>>> 053a7db9
      }

      // The must staple extension means the certificate promises to carry
      // with it an OCSP staple. https://tools.ietf.org/html/rfc7633#section-6
      constexpr absl::string_view tls_feature_ext = "1.3.6.1.5.5.7.1.24";
      constexpr absl::string_view must_staple_ext_value = "\x30\x3\x02\x01\x05";
      auto must_staple =
          Utility::getCertificateExtensionValue(*cert_context.cert_chain_, tls_feature_ext);
      tls_context_.cert_context_lookup_.emplace(certificateDigest(cert_context.cert_chain_.get()),
                                                std::reference_wrapper<CertContext>(cert_context));
      if (must_staple == must_staple_ext_value) {
        cert_context.is_must_staple_ = true;
      }

      bssl::UniquePtr<EVP_PKEY> public_key(X509_get_pubkey(cert_context.cert_chain_.get()));
      const int pkey_id = EVP_PKEY_id(public_key.get());
      if (!cert_pkey_ids.insert(pkey_id).second) {
        throw EnvoyException(fmt::format("Failed to load certificate chain from {}, at most one "
                                         "certificate of a given type may be specified",
                                         cert_context.cert_chain_file_path_));
      }
      cert_context.is_ecdsa_ = pkey_id == EVP_PKEY_EC;
      switch (pkey_id) {
      case EVP_PKEY_EC: {
        // We only support P-256 ECDSA today.
        const EC_KEY* ecdsa_public_key = EVP_PKEY_get0_EC_KEY(public_key.get());
        // Since we checked the key type above, this should be valid.
        ASSERT(ecdsa_public_key != nullptr);
        const EC_GROUP* ecdsa_group = EC_KEY_get0_group(ecdsa_public_key);
        if (ecdsa_group == nullptr ||
            EC_GROUP_get_curve_name(ecdsa_group) != NID_X9_62_prime256v1) {
          throw EnvoyException(fmt::format("Failed to load certificate chain from {}, only P-256 "
                                           "ECDSA certificates are supported",
                                           cert_context.cert_chain_file_path_));
        }
        cert_context.is_ecdsa_ = true;
      } break;
      case EVP_PKEY_RSA: {
        // We require RSA certificates with 2048-bit or larger keys.
        const RSA* rsa_public_key = EVP_PKEY_get0_RSA(public_key.get());
        // Since we checked the key type above, this should be valid.
        ASSERT(rsa_public_key != nullptr);
        const unsigned rsa_key_length = RSA_size(rsa_public_key);

        if (rsa_key_length < 2048 / 8) {
          throw EnvoyException(
              fmt::format("Failed to load certificate chain from {}, only RSA "
                          "certificates with 2048-bit or larger keys are supported",
                          cert_context.cert_chain_file_path_));
        }
      } break;
      }

      Envoy::Ssl::PrivateKeyMethodProviderSharedPtr private_key_method_provider =
          tls_certificate.privateKeyMethod();
      // We either have a private key or a BoringSSL private key method provider.
      if (private_key_method_provider) {
<<<<<<< HEAD
        throw EnvoyException(fmt::format("Private key provider configured, but not supported"));
        /*
              ctx.private_key_method_provider_ = private_key_method_provider;
              // The provider has a reference to the private key method for the context lifetime.
              Ssl::BoringSslPrivateKeyMethodSharedPtr private_key_method =
                  private_key_method_provider->getBoringSslPrivateKeyMethod();
              if (private_key_method == nullptr) {
              }
              SSL_CTX_set_private_key_method(ctx.ssl_ctx_.get(), private_key_method.get());
        */
      } else {
        // Load private key.
        bio.reset(BIO_new_mem_buf(const_cast<char*>(tls_certificate.privateKey().data()),
                                  tls_certificate.privateKey().size()));
        RELEASE_ASSERT(bio != nullptr, "");
        bssl::UniquePtr<EVP_PKEY> pkey(
            PEM_read_bio_PrivateKey(bio.get(), nullptr, nullptr,
                                    !tls_certificate.password().empty()
                                        ? const_cast<char*>(tls_certificate.password().c_str())
                                        : nullptr));

        if (pkey == nullptr || !SSL_CTX_use_PrivateKey(tls_context_.ssl_ctx_.get(), pkey.get())) {
          throw EnvoyException(fmt::format("Failed to load private key from {}, Cause: {}",
                                           tls_certificate.privateKeyPath(),
                                           Utility::getLastCryptoError().value_or("unknown")));
        }
=======
        ctx.private_key_method_provider_ = private_key_method_provider;
        // The provider has a reference to the private key method for the context lifetime.
        Ssl::BoringSslPrivateKeyMethodSharedPtr private_key_method =
            private_key_method_provider->getBoringSslPrivateKeyMethod();
        if (private_key_method == nullptr) {
          throw EnvoyException(
              fmt::format("Failed to get BoringSSL private key method from provider"));
        }
#ifdef BORINGSSL_FIPS
        if (!ctx.private_key_method_provider_->checkFips()) {
          throw EnvoyException(
              fmt::format("Private key method doesn't support FIPS mode with current parameters"));
        }
#endif
        SSL_CTX_set_private_key_method(ctx.ssl_ctx_.get(), private_key_method.get());
      } else if (!tls_certificate.privateKey().empty()) {
        // Load private key.
        ctx.loadPrivateKey(tls_certificate.privateKey(), tls_certificate.privateKeyPath(),
                           tls_certificate.password());
>>>>>>> 053a7db9
      }
    }
  }

  // use the server's cipher list preferences
  SSL_CTX_set_options(tls_context_.ssl_ctx_.get(), SSL_OP_CIPHER_SERVER_PREFERENCE);

  parsed_alpn_protocols_ = parseAlpnProtocols(config.alpnProtocols());

  // Use the SSL library to iterate over the configured ciphers.
  //
  // Note that if a negotiated cipher suite is outside of this set, we'll issue an ENVOY_BUG.
  for (const SSL_CIPHER* cipher : SSL_CTX_get_ciphers(tls_context_.ssl_ctx_.get())) {
    stat_name_set_->rememberBuiltin(SSL_CIPHER_get_name(cipher));
  }

  // Ciphers
  const STACK_OF(SSL_CIPHER)* ciphers = SSL_CTX_get_ciphers(tls_context_.ssl_ctx_.get());
  for (int i = 0; i < sk_SSL_CIPHER_num(ciphers); i++) {
    const SSL_CIPHER* cipher = sk_SSL_CIPHER_value(ciphers, i);
    stat_name_set_->rememberBuiltin(SSL_CIPHER_get_name(cipher));
  }

  // As late as possible, run the custom SSL_CTX configuration callback on each
  // SSL_CTX, if set.
  if (auto sslctx_cb = config.sslctxCb(); sslctx_cb) {
    sslctx_cb(tls_context_.ssl_ctx_.get());
  }

  // Add supported cipher suites from the TLS 1.3 spec:
  // https://tools.ietf.org/html/rfc8446#appendix-B.4
  // AES-CCM cipher suites are removed (no BoringSSL support).
  //
  // Note that if a negotiated cipher suite is outside of this set, we'll issue an ENVOY_BUG.
  stat_name_set_->rememberBuiltins(
      {"TLS_AES_128_GCM_SHA256", "TLS_AES_256_GCM_SHA384", "TLS_CHACHA20_POLY1305_SHA256"});

  // All supported curves. Source:
  // https://github.com/google/boringssl/blob/3743aafdacff2f7b083615a043a37101f740fa53/ssl/ssl_key_share.cc#L302-L309
  //
  // Note that if a negotiated curve is outside of this set, we'll issue an ENVOY_BUG.
  stat_name_set_->rememberBuiltins({"P-224", "P-256", "P-384", "P-521", "X25519", "CECPQ2"});

  // All supported signature algorithms. Source:
  // https://github.com/google/boringssl/blob/3743aafdacff2f7b083615a043a37101f740fa53/ssl/ssl_privkey.cc#L436-L453
  //
  // Note that if a negotiated algorithm is outside of this set, we'll issue an ENVOY_BUG.
  stat_name_set_->rememberBuiltins({
      "rsa_pkcs1_md5_sha1",
      "rsa_pkcs1_sha1",
      "rsa_pkcs1_sha256",
      "rsa_pkcs1_sha384",
      "rsa_pkcs1_sha512",
      "ecdsa_sha1",
      "ecdsa_secp256r1_sha256",
      "ecdsa_secp384r1_sha384",
      "ecdsa_secp521r1_sha512",
      "rsa_pss_rsae_sha256",
      "rsa_pss_rsae_sha384",
      "rsa_pss_rsae_sha512",
      "ed25519",
  });

  // All supported protocol versions.
  //
  // Note that if a negotiated version is outside of this set, we'll issue an ENVOY_BUG.
  stat_name_set_->rememberBuiltins({"TLSv1", "TLSv1.1", "TLSv1.2", "TLSv1.3"});

  if (!config.tlsKeyLogPath().empty()) {
    ENVOY_LOG(debug, "Enable tls key log");
    tls_keylog_file_ = config.accessLogManager().createAccessLog(
        Filesystem::FilePathAndType{Filesystem::DestinationType::File, config.tlsKeyLogPath()});
    for (auto& context : tls_contexts_) {
      SSL_CTX* ctx = context.ssl_ctx_.get();
      ASSERT(ctx != nullptr);
      SSL_CTX_set_keylog_callback(ctx, keylogCallback);
    }
  }
}

void ContextImpl::keylogCallback(const SSL* ssl, const char* line) {
  ASSERT(ssl != nullptr);
  auto callbacks =
      static_cast<Network::TransportSocketCallbacks*>(SSL_get_ex_data(ssl, sslSocketIndex()));
  auto ctx = static_cast<ContextImpl*>(SSL_CTX_get_app_data(SSL_get_SSL_CTX(ssl)));
  ASSERT(callbacks != nullptr);
  ASSERT(ctx != nullptr);

  if ((ctx->tls_keylog_local_.getIpListSize() == 0 ||
       ctx->tls_keylog_local_.contains(
           *(callbacks->connection().connectionInfoProvider().localAddress()))) &&
      (ctx->tls_keylog_remote_.getIpListSize() == 0 ||
       ctx->tls_keylog_remote_.contains(
           *(callbacks->connection().connectionInfoProvider().remoteAddress())))) {
    ctx->tls_keylog_file_->write(absl::StrCat(line, "\n"));
  }
}

int ContextImpl::sslSocketIndex() {
  CONSTRUCT_ON_FIRST_USE(int, []() -> int {
    int ssl_socket_index = SSL_get_ex_new_index(0, nullptr, nullptr, nullptr, nullptr);
    RELEASE_ASSERT(ssl_socket_index >= 0, "");
    return ssl_socket_index;
  }());
}

int ServerContextImpl::alpnSelectCallback(const unsigned char** out, unsigned char* outlen,
                                          const unsigned char* in, unsigned int inlen) {
  // Currently this uses the standard selection algorithm in priority order.
  const uint8_t* alpn_data = parsed_alpn_protocols_.data();
  size_t alpn_data_size = parsed_alpn_protocols_.size();

  if (SSL_select_next_proto(const_cast<unsigned char**>(out), outlen, alpn_data, alpn_data_size, in,
                            inlen) != OPENSSL_NPN_NEGOTIATED) {
    return SSL_TLSEXT_ERR_NOACK;
  } else {
    return SSL_TLSEXT_ERR_OK;
  }
}

std::vector<uint8_t> ContextImpl::parseAlpnProtocols(const std::string& alpn_protocols) {
  if (alpn_protocols.empty()) {
    return {};
  }

  if (alpn_protocols.size() >= 65535) {
    throw EnvoyException("Invalid ALPN protocol string");
  }

  std::vector<uint8_t> out(alpn_protocols.size() + 1);
  size_t start = 0;
  for (size_t i = 0; i <= alpn_protocols.size(); i++) {
    if (i == alpn_protocols.size() || alpn_protocols[i] == ',') {
      if (i - start > 255) {
        throw EnvoyException("Invalid ALPN protocol string");
      }

      out[start] = i - start;
      start = i + 1;
    } else {
      out[i + 1] = alpn_protocols[i];
    }
  }

  return out;
}

bssl::UniquePtr<SSL> ContextImpl::newSsl(const Network::TransportSocketOptions*) {
  // We use the first certificate for a new SSL object, later in the
  // SSL_CTX_set_select_certificate_cb() callback following ClientHello, we replace with the
  // selected certificate via SSL_set_SSL_CTX().
  return bssl::UniquePtr<SSL>(SSL_new(tls_context_.ssl_ctx_.get()));
}

int ContextImpl::verifyCallback(X509_STORE_CTX* store_ctx, void* arg) {
  ContextImpl* impl = reinterpret_cast<ContextImpl*>(arg);
  SSL* ssl = reinterpret_cast<SSL*>(
      X509_STORE_CTX_get_ex_data(store_ctx, SSL_get_ex_data_X509_STORE_CTX_idx()));

  X509* cert = X509_STORE_CTX_get_current_cert(store_ctx);
  if (cert == nullptr) {
    cert = X509_STORE_CTX_get0_cert(store_ctx);
  }

  return impl->cert_validator_->doVerifyCertChain(
      store_ctx,
      reinterpret_cast<Envoy::Ssl::SslExtendedSocketInfo*>(
          SSL_get_ex_data(ssl, ContextImpl::sslExtendedSocketInfoIndex())),
      *cert, static_cast<const Network::TransportSocketOptions*>(SSL_get_app_data(ssl)));
}

void ContextImpl::incCounter(const Stats::StatName name, absl::string_view value,
                             const Stats::StatName fallback) const {
  const Stats::StatName value_stat_name = stat_name_set_->getBuiltin(value, fallback);
  ENVOY_BUG(value_stat_name != fallback,
            absl::StrCat("Unexpected ", scope_.symbolTable().toString(name), " value: ", value));
  Stats::Utility::counterFromElements(scope_, {name, value_stat_name}).inc();
}

void ContextImpl::logHandshake(SSL* ssl) const {
  stats_.handshake_.inc();

  if (SSL_session_reused(ssl)) {
    stats_.session_reused_.inc();
  }

  incCounter(ssl_ciphers_, SSL_get_cipher_name(ssl), unknown_ssl_cipher_);
  incCounter(ssl_versions_, SSL_get_version(ssl), unknown_ssl_version_);

  // uint16_t curve_id = SSL_get_curve_id(ssl);
  // if (curve_id) {
  //  incCounter(ssl_curves_, SSL_get_curve_name(curve_id), unknown_ssl_curve_);
  //}
  int group = SSL_get_shared_group(ssl, NULL);
  if (group > 0) {
    switch (group) {
    case NID_X25519:
      incCounter(ssl_curves_, "X25519", unknown_ssl_curve_);
      break;
    case NID_X9_62_prime256v1:
      incCounter(ssl_curves_, "P-256", unknown_ssl_curve_);
      break;
    default:
      incCounter(ssl_curves_, "", unknown_ssl_curve_);
      // case NID_secp384r1: {
      //	scope_.counter(fmt::format("ssl.curves.{}", "P-384")).inc();
      //} break;
    }
  }

  // TODO (dmitri-d) sort out ssl_sigalgs_ stats
  // uint16_t sigalg_id = SSL_get_peer_signature_algorithm(ssl);
  // if (sigalg_id) {
  //  const char *sigalg = SSL_get_signature_algorithm_name(sigalg_id, 1 /* include curve */);
  //  incCounter(ssl_sigalgs_, sigalg, unknown_ssl_algorithm_);
  //}

  bssl::UniquePtr<X509> cert(SSL_get_peer_certificate(ssl));
  if (!cert.get()) {
    stats_.no_certificate_.inc();
  }
}

std::vector<Ssl::PrivateKeyMethodProviderSharedPtr> ContextImpl::getPrivateKeyMethodProviders() {
  std::vector<Envoy::Ssl::PrivateKeyMethodProviderSharedPtr> providers;

  for (auto& cert : tls_context_.cert_contexts_) {
    Envoy::Ssl::PrivateKeyMethodProviderSharedPtr provider = cert.getPrivateKeyMethodProvider();
    if (provider) {
      providers.push_back(provider);
    }
  }
  return providers;
}

size_t ContextImpl::daysUntilFirstCertExpires() const {
  int daysUntilExpiration = cert_validator_->daysUntilFirstCertExpires();
  for (auto& cert : tls_context_.cert_contexts_) {
    daysUntilExpiration = std::min<int>(
        Utility::getDaysUntilExpiration(cert.cert_chain_.get(), time_source_), daysUntilExpiration);
  }
  if (daysUntilExpiration < 0) { // Ensure that the return value is unsigned
    return 0;
  }
  return daysUntilExpiration;
}

absl::optional<uint64_t> ContextImpl::secondsUntilFirstOcspResponseExpires() const {
  absl::optional<uint64_t> secs_until_expiration;
  for (auto& cert : tls_context_.cert_contexts_) {
    if (cert.ocsp_response_) {
      uint64_t next_expiration = cert.ocsp_response_->secondsUntilExpiration();
      secs_until_expiration = std::min<uint64_t>(
          next_expiration, secs_until_expiration.value_or(std::numeric_limits<uint64_t>::max()));
    }
  }

  return secs_until_expiration;
}

Envoy::Ssl::CertificateDetailsPtr ContextImpl::getCaCertInformation() const {
  return cert_validator_->getCaCertInformation();
}

std::vector<Envoy::Ssl::CertificateDetailsPtr> ContextImpl::getCertChainInformation() const {
  std::vector<Envoy::Ssl::CertificateDetailsPtr> cert_details;
  for (auto& cert : tls_context_.cert_contexts_) {
    if (cert.cert_chain_ == nullptr) {
      continue;
    }

    auto detail = Utility::certificateDetails(cert.cert_chain_.get(), cert.getCertChainFileName(),
                                              time_source_);
    auto ocsp_resp = cert.ocsp_response_.get();
    if (ocsp_resp) {
      auto* ocsp_details = detail->mutable_ocsp_details();
      ProtobufWkt::Timestamp* valid_from = ocsp_details->mutable_valid_from();
      TimestampUtil::systemClockToTimestamp(ocsp_resp->getThisUpdate(), *valid_from);
      ProtobufWkt::Timestamp* expiration = ocsp_details->mutable_expiration();
      TimestampUtil::systemClockToTimestamp(ocsp_resp->getNextUpdate(), *expiration);
    }
    cert_details.push_back(std::move(detail));
  }
  return cert_details;
}

ClientContextImpl::ClientContextImpl(Stats::Scope& scope,
                                     const Envoy::Ssl::ClientContextConfig& config,
                                     TimeSource& time_source)
    : ContextImpl(scope, config, time_source),
      server_name_indication_(config.serverNameIndication()),
      allow_renegotiation_(config.allowRenegotiation()),
      max_session_keys_(config.maxSessionKeys()) {
  if (!parsed_alpn_protocols_.empty()) {
    const int rc = SSL_CTX_set_alpn_protos(
        tls_context_.ssl_ctx_.get(), parsed_alpn_protocols_.data(), parsed_alpn_protocols_.size());
    RELEASE_ASSERT(rc == 0, Utility::getLastCryptoError().value_or(""));
  }

  if (!config.signingAlgorithmsForTest().empty()) {
    const uint16_t sigalgs = parseSigningAlgorithmsForTest(config.signingAlgorithmsForTest());
    RELEASE_ASSERT(sigalgs != 0, fmt::format("unsupported signing algorithm {}",
                                             config.signingAlgorithmsForTest()));

    // TODO (dmitri-d) verify this
    // const int rc = SSL_CTX_set_verify_algorithm_prefs(tls_context_.ssl_ctx_.get(), &sigalgs, 1);
    const int rc = SSL_CTX_set1_sigalgs_list(tls_context_.ssl_ctx_.get(),
                                             config.signingAlgorithmsForTest().c_str());
    RELEASE_ASSERT(rc == 1, Utility::getLastCryptoError().value_or(""));
  }

  if (max_session_keys_ > 0) {
    SSL_CTX_set_session_cache_mode(tls_context_.ssl_ctx_.get(), SSL_SESS_CACHE_CLIENT);
    SSL_CTX_sess_set_new_cb(tls_context_.ssl_ctx_.get(), [](SSL* ssl, SSL_SESSION* session) -> int {
      ContextImpl* context_impl =
          static_cast<ContextImpl*>(SSL_CTX_get_app_data(SSL_get_SSL_CTX(ssl)));
      ClientContextImpl* client_context_impl = dynamic_cast<ClientContextImpl*>(context_impl);
      RELEASE_ASSERT(client_context_impl != nullptr, ""); // for Coverity
      return client_context_impl->newSessionKey(session);
    });
  }
}

bool ContextImpl::parseAndSetAlpn(const std::vector<std::string>& alpn, SSL& ssl) {
  std::vector<uint8_t> parsed_alpn = parseAlpnProtocols(absl::StrJoin(alpn, ","));
  if (!parsed_alpn.empty()) {
    const int rc = SSL_set_alpn_protos(&ssl, parsed_alpn.data(), parsed_alpn.size());
    // This should only if memory allocation fails, e.g. OOM.
    RELEASE_ASSERT(rc == 0, Utility::getLastCryptoError().value_or(""));
    return true;
  }

  return false;
}

bssl::UniquePtr<SSL> ClientContextImpl::newSsl(const Network::TransportSocketOptions* options) {
  bssl::UniquePtr<SSL> ssl_con(ContextImpl::newSsl(options));

  const std::string server_name_indication = options && options->serverNameOverride().has_value()
                                                 ? options->serverNameOverride().value()
                                                 : server_name_indication_;

  if (!server_name_indication.empty()) {
    const int rc = SSL_set_tlsext_host_name(ssl_con.get(), server_name_indication.c_str());
    RELEASE_ASSERT(rc, Utility::getLastCryptoError().value_or(""));
  }

  if (options && !options->verifySubjectAltNameListOverride().empty()) {
    SSL_set_app_data(ssl_con.get(), options);
    SSL_set_verify(ssl_con.get(), SSL_VERIFY_PEER | SSL_VERIFY_FAIL_IF_NO_PEER_CERT, nullptr);
  }

  // We determine what ALPN using the following precedence:
  // 1. Option-provided ALPN override.
  // 2. ALPN statically configured in the upstream TLS context.
  // 3. Option-provided ALPN fallback.

  // At this point in the code the ALPN has already been set (if present) to the value specified in
  // the TLS context. We've stored this value in parsed_alpn_protocols_ so we can check that to see
  // if it's already been set.
  bool has_alpn_defined = !parsed_alpn_protocols_.empty();
  if (options) {
    // ALPN override takes precedence over TLS context specified, so blindly overwrite it.
    has_alpn_defined |= parseAndSetAlpn(options->applicationProtocolListOverride(), *ssl_con);
  }

  if (options && !has_alpn_defined && !options->applicationProtocolFallback().empty()) {
    // If ALPN hasn't already been set (either through TLS context or override), use the fallback.
    parseAndSetAlpn(options->applicationProtocolFallback(), *ssl_con);
  }

  if (allow_renegotiation_) {
    Envoy::Extensions::TransportSockets::Tls::allowRenegotiation(ssl_con.get());
  }

  if (max_session_keys_ > 0) {
    if (session_keys_single_use_) {
      // Stored single-use session keys, use write/write locks.
      absl::WriterMutexLock l(&session_keys_mu_);
      if (!session_keys_.empty()) {
        // Use the most recently stored session key, since it has the highest
        // probability of still being recognized/accepted by the server.
        SSL_SESSION* session = session_keys_.front().get();
        SSL_set_session(ssl_con.get(), session);
        // Remove single-use session key (TLS 1.3) after first use.
        if (Envoy::Extensions::TransportSockets::Tls::should_be_single_use(session)) {
          session_keys_.pop_front();
        }
      }
    } else {
      // Never stored single-use session keys, use read/write locks.
      absl::ReaderMutexLock l(&session_keys_mu_);
      if (!session_keys_.empty()) {
        // Use the most recently stored session key, since it has the highest
        // probability of still being recognized/accepted by the server.
        SSL_SESSION* session = session_keys_.front().get();
        SSL_set_session(ssl_con.get(), session);
      }
    }
  }

  return ssl_con;
}

int ClientContextImpl::newSessionKey(SSL_SESSION* session) {
  // In case we ever store single-use session key (TLS 1.3),
  // we need to switch to using write/write locks.
  if (Envoy::Extensions::TransportSockets::Tls::should_be_single_use(session)) {
    session_keys_single_use_ = true;
  }
  absl::WriterMutexLock l(&session_keys_mu_);
  // Evict oldest entries.
  while (session_keys_.size() >= max_session_keys_) {
    session_keys_.pop_back();
  }
  // Add new session key at the front of the queue, so that it's used first.
  session_keys_.push_front(bssl::UniquePtr<SSL_SESSION>(session));
  return 1; // Tell BoringSSL that we took ownership of the session.
}

uint16_t ClientContextImpl::parseSigningAlgorithmsForTest(const std::string& sigalgs) {
  // This is used only when testing RSA/ECDSA certificate selection, so only the signing algorithms
  // used in tests are supported here.
  if (sigalgs == "rsa_pss_rsae_sha256") {
    return 0x0804; // SSL_SIGN_RSA_PSS_RSAE_SHA256
  } else if (sigalgs == "ecdsa_secp256r1_sha256") {
    return 0x0403; // SSL_SIGN_ECDSA_SECP256R1_SHA256
  }
  return 0;
}

ServerContextImpl::ServerContextImpl(Stats::Scope& scope,
                                     const Envoy::Ssl::ServerContextConfig& config,
                                     const std::vector<std::string>& server_names,
                                     TimeSource& time_source)
    : ContextImpl(scope, config, time_source), session_ticket_keys_(config.sessionTicketKeys()),
      ocsp_staple_policy_(config.ocspStaplePolicy()) {
  if (config.tlsCertificates().empty() && !config.capabilities().provides_certificates) {
    throw EnvoyException("Server TlsCertificates must have a certificate specified");
  }

  // Compute the session context ID hash. We use all the certificate identities,
  // since we should have a common ID for session resumption no matter what cert
  // is used. We do this early because it can throw an EnvoyException.
  const SessionContextID session_id = generateHashForSessionContextId(server_names);

  const auto tls_certificates = config.tlsCertificates();
  if (!config.capabilities().verifies_peer_certificates) {
    cert_validator_->addClientValidationContext(tls_context_.ssl_ctx_.get(),
                                                config.requireClientCertificate());
  }

  if (!parsed_alpn_protocols_.empty() && !config.capabilities().handles_alpn_selection) {
    SSL_CTX_set_alpn_select_cb(
        tls_context_.ssl_ctx_.get(),
        [](SSL*, const unsigned char** out, unsigned char* outlen, const unsigned char* in,
           unsigned int inlen, void* arg) -> int {
          return static_cast<ServerContextImpl*>(arg)->alpnSelectCallback(out, outlen, in, inlen);
        },
        this);
  }

  // If the handshaker handles session tickets natively, don't call
  // `SSL_CTX_set_tlsext_ticket_key_cb`.
  if (config.disableStatelessSessionResumption()) {
    SSL_CTX_set_options(tls_context_.ssl_ctx_.get(), SSL_OP_NO_TICKET);
  } else if (!session_ticket_keys_.empty() && !config.capabilities().handles_alpn_selection) {
    SSL_CTX_set_tlsext_ticket_key_cb(
        tls_context_.ssl_ctx_.get(),
        +[](SSL* ssl, uint8_t* key_name, uint8_t* iv, EVP_CIPHER_CTX* ctx, HMAC_CTX* hmac_ctx,
            int encrypt) -> int {
          ContextImpl* context_impl =
              static_cast<ContextImpl*>(SSL_CTX_get_app_data(SSL_get_SSL_CTX(ssl)));
          ServerContextImpl* server_context_impl = dynamic_cast<ServerContextImpl*>(context_impl);
          RELEASE_ASSERT(server_context_impl != nullptr, ""); // for Coverity
          return server_context_impl->sessionTicketProcess(ssl, key_name, iv, ctx, hmac_ctx,
                                                           encrypt);
        });
  }

  if (config.sessionTimeout() && !config.capabilities().handles_session_resumption) {
    auto timeout = config.sessionTimeout().value().count();
    SSL_CTX_set_timeout(tls_context_.ssl_ctx_.get(), uint32_t(timeout));
  }

  int rc = SSL_CTX_set_session_id_context(tls_context_.ssl_ctx_.get(), session_id.data(),
                                          session_id.size());
  RELEASE_ASSERT(rc == 1, Utility::getLastCryptoError().value_or(""));

  for (uint32_t i = 0; i < tls_certificates.size(); ++i) {
    auto& ocsp_resp_bytes = tls_certificates[i].get().ocspStaple();
    if (ocsp_resp_bytes.empty()) {
      if (tls_context_.cert_contexts_[i].is_must_staple_) {
        throw EnvoyException("OCSP response is required for must-staple certificate");
      }
      if (ocsp_staple_policy_ == Ssl::ServerContextConfig::OcspStaplePolicy::MustStaple) {
        throw EnvoyException("Required OCSP response is missing from TLS context");
      }
    } else {
      auto response = std::make_unique<Ocsp::OcspResponseWrapper>(ocsp_resp_bytes, time_source_);
      if (!response->matchesCertificate(*tls_context_.cert_contexts_[i].cert_chain_)) {
        throw EnvoyException("OCSP response does not match its TLS certificate");
      }
      tls_context_.cert_contexts_[i].ocsp_response_ = std::move(response);
    }
  }

  // this and the next call always succeed
  SSL_CTX_set_tlsext_status_cb(
      tls_context_.ssl_ctx_.get(), +[](SSL* ssl, void* arg) -> int {
        return static_cast<ServerContextImpl*>(arg)->handleOcspStapling(ssl, arg);
      });
  SSL_CTX_set_tlsext_status_arg(tls_context_.ssl_ctx_.get(), this);
}

ServerContextImpl::SessionContextID
ServerContextImpl::generateHashForSessionContextId(const std::vector<std::string>& server_names) {
  uint8_t hash_buffer[EVP_MAX_MD_SIZE];
  unsigned hash_length = 0;

  bssl::ScopedEVP_MD_CTX md;

  int rc = EVP_DigestInit(md.get(), EVP_sha256());
  RELEASE_ASSERT(rc == 1, Utility::getLastCryptoError().value_or(""));

  // Hash the CommonName/SANs of all the server certificates. This makes sure that sessions can only
  // be resumed to certificate(s) for the same name(s), but allows resuming to unique certs in the
  // case that different Envoy instances each have their own certs. All certificates in a
  // ServerContextImpl context are hashed together, since they all constitute a match on a filter
  // chain for resumption purposes.
  if (!capabilities_.provides_certificates) {
    X509* cert = SSL_CTX_get0_certificate(tls_context_.ssl_ctx_.get());
    RELEASE_ASSERT(cert != nullptr, "TLS context should have an active certificate");
    X509_NAME* cert_subject = X509_get_subject_name(cert);
    RELEASE_ASSERT(cert_subject != nullptr, "TLS certificate should have a subject");

    const int cn_index = X509_NAME_get_index_by_NID(cert_subject, NID_commonName, -1);
    if (cn_index >= 0) {
      X509_NAME_ENTRY* cn_entry = X509_NAME_get_entry(cert_subject, cn_index);
      RELEASE_ASSERT(cn_entry != nullptr, "certificate subject CN should be present");

      ASN1_STRING* cn_asn1 = X509_NAME_ENTRY_get_data(cn_entry);
      if (ASN1_STRING_length(cn_asn1) <= 0) {
        throw EnvoyException("Invalid TLS context has an empty subject CN");
      }

      rc = EVP_DigestUpdate(md.get(), ASN1_STRING_data(cn_asn1), ASN1_STRING_length(cn_asn1));
      RELEASE_ASSERT(rc == 1, Utility::getLastCryptoError().value_or(""));
    }

    unsigned san_count = 0;
    bssl::UniquePtr<GENERAL_NAMES> san_names(static_cast<GENERAL_NAMES*>(
        X509_get_ext_d2i(cert, NID_subject_alt_name, nullptr, nullptr)));

    if (san_names != nullptr) {
      for (const GENERAL_NAME* san : san_names.get()) {
        switch (san->type) {
        case GEN_IPADD:
          rc = EVP_DigestUpdate(md.get(), san->d.iPAddress->data, san->d.iPAddress->length);
          RELEASE_ASSERT(rc == 1, Utility::getLastCryptoError().value_or(""));
          ++san_count;
          break;
        case GEN_DNS:
          rc = EVP_DigestUpdate(md.get(), ASN1_STRING_data(san->d.dNSName),
                                ASN1_STRING_length(san->d.dNSName));
          RELEASE_ASSERT(rc == 1, Utility::getLastCryptoError().value_or(""));
          ++san_count;
          break;
        case GEN_URI:
          rc = EVP_DigestUpdate(md.get(), ASN1_STRING_data(san->d.uniformResourceIdentifier),
                                ASN1_STRING_length(san->d.uniformResourceIdentifier));
          RELEASE_ASSERT(rc == 1, Utility::getLastCryptoError().value_or(""));
          ++san_count;
          break;
        }
      }
    }

    // It's possible that the certificate doesn't have a subject, but
    // does have SANs. Make sure that we have one or the other.
    if (cn_index < 0 && san_count == 0) {
      throw EnvoyException("Invalid TLS context has neither subject CN nor SAN names");
    }

    rc = X509_NAME_digest(X509_get_issuer_name(cert), EVP_sha256(), hash_buffer, &hash_length);
    RELEASE_ASSERT(rc == 1, Utility::getLastCryptoError().value_or(""));
    RELEASE_ASSERT(hash_length == SHA256_DIGEST_LENGTH,
                   fmt::format("invalid SHA256 hash length {}", hash_length));

    rc = EVP_DigestUpdate(md.get(), hash_buffer, hash_length);
    RELEASE_ASSERT(rc == 1, Utility::getLastCryptoError().value_or(""));
  }

  cert_validator_->updateDigestForSessionId(md, hash_buffer, hash_length);

  // Hash configured SNIs for this context, so that sessions cannot be resumed across different
  // filter chains, even when using the same server certificate.
  for (const auto& name : server_names) {
    rc = EVP_DigestUpdate(md.get(), name.data(), name.size());
    RELEASE_ASSERT(rc == 1, Utility::getLastCryptoError().value_or(""));
  }

  SessionContextID session_id;

  // Ensure that the output size of the hash we are using is no greater than
  // TLS session ID length that we want to generate.
  static_assert(session_id.size() == SHA256_DIGEST_LENGTH, "hash size mismatch");
  static_assert(session_id.size() == SSL_MAX_SSL_SESSION_ID_LENGTH, "TLS session ID size mismatch");

  rc = EVP_DigestFinal(md.get(), session_id.data(), &hash_length);
  RELEASE_ASSERT(rc == 1, Utility::getLastCryptoError().value_or(""));
  RELEASE_ASSERT(hash_length == session_id.size(),
                 "SHA256 hash length must match TLS Session ID size");

  return session_id;
}

int ServerContextImpl::sessionTicketProcess(SSL*, uint8_t* key_name, uint8_t* iv,
                                            EVP_CIPHER_CTX* ctx, HMAC_CTX* hmac_ctx, int encrypt) {
  const EVP_MD* hmac = EVP_sha256();
  const EVP_CIPHER* cipher = EVP_aes_256_cbc();

  if (encrypt == 1) {
    // Encrypt
    RELEASE_ASSERT(!session_ticket_keys_.empty(), "");
    // TODO(ggreenway): validate in SDS that session_ticket_keys_ cannot be empty,
    // or if we allow it to be emptied, reconfigure the context so this callback
    // isn't set.

    const Envoy::Ssl::ServerContextConfig::SessionTicketKey& key = session_ticket_keys_.front();

    static_assert(std::tuple_size<decltype(key.name_)>::value == SSL_TICKET_KEY_NAME_LEN,
                  "Expected key.name length");
    std::copy_n(key.name_.begin(), SSL_TICKET_KEY_NAME_LEN, key_name);

    const int rc = RAND_bytes(iv, EVP_CIPHER_iv_length(cipher));
    ASSERT(rc);

    // This RELEASE_ASSERT is logically a static_assert, but we can't actually get
    // EVP_CIPHER_key_length(cipher) at compile-time
    // Remove for now because of integer type mismatch.
    // RELEASE_ASSERT(key.aes_key_.size() == EVP_CIPHER_key_length(cipher), "");
    if (!EVP_EncryptInit_ex(ctx, cipher, nullptr, key.aes_key_.data(), iv)) {
      return -1;
    }

    if (!HMAC_Init_ex(hmac_ctx, key.hmac_key_.data(), key.hmac_key_.size(), hmac, nullptr)) {
      return -1;
    }

    return 1; // success
  } else {
    // Decrypt
    bool is_enc_key = true; // first element is the encryption key
    for (const Envoy::Ssl::ServerContextConfig::SessionTicketKey& key : session_ticket_keys_) {
      static_assert(std::tuple_size<decltype(key.name_)>::value == SSL_TICKET_KEY_NAME_LEN,
                    "Expected key.name length");
      if (std::equal(key.name_.begin(), key.name_.end(), key_name)) {
        if (!HMAC_Init_ex(hmac_ctx, key.hmac_key_.data(), key.hmac_key_.size(), hmac, nullptr)) {
          return -1;
        }

        // Remove for now because of integer type mismatch.
        // RELEASE_ASSERT(key.aes_key_.size() == EVP_CIPHER_key_length(cipher), "");
        if (!EVP_DecryptInit_ex(ctx, cipher, nullptr, key.aes_key_.data(), iv)) {
          return -1;
        }

        // If our current encryption was not the decryption key, renew
        return is_enc_key ? 1  // success; do not renew
                          : 2; // success: renew key
      }
      is_enc_key = false;
    }

    return 0; // decryption failed
  }
}

bool ServerContextImpl::isClientOcspCapable(SSL* ssl) {
  if (TLSEXT_STATUSTYPE_ocsp == SSL_get_tlsext_status_type(ssl)) {
    return true;
  }

  return false;
}

const CertContext& ServerContextImpl::certificateContext(X509* cert) {
  const auto matched_cert = tls_context_.cert_context_lookup_.find(certificateDigest(cert));
  RELEASE_ASSERT(matched_cert != tls_context_.cert_context_lookup_.end(), "");
  return matched_cert->second.get();
}

OcspStapleAction ServerContextImpl::ocspStapleAction(const CertContext& cert_context,
                                                     bool client_ocsp_capable) {
  if (!client_ocsp_capable) {
    return OcspStapleAction::ClientNotCapable;
  }

  auto& response = cert_context.ocsp_response_;

  auto policy = ocsp_staple_policy_;
  if (cert_context.is_must_staple_) {
    // The certificate has the must-staple extension, so upgrade the policy to match.
    policy = Ssl::ServerContextConfig::OcspStaplePolicy::MustStaple;
  }

  const bool valid_response = response && !response->isExpired();

  switch (policy) {
  case Ssl::ServerContextConfig::OcspStaplePolicy::LenientStapling:
    if (!valid_response) {
      return OcspStapleAction::NoStaple;
    }
    return OcspStapleAction::Staple;

  case Ssl::ServerContextConfig::OcspStaplePolicy::StrictStapling:
    if (valid_response) {
      return OcspStapleAction::Staple;
    }
    if (response) {
      // Expired response.
      return OcspStapleAction::Fail;
    }
    return OcspStapleAction::NoStaple;

  case Ssl::ServerContextConfig::OcspStaplePolicy::MustStaple:
    if (!valid_response) {
      return OcspStapleAction::Fail;
    }
    return OcspStapleAction::Staple;
  }
  PANIC_DUE_TO_CORRUPT_ENUM;
}

int ServerContextImpl::handleOcspStapling(SSL* ssl, void*) {
  const bool client_ocsp_capable = isClientOcspCapable(ssl);
  // returns server cert selected for this connection
  // see https://www.openssl.org/docs/man1.1.1/man3/SSL_set_tlsext_status_ocsp_resp.html
  // for details
  auto* selected_cert = SSL_get_certificate(ssl);
  const auto& cert_context = certificateContext(selected_cert);
  auto ocsp_staple_action = ocspStapleAction(cert_context, client_ocsp_capable);

  switch (ocsp_staple_action) {
  case OcspStapleAction::Staple: {
    // We avoid setting the OCSP response if the client didn't request it, but doing so is safe.
    RELEASE_ASSERT(cert_context.ocsp_response_,
                   "OCSP response must be present under OcspStapleAction::Staple");
    const std::vector<uint8_t>& raw_bytes = cert_context.ocsp_response_->rawBytes();
    const std::size_t raw_bytes_size = raw_bytes.size();
    unsigned char* raw_bytes_copy = static_cast<unsigned char *>(OPENSSL_memdup(raw_bytes.data(), raw_bytes_size));
    if (raw_bytes_copy == nullptr) { 
      ENVOY_LOG_EVERY_POW_2_MISC(error, "OPENSSL_memdup failure");
      stats_.ocsp_staple_failed_.inc();
      return SSL_TLSEXT_ERR_ALERT_FATAL;
    }
    RELEASE_ASSERT(SSL_set_tlsext_status_ocsp_resp(ssl, raw_bytes_copy, raw_bytes_size),
                   "SSL_set_tlsext_status_ocsp_resp failure");
    stats_.ocsp_staple_responses_.inc();
  }
    return SSL_TLSEXT_ERR_OK;
  case OcspStapleAction::NoStaple:
    stats_.ocsp_staple_omitted_.inc();
    return SSL_TLSEXT_ERR_NOACK;
  case OcspStapleAction::Fail:
    stats_.ocsp_staple_failed_.inc();
    return SSL_TLSEXT_ERR_ALERT_FATAL;
  case OcspStapleAction::ClientNotCapable:
    return SSL_TLSEXT_ERR_NOACK;
  }

  return SSL_TLSEXT_ERR_OK;
}

bool ContextImpl::verifyCertChain(X509& leaf_cert, STACK_OF(X509) & intermediates,
                                  std::string& error_details) {
  bssl::UniquePtr<X509_STORE_CTX> ctx(X509_STORE_CTX_new());

  const SSL_CTX* ssl_ctx = tls_context_.ssl_ctx_.get();
  X509_STORE* store = SSL_CTX_get_cert_store(ssl_ctx);
  if (!X509_STORE_CTX_init(ctx.get(), store, &leaf_cert, &intermediates)) {
    error_details = "Failed to verify certificate chain: X509_STORE_CTX_init";
    return false;
  }
  // Currently this method is only used to verify server certs, so hard-code "ssl_server" for now.
  if (!X509_STORE_CTX_set_default(ctx.get(), "ssl_server") ||
      !X509_VERIFY_PARAM_set1(X509_STORE_CTX_get0_param(ctx.get()),
                              SSL_CTX_get0_param(const_cast<SSL_CTX*>(ssl_ctx)))) {
    error_details =
        "Failed to verify certificate chain: fail to setup X509_STORE_CTX or its param.";
    return false;
  }

  int res = cert_validator_->doVerifyCertChain(ctx.get(), nullptr, leaf_cert, nullptr);
  // If |SSL_VERIFY_NONE|, the error is non-fatal, but we keep the error details.
  if (res <= 0 && SSL_CTX_get_verify_mode(ssl_ctx) != SSL_VERIFY_NONE) {
    error_details = Utility::getX509VerificationErrorInfo(ctx.get());
    return false;
  }
  return true;
}

void TlsContext::loadCertificateChain(const std::string& data, const std::string& data_path) {
  cert_chain_file_path_ = data_path;
  bssl::UniquePtr<BIO> bio(BIO_new_mem_buf(const_cast<char*>(data.data()), data.size()));
  RELEASE_ASSERT(bio != nullptr, "");
  cert_chain_.reset(PEM_read_bio_X509_AUX(bio.get(), nullptr, nullptr, nullptr));
  if (cert_chain_ == nullptr || !SSL_CTX_use_certificate(ssl_ctx_.get(), cert_chain_.get())) {
    logSslErrorChain();
    throw EnvoyException(
        absl::StrCat("Failed to load certificate chain from ", cert_chain_file_path_));
  }
  // Read rest of the certificate chain.
  while (true) {
    bssl::UniquePtr<X509> cert(PEM_read_bio_X509(bio.get(), nullptr, nullptr, nullptr));
    if (cert == nullptr) {
      break;
    }
    if (!SSL_CTX_add_extra_chain_cert(ssl_ctx_.get(), cert.get())) {
      throw EnvoyException(
          absl::StrCat("Failed to load certificate chain from ", cert_chain_file_path_));
    }
    // SSL_CTX_add_extra_chain_cert() takes ownership.
    cert.release();
  }
  // Check for EOF.
  const uint32_t err = ERR_peek_last_error();
  if (ERR_GET_LIB(err) == ERR_LIB_PEM && ERR_GET_REASON(err) == PEM_R_NO_START_LINE) {
    ERR_clear_error();
  } else {
    throw EnvoyException(
        absl::StrCat("Failed to load certificate chain from ", cert_chain_file_path_));
  }
}

void TlsContext::loadPrivateKey(const std::string& data, const std::string& data_path,
                                const std::string& password) {
  bssl::UniquePtr<BIO> bio(BIO_new_mem_buf(const_cast<char*>(data.data()), data.size()));
  RELEASE_ASSERT(bio != nullptr, "");
  bssl::UniquePtr<EVP_PKEY> pkey(
      PEM_read_bio_PrivateKey(bio.get(), nullptr, nullptr,
                              !password.empty() ? const_cast<char*>(password.c_str()) : nullptr));

  if (pkey == nullptr || !SSL_CTX_use_PrivateKey(ssl_ctx_.get(), pkey.get())) {
    throw EnvoyException(fmt::format("Failed to load private key from {}, Cause: {}", data_path,
                                     Utility::getLastCryptoError().value_or("unknown")));
  }

  checkPrivateKey(pkey, data_path);
}

void TlsContext::loadPkcs12(const std::string& data, const std::string& data_path,
                            const std::string& password) {
  cert_chain_file_path_ = data_path;
  bssl::UniquePtr<BIO> bio(BIO_new_mem_buf(const_cast<char*>(data.data()), data.size()));
  RELEASE_ASSERT(bio != nullptr, "");
  bssl::UniquePtr<PKCS12> pkcs12(d2i_PKCS12_bio(bio.get(), nullptr));

  EVP_PKEY* temp_private_key = nullptr;
  X509* temp_cert = nullptr;
  STACK_OF(X509)* temp_ca_certs = nullptr;
  if (pkcs12 == nullptr ||
      !PKCS12_parse(pkcs12.get(), !password.empty() ? const_cast<char*>(password.c_str()) : nullptr,
                    &temp_private_key, &temp_cert, &temp_ca_certs)) {
    logSslErrorChain();
    throw EnvoyException(absl::StrCat("Failed to load pkcs12 from ", data_path));
  }
  cert_chain_.reset(temp_cert);
  bssl::UniquePtr<EVP_PKEY> pkey(temp_private_key);
  bssl::UniquePtr<STACK_OF(X509)> ca_certificates(temp_ca_certs);
  if (ca_certificates != nullptr) {
    X509* ca_cert = nullptr;
    while ((ca_cert = sk_X509_pop(ca_certificates.get())) != nullptr) {
      // This transfers ownership to ssl_ctx therefore ca_cert does not need to be freed.
      SSL_CTX_add_extra_chain_cert(ssl_ctx_.get(), ca_cert);
    }
  }
  if (!SSL_CTX_use_certificate(ssl_ctx_.get(), cert_chain_.get())) {
    logSslErrorChain();
    throw EnvoyException(absl::StrCat("Failed to load certificate from ", data_path));
  }
  if (temp_private_key == nullptr || !SSL_CTX_use_PrivateKey(ssl_ctx_.get(), pkey.get())) {
    throw EnvoyException(fmt::format("Failed to load private key from {}, Cause: {}", data_path,
                                     Utility::getLastCryptoError().value_or("unknown")));
  }

  checkPrivateKey(pkey, data_path);
}

void TlsContext::checkPrivateKey(const bssl::UniquePtr<EVP_PKEY>& pkey,
                                 const std::string& key_path) {
#ifdef BORINGSSL_FIPS
  // Verify that private keys are passing FIPS pairwise consistency tests.
  switch (EVP_PKEY_id(pkey.get())) {
  case EVP_PKEY_EC: {
    const EC_KEY* ecdsa_private_key = EVP_PKEY_get0_EC_KEY(pkey.get());
    if (!EC_KEY_check_fips(ecdsa_private_key)) {
      throw EnvoyException(fmt::format("Failed to load private key from {}, ECDSA key failed "
                                       "pairwise consistency test required in FIPS mode",
                                       key_path));
    }
  } break;
  case EVP_PKEY_RSA: {
    RSA* rsa_private_key = EVP_PKEY_get0_RSA(pkey.get());
    if (!RSA_check_fips(rsa_private_key)) {
      throw EnvoyException(fmt::format("Failed to load private key from {}, RSA key failed "
                                       "pairwise consistency test required in FIPS mode",
                                       key_path));
    }
  } break;
  }
#else
  UNREFERENCED_PARAMETER(pkey);
  UNREFERENCED_PARAMETER(key_path);
#endif
}

} // namespace Tls
} // namespace TransportSockets
} // namespace Extensions
} // namespace Envoy<|MERGE_RESOLUTION|>--- conflicted
+++ resolved
@@ -47,8 +47,6 @@
   X509_digest(cert, EVP_sha1(), digest.data(), &n);
   return Hex::encode(digest);
 }
-<<<<<<< HEAD
-=======
 
 void logSslErrorChain() {
   while (uint64_t err = ERR_get_error()) {
@@ -59,7 +57,6 @@
   }
 }
 
->>>>>>> 053a7db9
 } // namespace
 
 int ContextImpl::sslExtendedSocketInfoIndex() {
@@ -69,6 +66,7 @@
     return ssl_context_index;
   }());
 }
+
 
 ContextImpl::ContextImpl(Stats::Scope& scope, const Envoy::Ssl::ContextConfig& config,
                          TimeSource& time_source)
@@ -160,58 +158,19 @@
   }
 
   absl::node_hash_set<int> cert_pkey_ids;
+ 
   if (!capabilities_.provides_certificates) {
     for (uint32_t i = 0; i < tls_certificates.size(); ++i) {
       auto& cert_context = tls_context_.cert_contexts_[i];
       // Load certificate chain.
       const auto& tls_certificate = tls_certificates[i].get();
-<<<<<<< HEAD
-      cert_context.cert_chain_file_path_ = tls_certificate.certificateChainPath();
-      bssl::UniquePtr<BIO> bio(
-          BIO_new_mem_buf(const_cast<char*>(tls_certificate.certificateChain().data()),
-                          tls_certificate.certificateChain().size()));
-      RELEASE_ASSERT(bio != nullptr, "");
-      cert_context.cert_chain_.reset(PEM_read_bio_X509_AUX(bio.get(), nullptr, nullptr, nullptr));
-      if (cert_context.cert_chain_ == nullptr ||
-          !SSL_CTX_use_certificate(tls_context_.ssl_ctx_.get(), cert_context.cert_chain_.get())) {
-        while (uint64_t err = ERR_get_error()) {
-          ENVOY_LOG_MISC(debug, "SSL error: {}:{}:{}:{}", err,
-                         absl::NullSafeStringView(ERR_lib_error_string(err)),
-                         absl::NullSafeStringView(ERR_func_error_string(err)), ERR_GET_REASON(err),
-                         absl::NullSafeStringView(ERR_reason_error_string(err)));
-        }
-        throw EnvoyException(absl::StrCat("Failed to load certificate chain from ",
-                                          cert_context.cert_chain_file_path_,
-                                          ", please see log for details"));
-      }
-      // Read rest of the certificate chain.
-      while (true) {
-        bssl::UniquePtr<X509> cert(PEM_read_bio_X509(bio.get(), nullptr, nullptr, nullptr));
-        if (cert == nullptr) {
-          break;
-        }
-        if (!SSL_CTX_add_extra_chain_cert(tls_context_.ssl_ctx_.get(), cert.get())) {
-          throw EnvoyException(absl::StrCat("Failed to load certificate chain from ",
-                                            cert_context.cert_chain_file_path_));
-        }
-        // SSL_CTX_add_extra_chain_cert() takes ownership.
-        cert.release();
-      }
-      // Check for EOF.
-      const uint32_t err = ERR_peek_last_error();
-      if (ERR_GET_LIB(err) == ERR_LIB_PEM && ERR_GET_REASON(err) == PEM_R_NO_START_LINE) {
-        ERR_clear_error();
-      } else {
-        throw EnvoyException(absl::StrCat("Failed to load certificate chain from ",
-                                          cert_context.cert_chain_file_path_));
-=======
+
       if (!tls_certificate.pkcs12().empty()) {
-        ctx.loadPkcs12(tls_certificate.pkcs12(), tls_certificate.pkcs12Path(),
+        tls_context_.loadPkcs12(i, tls_certificate.pkcs12(), tls_certificate.pkcs12Path(),
                        tls_certificate.password());
       } else {
-        ctx.loadCertificateChain(tls_certificate.certificateChain(),
+        tls_context_.loadCertificateChain(i, tls_certificate.certificateChain(),
                                  tls_certificate.certificateChainPath());
->>>>>>> 053a7db9
       }
 
       // The must staple extension means the certificate promises to carry
@@ -233,6 +192,7 @@
                                          "certificate of a given type may be specified",
                                          cert_context.cert_chain_file_path_));
       }
+
       cert_context.is_ecdsa_ = pkey_id == EVP_PKEY_EC;
       switch (pkey_id) {
       case EVP_PKEY_EC: {
@@ -268,8 +228,7 @@
       Envoy::Ssl::PrivateKeyMethodProviderSharedPtr private_key_method_provider =
           tls_certificate.privateKeyMethod();
       // We either have a private key or a BoringSSL private key method provider.
-      if (private_key_method_provider) {
-<<<<<<< HEAD
+       if (private_key_method_provider) {
         throw EnvoyException(fmt::format("Private key provider configured, but not supported"));
         /*
               ctx.private_key_method_provider_ = private_key_method_provider;
@@ -281,42 +240,11 @@
               SSL_CTX_set_private_key_method(ctx.ssl_ctx_.get(), private_key_method.get());
         */
       } else {
+      if (!tls_certificate.privateKey().empty()) {
         // Load private key.
-        bio.reset(BIO_new_mem_buf(const_cast<char*>(tls_certificate.privateKey().data()),
-                                  tls_certificate.privateKey().size()));
-        RELEASE_ASSERT(bio != nullptr, "");
-        bssl::UniquePtr<EVP_PKEY> pkey(
-            PEM_read_bio_PrivateKey(bio.get(), nullptr, nullptr,
-                                    !tls_certificate.password().empty()
-                                        ? const_cast<char*>(tls_certificate.password().c_str())
-                                        : nullptr));
-
-        if (pkey == nullptr || !SSL_CTX_use_PrivateKey(tls_context_.ssl_ctx_.get(), pkey.get())) {
-          throw EnvoyException(fmt::format("Failed to load private key from {}, Cause: {}",
-                                           tls_certificate.privateKeyPath(),
-                                           Utility::getLastCryptoError().value_or("unknown")));
-        }
-=======
-        ctx.private_key_method_provider_ = private_key_method_provider;
-        // The provider has a reference to the private key method for the context lifetime.
-        Ssl::BoringSslPrivateKeyMethodSharedPtr private_key_method =
-            private_key_method_provider->getBoringSslPrivateKeyMethod();
-        if (private_key_method == nullptr) {
-          throw EnvoyException(
-              fmt::format("Failed to get BoringSSL private key method from provider"));
-        }
-#ifdef BORINGSSL_FIPS
-        if (!ctx.private_key_method_provider_->checkFips()) {
-          throw EnvoyException(
-              fmt::format("Private key method doesn't support FIPS mode with current parameters"));
-        }
-#endif
-        SSL_CTX_set_private_key_method(ctx.ssl_ctx_.get(), private_key_method.get());
-      } else if (!tls_certificate.privateKey().empty()) {
-        // Load private key.
-        ctx.loadPrivateKey(tls_certificate.privateKey(), tls_certificate.privateKeyPath(),
+        tls_context_.loadPrivateKey(tls_certificate.privateKey(), tls_certificate.privateKeyPath(),
                            tls_certificate.password());
->>>>>>> 053a7db9
+      }
       }
     }
   }
@@ -389,12 +317,11 @@
     ENVOY_LOG(debug, "Enable tls key log");
     tls_keylog_file_ = config.accessLogManager().createAccessLog(
         Filesystem::FilePathAndType{Filesystem::DestinationType::File, config.tlsKeyLogPath()});
-    for (auto& context : tls_contexts_) {
-      SSL_CTX* ctx = context.ssl_ctx_.get();
+      SSL_CTX* ctx = tls_context_.ssl_ctx_.get();
       ASSERT(ctx != nullptr);
       SSL_CTX_set_keylog_callback(ctx, keylogCallback);
-    }
-  }
+  }
+
 }
 
 void ContextImpl::keylogCallback(const SSL* ssl, const char* line) {
@@ -1120,15 +1047,15 @@
   return true;
 }
 
-void TlsContext::loadCertificateChain(const std::string& data, const std::string& data_path) {
-  cert_chain_file_path_ = data_path;
+void TlsContext::loadCertificateChain(const uint32_t cert_index, const std::string& data, const std::string& data_path) {
+  cert_contexts_[cert_index].cert_chain_file_path_ = data_path;
   bssl::UniquePtr<BIO> bio(BIO_new_mem_buf(const_cast<char*>(data.data()), data.size()));
   RELEASE_ASSERT(bio != nullptr, "");
-  cert_chain_.reset(PEM_read_bio_X509_AUX(bio.get(), nullptr, nullptr, nullptr));
-  if (cert_chain_ == nullptr || !SSL_CTX_use_certificate(ssl_ctx_.get(), cert_chain_.get())) {
+  cert_contexts_[cert_index].cert_chain_.reset(PEM_read_bio_X509_AUX(bio.get(), nullptr, nullptr, nullptr));
+  if (cert_contexts_[cert_index].cert_chain_ == nullptr || !SSL_CTX_use_certificate(ssl_ctx_.get(), cert_contexts_[cert_index].cert_chain_.get())) {
     logSslErrorChain();
     throw EnvoyException(
-        absl::StrCat("Failed to load certificate chain from ", cert_chain_file_path_));
+        absl::StrCat("Failed to load certificate chain from ", cert_contexts_[cert_index].cert_chain_file_path_));
   }
   // Read rest of the certificate chain.
   while (true) {
@@ -1138,7 +1065,7 @@
     }
     if (!SSL_CTX_add_extra_chain_cert(ssl_ctx_.get(), cert.get())) {
       throw EnvoyException(
-          absl::StrCat("Failed to load certificate chain from ", cert_chain_file_path_));
+          absl::StrCat("Failed to load certificate chain from ", cert_contexts_[cert_index].cert_chain_file_path_));
     }
     // SSL_CTX_add_extra_chain_cert() takes ownership.
     cert.release();
@@ -1149,7 +1076,7 @@
     ERR_clear_error();
   } else {
     throw EnvoyException(
-        absl::StrCat("Failed to load certificate chain from ", cert_chain_file_path_));
+        absl::StrCat("Failed to load certificate chain from ", cert_contexts_[cert_index].cert_chain_file_path_));
   }
 }
 
@@ -1169,9 +1096,12 @@
   checkPrivateKey(pkey, data_path);
 }
 
-void TlsContext::loadPkcs12(const std::string& data, const std::string& data_path,
+
+void TlsContext::loadPkcs12(const uint32_t cert_index, 
+                            const std::string& data, 
+                            const std::string& data_path,
                             const std::string& password) {
-  cert_chain_file_path_ = data_path;
+  cert_contexts_[cert_index].cert_chain_file_path_ = data_path;
   bssl::UniquePtr<BIO> bio(BIO_new_mem_buf(const_cast<char*>(data.data()), data.size()));
   RELEASE_ASSERT(bio != nullptr, "");
   bssl::UniquePtr<PKCS12> pkcs12(d2i_PKCS12_bio(bio.get(), nullptr));
@@ -1185,7 +1115,7 @@
     logSslErrorChain();
     throw EnvoyException(absl::StrCat("Failed to load pkcs12 from ", data_path));
   }
-  cert_chain_.reset(temp_cert);
+  cert_contexts_[cert_index].cert_chain_.reset(temp_cert);
   bssl::UniquePtr<EVP_PKEY> pkey(temp_private_key);
   bssl::UniquePtr<STACK_OF(X509)> ca_certificates(temp_ca_certs);
   if (ca_certificates != nullptr) {
@@ -1195,7 +1125,7 @@
       SSL_CTX_add_extra_chain_cert(ssl_ctx_.get(), ca_cert);
     }
   }
-  if (!SSL_CTX_use_certificate(ssl_ctx_.get(), cert_chain_.get())) {
+  if (!SSL_CTX_use_certificate(ssl_ctx_.get(), cert_contexts_[cert_index].cert_chain_.get())) {
     logSslErrorChain();
     throw EnvoyException(absl::StrCat("Failed to load certificate from ", data_path));
   }
@@ -1206,6 +1136,7 @@
 
   checkPrivateKey(pkey, data_path);
 }
+
 
 void TlsContext::checkPrivateKey(const bssl::UniquePtr<EVP_PKEY>& pkey,
                                  const std::string& key_path) {

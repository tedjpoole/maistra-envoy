--- conflicted
+++ resolved
@@ -404,7 +404,6 @@
   // Use the SSL library to iterate over the configured ciphers.
   //
   // Note that if a negotiated cipher suite is outside of this set, we'll issue an ENVOY_BUG.
-<<<<<<< HEAD
   for (const SSL_CIPHER* cipher : SSL_CTX_get_ciphers(tls_context_.ssl_ctx_.get())) {
     stat_name_set_->rememberBuiltin(SSL_CIPHER_get_name(cipher));
   }
@@ -421,28 +420,8 @@
   //
   // Note that if a negotiated cipher suite is outside of this set, we'll issue an ENVOY_BUG.
   stat_name_set_->rememberBuiltins(
-      {"TLS_AES_128_GCM_SHA256", "TLS_AES_256_GCM_SHA384", "TLS_AES_128_GCM_SHA256"});
+      {"TLS_AES_128_GCM_SHA256", "TLS_AES_256_GCM_SHA384", "TLS_CHACHA20_POLY1305_SHA256"});
   
-  // All supported curves. Source:
-  // https://github.com/google/boringssl/blob/3743aafdacff2f7b083615a043a37101f740fa53/ssl/ssl_key_share.cc#L302-L309
-  //
-  // Note that if a negotiated curve is outside of this set, we'll issue an ENVOY_BUG.
-=======
-  for (TlsContext& tls_context : tls_contexts_) {
-    for (const SSL_CIPHER* cipher : SSL_CTX_get_ciphers(tls_context.ssl_ctx_.get())) {
-      stat_name_set_->rememberBuiltin(SSL_CIPHER_get_name(cipher));
-    }
-  }
-
-  // Add supported cipher suites from the TLS 1.3 spec:
-  // https://tools.ietf.org/html/rfc8446#appendix-B.4
-  // AES-CCM cipher suites are removed (no BoringSSL support).
-  //
-  // Note that if a negotiated cipher suite is outside of this set, we'll issue an ENVOY_BUG.
->>>>>>> 88140146
-  stat_name_set_->rememberBuiltins(
-      {"TLS_AES_128_GCM_SHA256", "TLS_AES_256_GCM_SHA384", "TLS_CHACHA20_POLY1305_SHA256"});
-
   // All supported curves. Source:
   // https://github.com/google/boringssl/blob/3743aafdacff2f7b083615a043a37101f740fa53/ssl/ssl_key_share.cc#L302-L309
   //

--- conflicted
+++ resolved
@@ -219,13 +219,8 @@
                      nullptr /* root_context_for_testing */, std::move(cb));
 }
 
-<<<<<<< HEAD
 void createWasmForTesting(const VmConfig& vm_config, const PluginSharedPtr& plugin,
                           const Stats::ScopeSharedPtr& scope,
-=======
-void createWasmForTesting(const envoy::config::wasm::v3::VmConfig& vm_config,
-                          PluginSharedPtr plugin, Stats::ScopeSharedPtr scope,
->>>>>>> 0691ab1c
                           Upstream::ClusterManager& cluster_manager, Init::Manager& init_manager,
                           Event::Dispatcher& dispatcher, Runtime::RandomGenerator& random,
                           Api::Api& api, Envoy::Server::ServerLifecycleNotifier& lifecycle_notifier,

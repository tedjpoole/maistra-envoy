--- conflicted
+++ resolved
@@ -18,18 +18,13 @@
 thread_local Envoy::Extensions::Common::Wasm::Context* current_context_ = nullptr;
 thread_local uint32_t effective_context_id_ = 0;
 
-<<<<<<< HEAD
-WasmVmPtr createWasmVm(absl::string_view runtime, Stats::ScopeSharedPtr scope) {
-=======
 WasmVmPtr createWasmVm(absl::string_view runtime, const Stats::ScopeSharedPtr& scope) {
->>>>>>> bb7ceff4
   if (runtime.empty()) {
     throw WasmVmException("Failed to create WASM VM with unspecified runtime.");
   } else if (runtime == WasmRuntimeNames::get().Null) {
     return Null::createVm(scope);
   } else if (runtime == WasmRuntimeNames::get().V8) {
     return V8::createVm(scope);
-<<<<<<< HEAD
   } else
 #ifdef ENVOY_WASM_WAVM
       if (runtime == WasmRuntimeNames::get().Wavm) {
@@ -37,9 +32,6 @@
   } else
 #endif
   {
-=======
-  } else {
->>>>>>> bb7ceff4
     throw WasmVmException(fmt::format(
         "Failed to create WASM VM using {} runtime. Envoy was compiled without support for it.",
         runtime));

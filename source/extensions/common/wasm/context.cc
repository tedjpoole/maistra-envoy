--- conflicted
+++ resolved
@@ -253,11 +253,7 @@
   for (const auto& gauge : snapshot.gauges()) {
     if (gauge.get().used()) {
       gauge_block_size += sizeof(uint32_t) + gauge.get().name().size();
-<<<<<<< HEAD
       gauge_block_size += align<uint64_t>(gauge_block_size + sizeof(uint64_t));
-=======
-      gauge_block_size += align<uint64_t>(counter_block_size + sizeof(uint64_t));
->>>>>>> a2fb397a
     }
   }
 

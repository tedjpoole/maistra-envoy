#include "extensions/common/wasm/v8/v8.h"

#include <memory>
#include <utility>
#include <vector>

#include "common/common/assert.h"

#include "extensions/common/wasm/wasm_vm_base.h"
#include "extensions/common/wasm/well_known_names.h"

#include "absl/container/flat_hash_map.h"
#include "absl/strings/match.h"
#include "v8-version.h"
#include "wasm-api/wasm.hh"

namespace v8 {
namespace internal {
extern bool FLAG_wasm_opt;
} // namespace internal
} // namespace v8

namespace Envoy {
namespace Extensions {
namespace Common {
namespace Wasm {
namespace V8 {

VmGlobalStats global_stats_;

wasm::Engine* engine() {
  // Enable Wasm optimizations.
  v8::internal::FLAG_wasm_opt = true;

  static const auto engine = wasm::Engine::make();
  return engine.get();
}

struct FuncData {
  FuncData(std::string name) : name_(std::move(name)) {}

  std::string name_;
  wasm::own<wasm::Func> callback_;
  void* raw_func_;
};

using FuncDataPtr = std::unique_ptr<FuncData>;

class V8 : public WasmVmBase {
public:
<<<<<<< HEAD
  V8(Stats::ScopeSharedPtr scope) : WasmVmBase(scope, &global_stats_, WasmRuntimeNames::get().V8) {}
=======
  V8(const Stats::ScopeSharedPtr& scope) : WasmVmBase(scope, WasmRuntimeNames::get().V8) {}
>>>>>>> bb7ceff4

  // Extensions::Common::Wasm::WasmVm
  absl::string_view runtime() override { return WasmRuntimeNames::get().V8; }

  bool load(const std::string& code, bool allow_precompiled) override;
  absl::string_view getCustomSection(absl::string_view name) override;
  absl::string_view getPrecompiledSectionName() override;
  void link(absl::string_view debug_name) override;

  Cloneable cloneable() override { return Cloneable::CompiledBytecode; }
  WasmVmPtr clone() override;

  uint64_t getMemorySize() override;
  absl::optional<absl::string_view> getMemory(uint64_t pointer, uint64_t size) override;
  bool setMemory(uint64_t pointer, uint64_t size, const void* data) override;
  bool getWord(uint64_t pointer, Word* word) override;
  bool setWord(uint64_t pointer, Word word) override;

#define _REGISTER_HOST_FUNCTION(T)                                                                 \
  void registerCallback(absl::string_view module_name, absl::string_view function_name, T,         \
                        typename ConvertFunctionTypeWordToUint32<T>::type f) override {            \
    registerHostFunctionImpl(module_name, function_name, f);                                       \
  };
  FOR_ALL_WASM_VM_IMPORTS(_REGISTER_HOST_FUNCTION)
#undef _REGISTER_HOST_FUNCTION

#define _GET_MODULE_FUNCTION(T)                                                                    \
  void getFunction(absl::string_view function_name, T* f) override {                               \
    getModuleFunctionImpl(function_name, f);                                                       \
  };
  FOR_ALL_WASM_VM_EXPORTS(_GET_MODULE_FUNCTION)
#undef _GET_MODULE_FUNCTION

private:
  wasm::vec<byte_t> getStrippedSource();

  template <typename... Args>
  void registerHostFunctionImpl(absl::string_view module_name, absl::string_view function_name,
                                void (*function)(void*, Args...));

  template <typename R, typename... Args>
  void registerHostFunctionImpl(absl::string_view module_name, absl::string_view function_name,
                                R (*function)(void*, Args...));

  template <typename... Args>
  void getModuleFunctionImpl(absl::string_view function_name,
                             std::function<void(Context*, Args...)>* function);

  template <typename R, typename... Args>
  void getModuleFunctionImpl(absl::string_view function_name,
                             std::function<R(Context*, Args...)>* function);

  wasm::vec<byte_t> source_ = wasm::vec<byte_t>::invalid();
  wasm::own<wasm::Store> store_;
  wasm::own<wasm::Module> module_;
  wasm::own<wasm::Shared<wasm::Module>> shared_module_;
  wasm::own<wasm::Instance> instance_;
  wasm::own<wasm::Memory> memory_;
  wasm::own<wasm::Table> table_;

  absl::flat_hash_map<std::string, FuncDataPtr> host_functions_;
  absl::flat_hash_map<std::string, wasm::own<wasm::Func>> module_functions_;
};

// Helper functions.

static std::string printValue(const wasm::Val& value) {
  switch (value.kind()) {
  case wasm::I32:
    return std::to_string(value.get<uint32_t>());
  case wasm::I64:
    return std::to_string(value.get<uint64_t>());
  case wasm::F32:
    return std::to_string(value.get<float>());
  case wasm::F64:
    return std::to_string(value.get<double>());
  default:
    return "unknown";
  }
}

static std::string printValues(const wasm::Val values[], size_t size) {
  if (size == 0) {
    return "";
  }

  std::string s;
  for (size_t i = 0; i < size; i++) {
    if (i) {
      s.append(", ");
    }
    s.append(printValue(values[i]));
  }
  return s;
}

static const char* printValKind(wasm::ValKind kind) {
  switch (kind) {
  case wasm::I32:
    return "i32";
  case wasm::I64:
    return "i64";
  case wasm::F32:
    return "f32";
  case wasm::F64:
    return "f64";
  case wasm::ANYREF:
    return "anyref";
  case wasm::FUNCREF:
    return "funcref";
  default:
    return "unknown";
  }
}

static std::string printValTypes(const wasm::ownvec<wasm::ValType>& types) {
  if (types.size() == 0) {
    return "void";
  }

  std::string s;
  s.reserve(types.size() * 8 /* max size + " " */ - 1);
  for (size_t i = 0; i < types.size(); i++) {
    if (i) {
      s.append(" ");
    }
    s.append(printValKind(types[i]->kind()));
  }
  return s;
}

static bool equalValTypes(const wasm::ownvec<wasm::ValType>& left,
                          const wasm::ownvec<wasm::ValType>& right) {
  if (left.size() != right.size()) {
    return false;
  }
  for (size_t i = 0; i < left.size(); i++) {
    if (left[i]->kind() != right[i]->kind()) {
      return false;
    }
  }
  return true;
}

static uint32_t parseVarint(const byte_t*& pos, const byte_t* end) {
  uint32_t n = 0;
  uint32_t shift = 0;
  byte_t b;
  do {
    if (pos + 1 > end) {
      throw WasmVmException("Failed to parse corrupted WASM module");
    }
    b = *pos++;
    n += (b & 0x7f) << shift;
    shift += 7;
  } while ((b & 0x80) != 0);
  return n;
}

// Template magic.

template <typename T> struct ConvertWordType {
  using type = T; // NOLINT(readability-identifier-naming)
};
template <> struct ConvertWordType<Word> {
  using type = uint32_t; // NOLINT(readability-identifier-naming)
};

template <typename T> wasm::Val makeVal(T t) { return wasm::Val::make(t); }
template <> wasm::Val makeVal(Word t) { return wasm::Val::make(static_cast<uint32_t>(t.u64_)); }

template <typename T> constexpr auto convertArgToValKind();
template <> constexpr auto convertArgToValKind<Word>() { return wasm::I32; };
template <> constexpr auto convertArgToValKind<int32_t>() { return wasm::I32; };
template <> constexpr auto convertArgToValKind<uint32_t>() { return wasm::I32; };
template <> constexpr auto convertArgToValKind<int64_t>() { return wasm::I64; };
template <> constexpr auto convertArgToValKind<uint64_t>() { return wasm::I64; };
template <> constexpr auto convertArgToValKind<float>() { return wasm::F32; };
template <> constexpr auto convertArgToValKind<double>() { return wasm::F64; };

template <typename T, std::size_t... I>
constexpr auto convertArgsTupleToValTypesImpl(absl::index_sequence<I...>) {
  return wasm::ownvec<wasm::ValType>::make(
      wasm::ValType::make(convertArgToValKind<typename std::tuple_element<I, T>::type>())...);
}

template <typename T> constexpr auto convertArgsTupleToValTypes() {
  return convertArgsTupleToValTypesImpl<T>(absl::make_index_sequence<std::tuple_size<T>::value>());
}

template <typename T, typename U, std::size_t... I>
constexpr T convertValTypesToArgsTupleImpl(const U& arr, absl::index_sequence<I...>) {
  return std::make_tuple(
      (arr[I]
           .template get<
               typename ConvertWordType<typename std::tuple_element<I, T>::type>::type>())...);
}

template <typename T, typename U> constexpr T convertValTypesToArgsTuple(const U& arr) {
  return convertValTypesToArgsTupleImpl<T>(arr,
                                           absl::make_index_sequence<std::tuple_size<T>::value>());
}

// V8 implementation.

bool V8::load(const std::string& code, bool allow_precompiled) {
  ENVOY_LOG(trace, "load()");
  store_ = wasm::Store::make(engine());

  // Wasm file header is 8 bytes (magic number + version).
  static const uint8_t magic_number[4] = {0x00, 0x61, 0x73, 0x6d};
  if (code.size() < 8 || ::memcmp(code.data(), magic_number, 4) != 0) {
    return false;
  }

  source_ = wasm::vec<byte_t>::make_uninitialized(code.size());
  ::memcpy(source_.get(), code.data(), code.size());

<<<<<<< HEAD
  if (allow_precompiled) {
    const auto section_name = getPrecompiledSectionName();
    if (!section_name.empty()) {
      const auto precompiled = getCustomSection(section_name);
      if (!precompiled.empty()) {
        auto vec = wasm::vec<byte_t>::make_uninitialized(precompiled.size());
        ::memcpy(vec.get(), precompiled.data(), precompiled.size());

        module_ = wasm::Module::deserialize(store_.get(), vec);
        if (!module_) {
          // Precompiled module that cannot be loaded is considered a hard error,
          // so don't fallback to compiling the bytecode.
          return false;
        }
      }
    }
  }

  if (!module_) {
    const auto stripped_source = getStrippedSource();
    module_ = wasm::Module::make(store_.get(), stripped_source ? stripped_source : source_);
  }

  if (module_) {
    shared_module_ = module_->share();
    RELEASE_ASSERT(shared_module_ != nullptr, "");
=======
  module_ = wasm::Module::make(store_.get(), source_);
  if (module_) {
    shared_module_ = module_->share();
>>>>>>> bb7ceff4
  }

  return module_ != nullptr;
}

WasmVmPtr V8::clone() {
  ENVOY_LOG(trace, "clone()");
  ASSERT(shared_module_ != nullptr);

  auto clone = std::make_unique<V8>(scope_);
  clone->store_ = wasm::Store::make(engine());
<<<<<<< HEAD
  RELEASE_ASSERT(clone->store_ != nullptr, "");

  clone->module_ = wasm::Module::obtain(clone->store_.get(), shared_module_.get());
  RELEASE_ASSERT(clone->module_ != nullptr, "");
=======

  clone->module_ = wasm::Module::obtain(clone->store_.get(), shared_module_.get());
>>>>>>> bb7ceff4

  return clone;
}

<<<<<<< HEAD
// Get Wasm module without Custom Sections to save some memory in workers.
wasm::vec<byte_t> V8::getStrippedSource() {
  ENVOY_LOG(trace, "getStrippedSource()");
  ASSERT(source_.get() != nullptr);

  std::vector<byte_t> stripped;

  const byte_t* pos = source_.get() + 8 /* Wasm header */;
  const byte_t* end = source_.get() + source_.size();
  while (pos < end) {
    const auto section_start = pos;
    if (pos + 1 > end) {
      return wasm::vec<byte_t>::invalid();
    }
    const auto section_type = *pos++;
    const auto section_len = parseVarint(pos, end);
    if (section_len == static_cast<uint32_t>(-1) || pos + section_len > end) {
      return wasm::vec<byte_t>::invalid();
    }
    pos += section_len;
    if (section_type == 0 /* custom section */) {
      if (stripped.empty()) {
        const byte_t* start = source_.get();
        stripped.insert(stripped.end(), start, section_start);
      }
    } else if (!stripped.empty()) {
      stripped.insert(stripped.end(), section_start, pos /* section end */);
    }
  }

  // No custom sections found, use the original source.
  if (stripped.empty()) {
    return wasm::vec<byte_t>::invalid();
  }

  // Return stripped source, without custom sections.
  return wasm::vec<byte_t>::make(stripped.size(), stripped.data());
}

=======
>>>>>>> bb7ceff4
absl::string_view V8::getCustomSection(absl::string_view name) {
  ENVOY_LOG(trace, "getCustomSection(\"{}\")", name);
  ASSERT(source_.get() != nullptr);

  const byte_t* pos = source_.get() + 8 /* Wasm header */;
  const byte_t* end = source_.get() + source_.size();
  while (pos < end) {
    if (pos + 1 > end) {
      throw WasmVmException("Failed to parse corrupted WASM module");
    }
    const auto section_type = *pos++;
    const auto section_len = parseVarint(pos, end);
    if (section_len == static_cast<uint32_t>(-1) || pos + section_len > end) {
      throw WasmVmException("Failed to parse corrupted WASM module");
    }
    if (section_type == 0 /* custom section */) {
      const auto section_data_start = pos;
      const auto section_name_len = parseVarint(pos, end);
      if (section_name_len == static_cast<uint32_t>(-1) || pos + section_name_len > end) {
        throw WasmVmException("Failed to parse corrupted WASM module");
      }
      if (section_name_len == name.size() && ::memcmp(pos, name.data(), section_name_len) == 0) {
        pos += section_name_len;
        ENVOY_LOG(trace, "getCustomSection(\"{}\") found, size: {}", name,
                  section_data_start + section_len - pos);
        return {pos, static_cast<size_t>(section_data_start + section_len - pos)};
      }
      pos = section_data_start + section_len;
    } else {
      pos += section_len;
    }
  }
  return "";
}

#if defined(__linux__) && defined(__x86_64__)
#define WEE8_PLATFORM "linux_x86_64"
#else
#define WEE8_PLATFORM ""
#endif

absl::string_view V8::getPrecompiledSectionName() {
  static const auto name =
      sizeof(WEE8_PLATFORM) - 1 > 0
          ? absl::StrCat("precompiled_wee8_v", V8_MAJOR_VERSION, ".", V8_MINOR_VERSION, ".",
                         V8_BUILD_NUMBER, ".", V8_PATCH_LEVEL, "_", WEE8_PLATFORM)
          : "";
  return name;
}

void V8::link(absl::string_view debug_name) {
  ENVOY_LOG(trace, "link(\"{}\")", debug_name);
  ASSERT(module_ != nullptr);

  const auto import_types = module_.get()->imports();
  std::vector<const wasm::Extern*> imports;

  for (size_t i = 0; i < import_types.size(); i++) {
    absl::string_view module(import_types[i]->module().get(), import_types[i]->module().size());
    absl::string_view name(import_types[i]->name().get(), import_types[i]->name().size());
    auto import_type = import_types[i]->type();

    switch (import_type->kind()) {

    case wasm::EXTERN_FUNC: {
      ENVOY_LOG(trace, "link(), export host func: {}.{} ({} -> {})", module, name,
                printValTypes(import_type->func()->params()),
                printValTypes(import_type->func()->results()));

      auto it = host_functions_.find(absl::StrCat(module, ".", name));
      if (it == host_functions_.end()) {
        throw WasmVmException(
            fmt::format("Failed to load WASM module due to a missing import: {}.{}", module, name));
      }
      auto func = it->second.get()->callback_.get();
      if (!equalValTypes(import_type->func()->params(), func->type()->params()) ||
          !equalValTypes(import_type->func()->results(), func->type()->results())) {
        throw WasmVmException(fmt::format(
            "Failed to load WASM module due to an import type mismatch: {}.{}, "
            "want: {} -> {}, but host exports: {} -> {}",
            module, name, printValTypes(import_type->func()->params()),
            printValTypes(import_type->func()->results()), printValTypes(func->type()->params()),
            printValTypes(func->type()->results())));
      }
      imports.push_back(func);
    } break;

    case wasm::EXTERN_GLOBAL: {
      // TODO(PiotrSikora): add support when/if needed.
      ENVOY_LOG(trace, "link(), export host global: {}.{} ({})", module, name,
                printValKind(import_type->global()->content()->kind()));

      throw WasmVmException(
          fmt::format("Failed to load WASM module due to a missing import: {}.{}", module, name));
    } break;

    case wasm::EXTERN_MEMORY: {
      ENVOY_LOG(trace, "link(), export host memory: {}.{} (min: {} max: {})", module, name,
                import_type->memory()->limits().min, import_type->memory()->limits().max);

      ASSERT(memory_ == nullptr);
      auto type = wasm::MemoryType::make(import_type->memory()->limits());
      memory_ = wasm::Memory::make(store_.get(), type.get());
      imports.push_back(memory_.get());
    } break;

    case wasm::EXTERN_TABLE: {
      ENVOY_LOG(trace, "link(), export host table: {}.{} (min: {} max: {})", module, name,
                import_type->table()->limits().min, import_type->table()->limits().max);

      ASSERT(table_ == nullptr);
      auto type =
          wasm::TableType::make(wasm::ValType::make(import_type->table()->element()->kind()),
                                import_type->table()->limits());
      table_ = wasm::Table::make(store_.get(), type.get());
      imports.push_back(table_.get());
    } break;
    }
  }

  ASSERT(import_types.size() == imports.size());

  instance_ = wasm::Instance::make(store_.get(), module_.get(), imports.data());

  const auto export_types = module_.get()->exports();
  const auto exports = instance_.get()->exports();
  ASSERT(export_types.size() == exports.size());

  for (size_t i = 0; i < export_types.size(); i++) {
    absl::string_view name(export_types[i]->name().get(), export_types[i]->name().size());
    auto export_type = export_types[i]->type();
    auto export_item = exports[i].get();
    ASSERT(export_type->kind() == export_item->kind());

    switch (export_type->kind()) {

    case wasm::EXTERN_FUNC: {
      ENVOY_LOG(trace, "link(), import module func: {} ({} -> {})", name,
                printValTypes(export_type->func()->params()),
                printValTypes(export_type->func()->results()));

      ASSERT(export_item->func() != nullptr);
      module_functions_.insert_or_assign(name, export_item->func()->copy());
    } break;

    case wasm::EXTERN_GLOBAL: {
      // TODO(PiotrSikora): add support when/if needed.
      ENVOY_LOG(trace, "link(), import module global: {} ({}) --- IGNORED", name,
                printValKind(export_type->global()->content()->kind()));
    } break;

    case wasm::EXTERN_MEMORY: {
      ENVOY_LOG(trace, "link(), import module memory: {} (min: {} max: {})", name,
                export_type->memory()->limits().min, export_type->memory()->limits().max);

      ASSERT(export_item->memory() != nullptr);
      ASSERT(memory_ == nullptr);
      memory_ = exports[i]->memory()->copy();
    } break;

    case wasm::EXTERN_TABLE: {
      // TODO(PiotrSikora): add support when/if needed.
      ENVOY_LOG(trace, "link(), import module table: {} (min: {} max: {}) --- IGNORED", name,
                export_type->table()->limits().min, export_type->table()->limits().max);
    } break;
    }
  }
}

uint64_t V8::getMemorySize() {
  ENVOY_LOG(trace, "getMemorySize()");
  return memory_->data_size();
}

absl::optional<absl::string_view> V8::getMemory(uint64_t pointer, uint64_t size) {
  ENVOY_LOG(trace, "getMemory({}, {})", pointer, size);
  ASSERT(memory_ != nullptr);
  if (pointer + size > memory_->data_size()) {
    return absl::nullopt;
  }
  return absl::string_view(memory_->data() + pointer, size);
}

bool V8::setMemory(uint64_t pointer, uint64_t size, const void* data) {
  ENVOY_LOG(trace, "setMemory({}, {})", pointer, size);
  ASSERT(memory_ != nullptr);
  if (pointer + size > memory_->data_size()) {
    return false;
  }
  ::memcpy(memory_->data() + pointer, data, size);
  return true;
}

bool V8::getWord(uint64_t pointer, Word* word) {
  ENVOY_LOG(trace, "getWord({})", pointer);
  constexpr auto size = sizeof(uint32_t);
  if (pointer + size > memory_->data_size()) {
    return false;
  }
  uint32_t word32;
  ::memcpy(&word32, memory_->data() + pointer, size);
  word->u64_ = word32;
  return true;
}

bool V8::setWord(uint64_t pointer, Word word) {
  ENVOY_LOG(trace, "setWord({}, {})", pointer, word.u64_);
  constexpr auto size = sizeof(uint32_t);
  if (pointer + size > memory_->data_size()) {
    return false;
  }
  uint32_t word32 = word.u32();
  ::memcpy(memory_->data() + pointer, &word32, size);
  return true;
}

template <typename... Args>
void V8::registerHostFunctionImpl(absl::string_view module_name, absl::string_view function_name,
                                  void (*function)(void*, Args...)) {
  ENVOY_LOG(trace, "registerHostFunction(\"{}.{}\")", module_name, function_name);
  auto data = std::make_unique<FuncData>(absl::StrCat(module_name, ".", function_name));
  auto type = wasm::FuncType::make(convertArgsTupleToValTypes<std::tuple<Args...>>(),
                                   convertArgsTupleToValTypes<std::tuple<>>());
  auto func = wasm::Func::make(
      store_.get(), type.get(),
      [](void* data, const wasm::Val params[], wasm::Val[]) -> wasm::own<wasm::Trap> {
        auto func_data = reinterpret_cast<FuncData*>(data);
        ENVOY_LOG(trace, "[vm->host] {}({})", func_data->name_,
                  printValues(params, std::tuple_size<std::tuple<Args...>>::value));
        auto args_tuple = convertValTypesToArgsTuple<std::tuple<Args...>>(params);
        auto args = std::tuple_cat(std::make_tuple(current_context_), args_tuple);
        auto function = reinterpret_cast<void (*)(void*, Args...)>(func_data->raw_func_);
        absl::apply(function, args);
        ENVOY_LOG(trace, "[vm<-host] {} return: void", func_data->name_);
        return nullptr;
      },
      data.get());
  data->callback_ = std::move(func);
  data->raw_func_ = reinterpret_cast<void*>(function);
  host_functions_.insert_or_assign(absl::StrCat(module_name, ".", function_name), std::move(data));
}

template <typename R, typename... Args>
void V8::registerHostFunctionImpl(absl::string_view module_name, absl::string_view function_name,
                                  R (*function)(void*, Args...)) {
  ENVOY_LOG(trace, "registerHostFunction(\"{}.{}\")", module_name, function_name);
  auto data = std::make_unique<FuncData>(absl::StrCat(module_name, ".", function_name));
  auto type = wasm::FuncType::make(convertArgsTupleToValTypes<std::tuple<Args...>>(),
                                   convertArgsTupleToValTypes<std::tuple<R>>());
  auto func = wasm::Func::make(
      store_.get(), type.get(),
      [](void* data, const wasm::Val params[], wasm::Val results[]) -> wasm::own<wasm::Trap> {
        auto func_data = reinterpret_cast<FuncData*>(data);
        ENVOY_LOG(trace, "[vm->host] {}({})", func_data->name_,
                  printValues(params, sizeof...(Args)));
        auto args_tuple = convertValTypesToArgsTuple<std::tuple<Args...>>(params);
        auto args = std::tuple_cat(std::make_tuple(current_context_), args_tuple);
        auto function = reinterpret_cast<R (*)(void*, Args...)>(func_data->raw_func_);
        R rvalue = absl::apply(function, args);
        results[0] = makeVal(rvalue);
        ENVOY_LOG(trace, "[vm<-host] {} return: {}", func_data->name_, rvalue);
        return nullptr;
      },
      data.get());
  data->callback_ = std::move(func);
  data->raw_func_ = reinterpret_cast<void*>(function);
  host_functions_.insert_or_assign(absl::StrCat(module_name, ".", function_name), std::move(data));
}

template <typename... Args>
void V8::getModuleFunctionImpl(absl::string_view function_name,
                               std::function<void(Context*, Args...)>* function) {
  ENVOY_LOG(trace, "getModuleFunction(\"{}\")", function_name);
  auto it = module_functions_.find(function_name);
  if (it == module_functions_.end()) {
    *function = nullptr;
    return;
  }
  const wasm::Func* func = it->second.get();
  if (!equalValTypes(func->type()->params(), convertArgsTupleToValTypes<std::tuple<Args...>>()) ||
      !equalValTypes(func->type()->results(), convertArgsTupleToValTypes<std::tuple<>>())) {
    throw WasmVmException(fmt::format("Bad function signature for: {}", function_name));
  }
  *function = [func, function_name](Context* context, Args... args) -> void {
    wasm::Val params[] = {makeVal(args)...};
    ENVOY_LOG(trace, "[host->vm] {}({})", function_name, printValues(params, sizeof...(Args)));
    SaveRestoreContext saved_context(context);
    auto trap = func->call(params, nullptr);
    if (trap) {
      throw WasmException(
          fmt::format("Function: {} failed: {}", function_name,
                      absl::string_view(trap->message().get(), trap->message().size())));
    }
    ENVOY_LOG(trace, "[host<-vm] {} return: void", function_name);
  };
}

template <typename R, typename... Args>
void V8::getModuleFunctionImpl(absl::string_view function_name,
                               std::function<R(Context*, Args...)>* function) {
  ENVOY_LOG(trace, "getModuleFunction(\"{}\")", function_name);
  auto it = module_functions_.find(function_name);
  if (it == module_functions_.end()) {
    *function = nullptr;
    return;
  }
  const wasm::Func* func = it->second.get();
  if (!equalValTypes(func->type()->params(), convertArgsTupleToValTypes<std::tuple<Args...>>()) ||
      !equalValTypes(func->type()->results(), convertArgsTupleToValTypes<std::tuple<R>>())) {
    throw WasmVmException(fmt::format("Bad function signature for: {}", function_name));
  }
  *function = [func, function_name](Context* context, Args... args) -> R {
    wasm::Val params[] = {makeVal(args)...};
    wasm::Val results[1];
    ENVOY_LOG(trace, "[host->vm] {}({})", function_name, printValues(params, sizeof...(Args)));
    SaveRestoreContext saved_context(context);
    auto trap = func->call(params, results);
    if (trap) {
      throw WasmException(
          fmt::format("Function: {} failed: {}", function_name,
                      absl::string_view(trap->message().get(), trap->message().size())));
    }
    R rvalue = results[0].get<typename ConvertWordTypeToUint32<R>::type>();
    ENVOY_LOG(trace, "[host<-vm] {} return: {}", function_name, rvalue);
    return rvalue;
  };
}

<<<<<<< HEAD
WasmVmPtr createVm(Stats::ScopeSharedPtr scope) { return std::make_unique<V8>(scope); }
=======
WasmVmPtr createVm(const Stats::ScopeSharedPtr& scope) { return std::make_unique<V8>(scope); }
>>>>>>> bb7ceff4

} // namespace V8
} // namespace Wasm
} // namespace Common
} // namespace Extensions
} // namespace Envoy<|MERGE_RESOLUTION|>--- conflicted
+++ resolved
@@ -48,11 +48,7 @@
 
 class V8 : public WasmVmBase {
 public:
-<<<<<<< HEAD
-  V8(Stats::ScopeSharedPtr scope) : WasmVmBase(scope, &global_stats_, WasmRuntimeNames::get().V8) {}
-=======
   V8(const Stats::ScopeSharedPtr& scope) : WasmVmBase(scope, WasmRuntimeNames::get().V8) {}
->>>>>>> bb7ceff4
 
   // Extensions::Common::Wasm::WasmVm
   absl::string_view runtime() override { return WasmRuntimeNames::get().V8; }
@@ -271,7 +267,6 @@
   source_ = wasm::vec<byte_t>::make_uninitialized(code.size());
   ::memcpy(source_.get(), code.data(), code.size());
 
-<<<<<<< HEAD
   if (allow_precompiled) {
     const auto section_name = getPrecompiledSectionName();
     if (!section_name.empty()) {
@@ -298,11 +293,6 @@
   if (module_) {
     shared_module_ = module_->share();
     RELEASE_ASSERT(shared_module_ != nullptr, "");
-=======
-  module_ = wasm::Module::make(store_.get(), source_);
-  if (module_) {
-    shared_module_ = module_->share();
->>>>>>> bb7ceff4
   }
 
   return module_ != nullptr;
@@ -314,20 +304,12 @@
 
   auto clone = std::make_unique<V8>(scope_);
   clone->store_ = wasm::Store::make(engine());
-<<<<<<< HEAD
-  RELEASE_ASSERT(clone->store_ != nullptr, "");
 
   clone->module_ = wasm::Module::obtain(clone->store_.get(), shared_module_.get());
-  RELEASE_ASSERT(clone->module_ != nullptr, "");
-=======
-
-  clone->module_ = wasm::Module::obtain(clone->store_.get(), shared_module_.get());
->>>>>>> bb7ceff4
 
   return clone;
 }
 
-<<<<<<< HEAD
 // Get Wasm module without Custom Sections to save some memory in workers.
 wasm::vec<byte_t> V8::getStrippedSource() {
   ENVOY_LOG(trace, "getStrippedSource()");
@@ -367,8 +349,6 @@
   return wasm::vec<byte_t>::make(stripped.size(), stripped.data());
 }
 
-=======
->>>>>>> bb7ceff4
 absl::string_view V8::getCustomSection(absl::string_view name) {
   ENVOY_LOG(trace, "getCustomSection(\"{}\")", name);
   ASSERT(source_.get() != nullptr);
@@ -697,11 +677,7 @@
   };
 }
 
-<<<<<<< HEAD
-WasmVmPtr createVm(Stats::ScopeSharedPtr scope) { return std::make_unique<V8>(scope); }
-=======
 WasmVmPtr createVm(const Stats::ScopeSharedPtr& scope) { return std::make_unique<V8>(scope); }
->>>>>>> bb7ceff4
 
 } // namespace V8
 } // namespace Wasm

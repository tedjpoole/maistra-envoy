#pragma once

#include <memory>

#include "envoy/common/exception.h"
#include "envoy/stats/scope.h"

#include "common/common/logger.h"

#include "absl/types/optional.h"

namespace Envoy {
namespace Extensions {
namespace Common {
namespace Wasm {

class Context;

// Represents a WASM-native word-sized datum. On 32-bit VMs, the high bits are always zero.
// The WASM/VM API treats all bits as significant.
struct Word {
  Word(uint64_t w) : u64_(w) {} // Implicit conversion into Word.
  uint32_t u32() const { return static_cast<uint32_t>(u64_); }
  uint64_t u64_;
};

inline std::ostream& operator<<(std::ostream& os, const Word& w) { return os << w.u64_; }

// Convert Word type for use by 32-bit VMs.
template <typename T> struct ConvertWordTypeToUint32 {
  using type = T; // NOLINT(readability-identifier-naming)
};
template <> struct ConvertWordTypeToUint32<Word> {
  using type = uint32_t; // NOLINT(readability-identifier-naming)
};

// Convert Word-based function types for 32-bit VMs.
template <typename F> struct ConvertFunctionTypeWordToUint32 {};
template <typename R, typename... Args> struct ConvertFunctionTypeWordToUint32<R (*)(Args...)> {
  using type = typename ConvertWordTypeToUint32<R>::type (*)(
      typename ConvertWordTypeToUint32<Args>::type...);
};

template <typename T> inline auto convertWordToUint32(T t) { return t; }
template <> inline auto convertWordToUint32<Word>(Word t) { return static_cast<uint32_t>(t.u64_); }

// Convert a function of the form Word(Word...) to one of the form uint32_t(uint32_t...).
template <typename F, F* fn> struct ConvertFunctionWordToUint32 {
  static void convertFunctionWordToUint32() {}
};
template <typename R, typename... Args, auto (*F)(Args...)->R>
struct ConvertFunctionWordToUint32<R(Args...), F> {
  static typename ConvertWordTypeToUint32<R>::type
  convertFunctionWordToUint32(typename ConvertWordTypeToUint32<Args>::type... args) {
    return convertWordToUint32(F(std::forward<Args>(args)...));
  }
};
template <typename... Args, auto (*F)(Args...)->void>
struct ConvertFunctionWordToUint32<void(Args...), F> {
  static void convertFunctionWordToUint32(typename ConvertWordTypeToUint32<Args>::type... args) {
    F(std::forward<Args>(args)...);
  }
};

#define CONVERT_FUNCTION_WORD_TO_UINT32(_f)                                                        \
  &ConvertFunctionWordToUint32<decltype(_f), _f>::convertFunctionWordToUint32

// These are templates and its helper for constructing signatures of functions calling into and out
// of WASM VMs.
// - WasmFuncTypeHelper is a helper for WasmFuncType and shouldn't be used anywhere else than
// WasmFuncType definition.
// - WasmFuncType takes 4 template parameter which are number of argument, return type, context type
// and param type respectively, resolve to a function type.
//   For example `WasmFuncType<3, void, Context*, Word>` resolves to `void(Context*, Word, Word,
//   Word)`
template <size_t N, class ReturnType, class ContextType, class ParamType,
          class FuncBase = ReturnType(ContextType)>
struct WasmFuncTypeHelper {};

template <size_t N, class ReturnType, class ContextType, class ParamType, class... Args>
struct WasmFuncTypeHelper<N, ReturnType, ContextType, ParamType, ReturnType(ContextType, Args...)> {
  // NOLINTNEXTLINE(readability-identifier-naming)
  using type = typename WasmFuncTypeHelper<N - 1, ReturnType, ContextType, ParamType,
                                           ReturnType(ContextType, Args..., ParamType)>::type;
};

template <class ReturnType, class ContextType, class ParamType, class... Args>
struct WasmFuncTypeHelper<0, ReturnType, ContextType, ParamType, ReturnType(ContextType, Args...)> {
  using type = ReturnType(ContextType, Args...); // NOLINT(readability-identifier-naming)
};

template <size_t N, class ReturnType, class ContextType, class ParamType>
using WasmFuncType = typename WasmFuncTypeHelper<N, ReturnType, ContextType, ParamType>::type;

// Calls into the WASM VM.
// 1st arg is always a pointer to Context (Context*).
template <size_t N> using WasmCallVoid = std::function<WasmFuncType<N, void, Context*, Word>>;
template <size_t N> using WasmCallWord = std::function<WasmFuncType<N, Word, Context*, Word>>;

#define FOR_ALL_WASM_VM_EXPORTS(_f)                                                                \
  _f(WasmCallVoid<0>) _f(WasmCallVoid<1>) _f(WasmCallVoid<2>) _f(WasmCallVoid<3>)                  \
      _f(WasmCallVoid<5>) _f(WasmCallWord<1>) _f(WasmCallWord<2>) _f(WasmCallWord<3>)

// Calls out of the WASM VM.
// 1st arg is always a pointer to raw_context (void*).
template <size_t N> using WasmCallbackVoid = WasmFuncType<N, void, void*, Word>*;
template <size_t N> using WasmCallbackWord = WasmFuncType<N, Word, void*, Word>*;

// Using the standard g++/clang mangling algorithm:
// https://itanium-cxx-abi.github.io/cxx-abi/abi.html#mangling-builtin
// Extended with W = Word
// Z = void, j = uint32_t, l = int64_t, m = uint64_t
using WasmCallback_WWl = Word (*)(void*, Word, int64_t);
using WasmCallback_WWlWW = Word (*)(void*, Word, int64_t, Word, Word);
using WasmCallback_WWm = Word (*)(void*, Word, uint64_t);
using WasmCallback_dd = double (*)(void*, double);

#define FOR_ALL_WASM_VM_IMPORTS(_f)                                                                \
  _f(WasmCallbackVoid<0>) _f(WasmCallbackVoid<1>) _f(WasmCallbackVoid<2>) _f(WasmCallbackVoid<3>)  \
      _f(WasmCallbackVoid<4>) _f(WasmCallbackWord<0>) _f(WasmCallbackWord<1>)                      \
          _f(WasmCallbackWord<2>) _f(WasmCallbackWord<3>) _f(WasmCallbackWord<4>)                  \
              _f(WasmCallbackWord<5>) _f(WasmCallbackWord<6>) _f(WasmCallbackWord<7>)              \
                  _f(WasmCallbackWord<8>) _f(WasmCallbackWord<9>) _f(WasmCallbackWord<10>)         \
                      _f(WasmCallback_WWl) _f(WasmCallback_WWlWW) _f(WasmCallback_WWm)             \
                          _f(WasmCallback_dd)

<<<<<<< HEAD
enum class Cloneable { NotCloneable, CompiledBytecode, InstantiatedModule };
=======
enum class Cloneable {
  NotCloneable,      // VMs can not be cloned and should be created from scratch.
  CompiledBytecode,  // VMs can be cloned with compiled bytecode.
  InstantiatedModule // VMs can be cloned from an instantiated module.
};
>>>>>>> bb7ceff4

// Wasm VM instance. Provides the low level WASM interface.
class WasmVm : public Logger::Loggable<Logger::Id::wasm> {
public:
  using WasmVmPtr = std::unique_ptr<WasmVm>;

  virtual ~WasmVm() = default;
  /**
   * Return the runtime identifier.
   * @return one of WasmRuntimeValues from well_known_names.h (e.g. "envoy.wasm.runtime.null").
   */
  virtual absl::string_view runtime() PURE;

  /**
   * Whether or not the VM implementation supports cloning. Cloning is VM system dependent.
   * When a VM is configured a single VM is instantiated to check that the .wasm file is valid and
   * to do VM system specific initialization. In the case of WAVM this is potentially ahead-of-time
   * compilation. Then, if cloning is supported, we clone that VM for each worker, potentially
   * copying and sharing the initialized data structures for efficiency. Otherwise we create an new
   * VM from scratch for each worker.
   * @return one of enum Cloneable with the VMs cloneability.
   */
  virtual Cloneable cloneable() PURE;

  /**
   * Make a worker/thread-specific copy if supported by the underlying VM system (see cloneable()
   * above). If not supported, the caller will need to create a new VM from scratch. If supported,
   * the clone may share compiled code and other read-only data with the source VM.
   * @return a clone of 'this' (e.g. for a different worker/thread).
   */
  virtual WasmVmPtr clone() PURE;

  /**
   * Load the WASM code from a file. Return true on success. Once the module is loaded it can be
   * queried, e.g. to see which version of emscripten support is required. After loading, the
   * appropriate ABI callbacks can be registered and then the module can be link()ed (see below).
   * @param code the WASM binary code (or registered NullVm plugin name).
   * @param allow_precompiled if true, allows supporting VMs (e.g. WAVM) to load the binary
   * machine code from a user-defined section of the WASM file. Because that code is not verified by
   * the envoy process it is up to the user to ensure that the code is both safe and is built for
   * the linked in version of WAVM.
   * @return whether or not the load was successful.
   */
  virtual bool load(const std::string& code, bool allow_precompiled) PURE;

  /**
   * Link the WASM code to the host-provided functions, e.g. the ABI. Prior to linking, the module
   * should be loaded and the ABI callbacks registered (see above). Linking should be done once
   * after load().
   * @param debug_name user-provided name for use in log and error messages.
   */
  virtual void link(absl::string_view debug_name) PURE;

  /**
   * Get size of the currently allocated memory in the VM.
   * @return the size of memory in bytes.
   */
  virtual uint64_t getMemorySize() PURE;

  /**
   * Convert a block of memory in the VM to a string_view.
   * @param pointer the offset into VM memory of the requested VM memory block.
   * @param size the size of the requested VM memory block.
   * @return if std::nullopt then the pointer/size pair were invalid, otherwise returns
   * a host string_view pointing to the pointer/size pair in VM memory.
   */
  virtual absl::optional<absl::string_view> getMemory(uint64_t pointer, uint64_t size) PURE;

  /**
   * Set a block of memory in the VM, returns true on success, false if the pointer/size is invalid.
   * @param pointer the offset into VM memory describing the start of a region of VM memory.
   * @param size the size of the region of VM memory.
   * @return whether or not the pointer/size pair was a valid VM memory block.
   */
  virtual bool setMemory(uint64_t pointer, uint64_t size, const void* data) PURE;

  /**
   * Get a VM native Word (e.g. sizeof(void*) or sizeof(size_t)) from VM memory, returns true on
   * success, false if the pointer is invalid. WASM-32 VMs have 32-bit native words and WASM-64 VMs
   * (not yet supported) will have 64-bit words as does the Null VM (compiled into 64-bit Envoy).
   * This function can be used to chase pointers in VM memory.
   * @param pointer the offset into VM memory describing the start of VM native word size block.
   * @param data a pointer to a Word whose contents will be filled from the VM native word at
   * 'pointer'.
   * @return whether or not the pointer was to a valid VM memory block of VM native word size.
   */
  virtual bool getWord(uint64_t pointer, Word* data) PURE;

  /**
   * Set a Word in the VM, returns true on success, false if the pointer is invalid.
   * See getWord above for details. This function can be used (for example) to set indirect pointer
   * return values (e.g. proxy_getHeaderHapValue(... const char** value_ptr, size_t* value_size).
   * @param pointer the offset into VM memory describing the start of VM native word size block.
   * @param data a Word whose contents will be written in VM native word size at 'pointer'.
   * @return whether or not the pointer was to a valid VM memory block of VM native word size.
   */
  virtual bool setWord(uint64_t pointer, Word data) PURE;

  /**
   * Get the contents of the custom section with the given name or "" if it does not exist.
   * @param name the name of the custom section to get.
   * @return the contents of the custom section (if any). The result will be empty if there
   * is no such section.
   */
  virtual absl::string_view getCustomSection(absl::string_view name) PURE;

  /**
   * Get the name of the custom section that contains precompiled module.
   * @return the name of the custom section that contains precompiled module.
   */
  virtual absl::string_view getPrecompiledSectionName() PURE;

  /**
   * Get typed function exported by the WASM module.
   */
#define _GET_FUNCTION(_T) virtual void getFunction(absl::string_view function_name, _T* f) PURE;
  FOR_ALL_WASM_VM_EXPORTS(_GET_FUNCTION)
#undef _GET_FUNCTION

  /**
   * Register typed callbacks exported by the host environment.
   */
#define _REGISTER_CALLBACK(_T)                                                                     \
  virtual void registerCallback(absl::string_view moduleName, absl::string_view function_name,     \
                                _T f, typename ConvertFunctionTypeWordToUint32<_T>::type) PURE;
  FOR_ALL_WASM_VM_IMPORTS(_REGISTER_CALLBACK)
#undef _REGISTER_CALLBACK
};
using WasmVmPtr = std::unique_ptr<WasmVm>;

// Exceptions for issues with the WasmVm.
class WasmVmException : public EnvoyException {
public:
  using EnvoyException::EnvoyException;
};

// Exceptions for issues with the WebAssembly code.
class WasmException : public EnvoyException {
public:
  using EnvoyException::EnvoyException;
};

// Thread local state set during a call into a WASM VM so that calls coming out of the
// VM can be attributed correctly to calling Filter. We use thread_local instead of ThreadLocal
// because this state is live only during the calls and does not need to be initialized consistently
// over all workers as with ThreadLocal data.
extern thread_local Envoy::Extensions::Common::Wasm::Context* current_context_;

// Requested effective context set by code within the VM to request that the calls coming out of the
// VM be attributed to another filter, for example if a control plane gRPC comes back to the
// RootContext which effects some set of waiting filters.
extern thread_local uint32_t effective_context_id_;

// Helper to save and restore thread local VM call context information to support reentrant calls.
// NB: this happens for example when a call from the VM invokes a handler which needs to _malloc
// memory in the VM.
struct SaveRestoreContext {
  explicit SaveRestoreContext(Context* context) {
    saved_context = current_context_;
    saved_effective_context_id_ = effective_context_id_;
    current_context_ = context;
    effective_context_id_ = 0; // No effective context id.
  }
  ~SaveRestoreContext() {
    current_context_ = saved_context;
    effective_context_id_ = saved_effective_context_id_;
  }
  Context* saved_context;
  uint32_t saved_effective_context_id_;
};

// Create a new low-level WASM VM using runtime of the given type (e.g. "envoy.wasm.runtime.wavm").
<<<<<<< HEAD
WasmVmPtr createWasmVm(absl::string_view runtime, Stats::ScopeSharedPtr scope);
=======
WasmVmPtr createWasmVm(absl::string_view runtime, const Stats::ScopeSharedPtr& scope);
>>>>>>> bb7ceff4

} // namespace Wasm
} // namespace Common
} // namespace Extensions
} // namespace Envoy<|MERGE_RESOLUTION|>--- conflicted
+++ resolved
@@ -124,15 +124,11 @@
                       _f(WasmCallback_WWl) _f(WasmCallback_WWlWW) _f(WasmCallback_WWm)             \
                           _f(WasmCallback_dd)
 
-<<<<<<< HEAD
-enum class Cloneable { NotCloneable, CompiledBytecode, InstantiatedModule };
-=======
 enum class Cloneable {
   NotCloneable,      // VMs can not be cloned and should be created from scratch.
   CompiledBytecode,  // VMs can be cloned with compiled bytecode.
   InstantiatedModule // VMs can be cloned from an instantiated module.
 };
->>>>>>> bb7ceff4
 
 // Wasm VM instance. Provides the low level WASM interface.
 class WasmVm : public Logger::Loggable<Logger::Id::wasm> {
@@ -305,11 +301,7 @@
 };
 
 // Create a new low-level WASM VM using runtime of the given type (e.g. "envoy.wasm.runtime.wavm").
-<<<<<<< HEAD
-WasmVmPtr createWasmVm(absl::string_view runtime, Stats::ScopeSharedPtr scope);
-=======
 WasmVmPtr createWasmVm(absl::string_view runtime, const Stats::ScopeSharedPtr& scope);
->>>>>>> bb7ceff4
 
 } // namespace Wasm
 } // namespace Common

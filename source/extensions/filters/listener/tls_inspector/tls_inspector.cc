--- conflicted
+++ resolved
@@ -15,14 +15,52 @@
 #include "source/common/common/hex.h"
 #include "source/common/protobuf/utility.h"
 
-<<<<<<< HEAD
-=======
 #include "absl/strings/str_format.h"
 #include "absl/strings/str_join.h"
 #include "openssl/md5.h"
->>>>>>> 053a7db9
 #include "openssl/ssl.h"
 #include "ssl/ssl_locl.h"
+
+
+//#define DISABLE_FINGERPRINTING 1
+
+// [dcillera] TODO: move the following functions to bssl_wrapper
+inline bool ssl_client_hello_get_extension(const SSL_CLIENT_HELLO *client_hello,
+                                    CBS *out, uint16_t extension_type) {
+  CBS extensions;
+  CBS_init(&extensions, client_hello->extensions.curr, client_hello->extensions.remaining);
+  while (CBS_len(&extensions) != 0) {
+    // Decode the next extension.
+    uint16_t type;
+    CBS extension;
+    if (!CBS_get_u16(&extensions, &type) ||
+        !CBS_get_u16_length_prefixed(&extensions, &extension)) {
+      return false;
+    }
+
+    if (type == extension_type) {
+      *out = extension;
+      return true;
+    }
+  }
+
+  return false;
+}
+
+inline int SSL_early_callback_ctx_extension_get(const SSL_CLIENT_HELLO *client_hello,
+                                         uint16_t extension_type,
+                                         const uint8_t **out_data,
+                                         size_t *out_len) {
+  CBS cbs;
+  if (!ssl_client_hello_get_extension(client_hello, &cbs, extension_type)) {
+    return 0;
+  }
+
+  *out_data = CBS_data(&cbs);
+  *out_len = CBS_len(&cbs);
+  return 1;
+}
+
 
 namespace Envoy {
 namespace Extensions {
@@ -38,14 +76,10 @@
     const envoy::extensions::filters::listener::tls_inspector::v3::TlsInspector& proto_config,
     uint32_t max_client_hello_size)
     : stats_{ALL_TLS_INSPECTOR_STATS(POOL_COUNTER_PREFIX(scope, "tls_inspector."))},
-<<<<<<< HEAD
-      ssl_ctx_(SSL_CTX_new(TLS_method())), max_client_hello_size_(max_client_hello_size) {
-=======
-      ssl_ctx_(SSL_CTX_new(TLS_with_buffers_method())),
+      ssl_ctx_(SSL_CTX_new(TLS_method())),
       enable_ja3_fingerprinting_(
           PROTOBUF_GET_WRAPPED_OR_DEFAULT(proto_config, enable_ja3_fingerprinting, false)),
       max_client_hello_size_(max_client_hello_size) {
->>>>>>> 053a7db9
 
   if (max_client_hello_size_ > TLS_MAX_CLIENT_HELLO) {
     throw EnvoyException(fmt::format("max_client_hello_size of {} is greater than maximum of {}.",
@@ -56,23 +90,26 @@
   SSL_CTX_set_max_proto_version(ssl_ctx_.get(), TLS_MAX_SUPPORTED_VERSION);
   SSL_CTX_set_options(ssl_ctx_.get(), SSL_OP_NO_TICKET);
   SSL_CTX_set_session_cache_mode(ssl_ctx_.get(), SSL_SESS_CACHE_OFF);
-<<<<<<< HEAD
-
-=======
-  SSL_CTX_set_select_certificate_cb(
-      ssl_ctx_.get(), [](const SSL_CLIENT_HELLO* client_hello) -> ssl_select_cert_result_t {
-        Filter* filter = static_cast<Filter*>(SSL_get_app_data(client_hello->ssl));
-        filter->createJA3Hash(client_hello);
+
+#ifndef DISABLE_FINGERPRINTING
+
+  SSL_CTX_set_client_hello_cb(
+      ssl_ctx_.get(), [](SSL* ssl, int *al, void *arg) -> int {
+        Filter* filter = static_cast<Filter*>(SSL_get_app_data(ssl));
+        filter->createJA3Hash(ssl->clienthello);
 
         const uint8_t* data;
         size_t len;
         if (SSL_early_callback_ctx_extension_get(
-                client_hello, TLSEXT_TYPE_application_layer_protocol_negotiation, &data, &len)) {
+              ssl->clienthello, TLSEXT_TYPE_application_layer_protocol_negotiation, &data, &len)) {
           filter->onALPN(data, len);
         }
-        return ssl_select_cert_success;
-      });
->>>>>>> 053a7db9
+        return SSL_CLIENT_HELLO_SUCCESS;
+      },
+      nullptr);
+
+#endif  // DISABLE_FINGERPRINTING
+
   SSL_CTX_set_tlsext_servername_callback(
       ssl_ctx_.get(), +[](SSL* ssl, int* out_alert, void*) -> int {
         Filter* filter = static_cast<Filter*>(SSL_get_app_data(ssl));
@@ -125,6 +162,11 @@
     socket.ioHandle().initializeFileEvent(
         cb.dispatcher(),
         [this](uint32_t events) {
+          if (events & Event::FileReadyType::Closed) {
+            config_->stats().connection_closed_.inc();
+            done(false);
+            return;
+          }
           ASSERT(events == Event::FileReadyType::Read);
           ParseState parse_state = onRead();
           switch (parse_state) {
@@ -147,11 +189,25 @@
   return Network::FilterStatus::StopIteration;
 }
 
+
+
 void Filter::onALPN(const unsigned char* data, unsigned int len) {
-  std::vector<absl::string_view> protocols = getAlpnProtocols(data, len);
-  if (protocols.empty()) {
+  CBS wire, list;
+  CBS_init(&wire, reinterpret_cast<const uint8_t*>(data), static_cast<size_t>(len));
+  if (!CBS_get_u16_length_prefixed(&wire, &list) || CBS_len(&wire) != 0 || CBS_len(&list) < 2) {
+    // Don't produce errors, let the real TLS stack do it.
     return;
   }
+  CBS name;
+  std::vector<absl::string_view> protocols;
+  while (CBS_len(&list) > 0) {
+    if (!CBS_get_u8_length_prefixed(&list, &name) || CBS_len(&name) == 0) {
+      // Don't produce errors, let the real TLS stack do it.
+      return;
+    }
+    protocols.emplace_back(reinterpret_cast<const char*>(CBS_data(&name)), CBS_len(&name));
+  }
+  ENVOY_LOG(trace, "tls:onALPN(), ALPN: {}", absl::StrJoin(protocols, ","));
   cb_->socket().setRequestedApplicationProtocols(protocols);
   alpn_found_ = true;
 }
@@ -255,7 +311,6 @@
   }
 }
 
-<<<<<<< HEAD
 std::vector<absl::string_view> Filter::getAlpnProtocols(const unsigned char* data,
                                                         unsigned int len) {
   std::vector<absl::string_view> protocols;
@@ -286,7 +341,10 @@
   } while (i < len);
 
   return protocols;
-=======
+}
+
+#ifndef DISABLE_FINGERPRINTING
+
 // Google GREASE values (https://datatracker.ietf.org/doc/html/rfc8701)
 static constexpr std::array<uint16_t, 16> GREASE = {
     0x0a0a, 0x1a1a, 0x2a2a, 0x3a3a, 0x4a4a, 0x5a5a, 0x6a6a, 0x7a7a,
@@ -304,7 +362,7 @@
 
 void writeCipherSuites(const SSL_CLIENT_HELLO* ssl_client_hello, std::string& fingerprint) {
   CBS cipher_suites;
-  CBS_init(&cipher_suites, ssl_client_hello->cipher_suites, ssl_client_hello->cipher_suites_len);
+  CBS_init(&cipher_suites, ssl_client_hello->ciphersuites.curr, ssl_client_hello->ciphersuites.remaining);
 
   bool write_cipher = true;
   bool first = true;
@@ -323,7 +381,7 @@
 
 void writeExtensions(const SSL_CLIENT_HELLO* ssl_client_hello, std::string& fingerprint) {
   CBS extensions;
-  CBS_init(&extensions, ssl_client_hello->extensions, ssl_client_hello->extensions_len);
+  CBS_init(&extensions, ssl_client_hello->extensions.curr, ssl_client_hello->extensions.remaining);
 
   bool write_extension = true;
   bool first = true;
@@ -399,7 +457,7 @@
 void Filter::createJA3Hash(const SSL_CLIENT_HELLO* ssl_client_hello) {
   if (config_->enableJA3Fingerprinting()) {
     std::string fingerprint;
-    const uint16_t client_version = ssl_client_hello->version;
+    const uint16_t client_version = ssl_client_hello->legacy_version;
     absl::StrAppendFormat(&fingerprint, "%d,", client_version);
     writeCipherSuites(ssl_client_hello, fingerprint);
     absl::StrAppend(&fingerprint, ",");
@@ -418,8 +476,9 @@
 
     cb_->socket().setJA3Hash(md5);
   }
->>>>>>> 053a7db9
-}
+}
+
+#endif // #ifdef DISABLE_FINGERPRINTING
 
 } // namespace TlsInspector
 } // namespace ListenerFilters

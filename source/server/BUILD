licenses(["notice"])  # Apache 2

load(
    "//bazel:envoy_build_system.bzl",
    "envoy_cc_library",
    "envoy_package",
    "envoy_proto_library",
    "envoy_select_hot_restart",
)

envoy_package()

envoy_cc_library(
    name = "backtrace_lib",
    hdrs = ["backtrace.h"],
    external_deps = [
        "abseil_stacktrace",
        "abseil_symbolize",
    ],
    tags = ["backtrace"],
    deps = ["//source/common/common:minimal_logger_lib"],
)

envoy_cc_library(
    name = "configuration_lib",
    srcs = ["configuration_impl.cc"],
    hdrs = ["configuration_impl.h"],
    deps = [
        "//include/envoy/http:filter_interface",
        "//include/envoy/network:connection_interface",
        "//include/envoy/network:filter_interface",
        "//include/envoy/runtime:runtime_interface",
        "//include/envoy/server:configuration_interface",
        "//include/envoy/server:filter_config_interface",
        "//include/envoy/server:instance_interface",
        "//include/envoy/server:tracer_config_interface",
        "//include/envoy/ssl:context_manager_interface",
        "//source/common/common:assert_lib",
        "//source/common/common:minimal_logger_lib",
        "//source/common/common:utility_lib",
        "//source/common/config:runtime_utility_lib",
        "//source/common/config:utility_lib",
        "//source/common/network:resolver_lib",
        "//source/common/network:utility_lib",
        "//source/common/protobuf:utility_lib",
        "//source/common/tracing:http_tracer_lib",
        "@envoy_api//envoy/api/v2:lds_cc",
        "@envoy_api//envoy/config/bootstrap/v2:bootstrap_cc",
        "@envoy_api//envoy/config/wasm/v2:wasm_cc",
    ],
)

envoy_cc_library(
    name = "connection_handler_lib",
    srcs = ["connection_handler_impl.cc"],
    hdrs = ["connection_handler_impl.h"],
    deps = [
        "//include/envoy/common:time_interface",
        "//include/envoy/event:deferred_deletable",
        "//include/envoy/event:dispatcher_interface",
        "//include/envoy/event:timer_interface",
        "//include/envoy/network:connection_handler_interface",
        "//include/envoy/network:connection_interface",
        "//include/envoy/network:filter_interface",
        "//include/envoy/network:listen_socket_interface",
        "//include/envoy/network:listener_interface",
        "//include/envoy/server:listener_manager_interface",
        "//include/envoy/stats:timespan",
        "//source/common/common:linked_object",
        "//source/common/common:non_copyable",
        "//source/common/network:connection_lib",
        "//source/extensions/transport_sockets:well_known_names",
    ],
)

envoy_cc_library(
    name = "drain_manager_lib",
    srcs = ["drain_manager_impl.cc"],
    hdrs = ["drain_manager_impl.h"],
    deps = [
        "//include/envoy/event:dispatcher_interface",
        "//include/envoy/event:timer_interface",
        "//include/envoy/runtime:runtime_interface",
        "//include/envoy/server:drain_manager_interface",
        "//include/envoy/server:instance_interface",
        "//source/common/common:assert_lib",
        "//source/common/common:minimal_logger_lib",
    ],
)

envoy_cc_library(
    name = "guarddog_lib",
    srcs = ["guarddog_impl.cc"],
    hdrs = ["guarddog_impl.h"],
    external_deps = ["abseil_optional"],
    deps = [
        ":watchdog_lib",
        "//include/envoy/api:api_interface",
        "//include/envoy/event:timer_interface",
        "//include/envoy/server:configuration_interface",
        "//include/envoy/server:guarddog_interface",
        "//include/envoy/server:watchdog_interface",
        "//include/envoy/stats:stats_interface",
        "//include/envoy/thread:thread_interface",
        "//source/common/common:assert_lib",
        "//source/common/common:minimal_logger_lib",
        "//source/common/common:thread_lib",
        "//source/common/event:libevent_lib",
    ],
)

envoy_proto_library(
    name = "hot_restart",
    srcs = ["hot_restart.proto"],
)

envoy_cc_library(
    name = "hot_restarting_base",
    srcs = envoy_select_hot_restart(["hot_restarting_base.cc"]),
    hdrs = envoy_select_hot_restart(["hot_restarting_base.h"]),
    deps = [
        ":hot_restart_cc",
        "//include/envoy/api:os_sys_calls_interface",
        "//include/envoy/event:dispatcher_interface",
        "//include/envoy/event:file_event_interface",
        "//include/envoy/server:hot_restart_interface",
        "//include/envoy/server:instance_interface",
        "//include/envoy/server:options_interface",
        "//source/common/api:os_sys_calls_lib",
        "//source/common/common:assert_lib",
        "//source/common/common:utility_lib",
        "//source/common/network:utility_lib",
    ],
)

envoy_cc_library(
    name = "hot_restarting_child",
    srcs = envoy_select_hot_restart(["hot_restarting_child.cc"]),
    hdrs = envoy_select_hot_restart(["hot_restarting_child.h"]),
    deps = [
        ":hot_restarting_base",
        "//source/common/stats:stat_merger_lib",
    ],
)

envoy_cc_library(
    name = "hot_restarting_parent",
    srcs = envoy_select_hot_restart(["hot_restarting_parent.cc"]),
    hdrs = envoy_select_hot_restart(["hot_restarting_parent.h"]),
    deps = [
        ":hot_restarting_base",
        "//source/common/memory:stats_lib",
    ],
)

envoy_cc_library(
    name = "hot_restart_lib",
    srcs = envoy_select_hot_restart(["hot_restart_impl.cc"]),
    hdrs = envoy_select_hot_restart(["hot_restart_impl.h"]),
    deps = [
        ":hot_restarting_child",
        ":hot_restarting_parent",
        "//include/envoy/api:os_sys_calls_interface",
        "//include/envoy/event:dispatcher_interface",
        "//include/envoy/event:file_event_interface",
        "//include/envoy/server:hot_restart_interface",
        "//include/envoy/server:instance_interface",
        "//include/envoy/server:options_interface",
        "//source/common/api:os_sys_calls_lib",
        "//source/common/common:assert_lib",
        "//source/common/stats:heap_stat_data_lib",
    ],
)

envoy_cc_library(
    name = "hot_restart_nop_lib",
    hdrs = ["hot_restart_nop_impl.h"],
    deps = [
        "//include/envoy/server:hot_restart_interface",
        "//source/common/stats:heap_stat_data_lib",
    ],
)

envoy_cc_library(
    name = "options_lib",
    srcs = ["options_impl.cc"] + select({
        "//bazel:linux_x86_64": ["options_impl_platform_linux.cc"],
        "//bazel:linux_aarch64": ["options_impl_platform_linux.cc"],
        "//bazel:linux_ppc": ["options_impl_platform_linux.cc"],
        "//conditions:default": ["options_impl_platform_default.cc"],
    }),
    hdrs = [
        "options_impl.h",
        "options_impl_platform.h",
    ] + select({
        "//bazel:linux_x86_64": ["options_impl_platform_linux.h"],
        "//bazel:linux_aarch64": ["options_impl_platform_linux.h"],
        "//bazel:linux_ppc": ["options_impl_platform_linux.h"],
        "//conditions:default": [],
    }),
    # TCLAP command line parser needs this to support int64_t/uint64_t in several build environments.
    copts = ["-DHAVE_LONG_LONG"],
    external_deps = ["tclap"],
    deps = [
        "//include/envoy/network:address_interface",
        "//include/envoy/server:options_interface",
        "//include/envoy/stats:stats_interface",
        "//source/common/api:os_sys_calls_lib",
        "//source/common/common:logger_lib",
        "//source/common/common:macros",
        "//source/common/common:version_lib",
        "//source/common/protobuf:utility_lib",
        "//source/common/stats:stats_lib",
    ],
)

envoy_cc_library(
    name = "overload_manager_lib",
    srcs = ["overload_manager_impl.cc"],
    hdrs = ["overload_manager_impl.h"],
    deps = [
        "//include/envoy/server:overload_manager_interface",
        "//include/envoy/stats:stats_interface",
        "//include/envoy/thread_local:thread_local_interface",
        "//source/common/common:logger_lib",
        "//source/common/config:utility_lib",
        "//source/server:resource_monitor_config_lib",
        "@envoy_api//envoy/config/overload/v2alpha:overload_cc",
    ],
)

envoy_cc_library(
    name = "lds_api_lib",
    srcs = ["lds_api.cc"],
    hdrs = ["lds_api.h"],
    deps = [
        "//include/envoy/config:subscription_factory_interface",
        "//include/envoy/config:subscription_interface",
        "//include/envoy/init:manager_interface",
        "//include/envoy/server:listener_manager_interface",
        "//source/common/common:cleanup_lib",
        "//source/common/config:resources_lib",
        "//source/common/config:utility_lib",
        "//source/common/init:target_lib",
        "//source/common/protobuf:utility_lib",
        "@envoy_api//envoy/api/v2:lds_cc",
    ],
)

envoy_cc_library(
    name = "listener_manager_lib",
    srcs = ["listener_manager_impl.cc"],
    hdrs = ["listener_manager_impl.h"],
    deps = [
        ":configuration_lib",
        ":drain_manager_lib",
        ":filter_chain_manager_lib",
        ":lds_api_lib",
        ":transport_socket_config_lib",
        "//include/envoy/server:filter_config_interface",
        "//include/envoy/server:listener_manager_interface",
        "//include/envoy/server:transport_socket_config_interface",
        "//include/envoy/server:worker_interface",
        "//source/common/api:os_sys_calls_lib",
        "//source/common/config:utility_lib",
        "//source/common/init:manager_lib",
        "//source/common/network:listen_socket_lib",
        "//source/common/network:resolver_lib",
        "//source/common/network:socket_option_factory_lib",
        "//source/common/network:utility_lib",
        "//source/common/protobuf:utility_lib",
        "//source/extensions/filters/listener:well_known_names",
        "//source/extensions/filters/network:well_known_names",
        "//source/extensions/transport_sockets:well_known_names",
        "//source/extensions/transport_sockets/tls:context_config_lib",
        "//source/extensions/transport_sockets/tls:context_lib",
        "@envoy_api//envoy/admin/v2alpha:config_dump_cc",
        "@envoy_api//envoy/api/v2:lds_cc",
    ],
)

envoy_cc_library(
    name = "filter_chain_manager_lib",
    srcs = ["filter_chain_manager_impl.cc"],
    hdrs = ["filter_chain_manager_impl.h"],
    deps = [
        "//include/envoy/server:listener_manager_interface",
        "//source/common/common:empty_string",
        "//source/common/network:cidr_range_lib",
        "//source/common/network:lc_trie_lib",
    ],
)

envoy_cc_library(
    name = "process_context_lib",
    hdrs = ["process_context_impl.h"],
    deps = ["//include/envoy/server:process_context_interface"],
)

envoy_cc_library(
    name = "proto_descriptors_lib",
    srcs = ["proto_descriptors.cc"],
    hdrs = ["proto_descriptors.h"],
    deps = [
        "//source/common/common:assert_lib",
        "//source/common/config:protobuf_link_hacks",
        "//source/common/protobuf",
        "@envoy_api//envoy/api/v2:cds_cc",
        "@envoy_api//envoy/api/v2:eds_cc",
        "@envoy_api//envoy/api/v2:lds_cc",
        "@envoy_api//envoy/api/v2:rds_cc",
        "@envoy_api//envoy/api/v2:srds_cc",
        "@envoy_api//envoy/service/discovery/v2:ads_cc",
        "@envoy_api//envoy/service/discovery/v2:hds_cc",
        "@envoy_api//envoy/service/discovery/v2:tds_cc",
        "@envoy_api//envoy/service/ratelimit/v2:rls_cc",
    ],
)

envoy_cc_library(
    name = "resource_monitor_config_lib",
    hdrs = ["resource_monitor_config_impl.h"],
    deps = [
        "//include/envoy/server:resource_monitor_config_interface",
    ],
)

envoy_cc_library(
    name = "wasm_config_lib",
    hdrs = ["wasm_config_impl.h"],
    deps = [
        "//include/envoy/server:wasm_config_interface",
    ],
)

envoy_cc_library(
    name = "server_lib",
    srcs = ["server.cc"],
    hdrs = ["server.h"],
    external_deps = [
        "abseil_node_hash_map",
        "abseil_optional",
    ],
    deps = [
        ":configuration_lib",
        ":connection_handler_lib",
        ":guarddog_lib",
        ":listener_hooks_lib",
        ":listener_manager_lib",
        ":wasm_config_lib",
        ":worker_lib",
        "//include/envoy/event:dispatcher_interface",
        "//include/envoy/event:signal_interface",
        "//include/envoy/event:timer_interface",
        "//include/envoy/network:dns_interface",
        "//include/envoy/server:drain_manager_interface",
        "//include/envoy/server:instance_interface",
        "//include/envoy/server:listener_manager_interface",
        "//include/envoy/server:options_interface",
<<<<<<< HEAD
        "//include/envoy/server:wasm_config_interface",
        "//include/envoy/server:wasm_interface",
=======
        "//include/envoy/server:process_context_interface",
>>>>>>> 4fa3e9fa
        "//include/envoy/stats:stats_macros",
        "//include/envoy/tracing:http_tracer_interface",
        "//include/envoy/upstream:cluster_manager_interface",
        "//source/common/access_log:access_log_manager_lib",
        "//source/common/api:api_lib",
        "//source/common/buffer:buffer_lib",
        "//source/common/common:cleanup_lib",
        "//source/common/common:logger_lib",
        "//source/common/common:mutex_tracer_lib",
        "//source/common/common:utility_lib",
        "//source/common/common:version_lib",
        "//source/common/config:utility_lib",
        "//source/common/grpc:async_client_manager_lib",
        "//source/common/grpc:context_lib",
        "//source/common/http:codes_lib",
        "//source/common/http:context_lib",
        "//source/common/init:manager_lib",
        "//source/common/local_info:local_info_lib",
        "//source/common/memory:heap_shrinker_lib",
        "//source/common/memory:stats_lib",
        "//source/common/protobuf:utility_lib",
        "//source/common/router:rds_lib",
        "//source/common/runtime:runtime_lib",
        "//source/common/secret:secret_manager_impl_lib",
        "//source/common/singleton:manager_impl_lib",
        "//source/common/stats:thread_local_store_lib",
        "//source/common/upstream:cluster_manager_lib",
        "//source/common/upstream:health_discovery_service_lib",
        "//source/server:overload_manager_lib",
        "//source/server/http:admin_lib",
        "@envoy_api//envoy/config/bootstrap/v2:bootstrap_cc",
    ],
)

envoy_cc_library(
    name = "listener_hooks_lib",
    hdrs = ["listener_hooks.h"],
)

envoy_cc_library(
    name = "watchdog_lib",
    srcs = ["watchdog_impl.cc"],
    hdrs = ["watchdog_impl.h"],
    deps = [
        "//include/envoy/common:time_interface",
        "//include/envoy/event:dispatcher_interface",
        "//include/envoy/server:watchdog_interface",
        "//source/common/common:assert_lib",
    ],
)

envoy_cc_library(
    name = "worker_lib",
    srcs = ["worker_impl.cc"],
    hdrs = ["worker_impl.h"],
    deps = [
        ":connection_handler_lib",
        ":listener_hooks_lib",
        "//include/envoy/api:api_interface",
        "//include/envoy/event:dispatcher_interface",
        "//include/envoy/event:timer_interface",
        "//include/envoy/server:configuration_interface",
        "//include/envoy/server:guarddog_interface",
        "//include/envoy/server:listener_manager_interface",
        "//include/envoy/server:worker_interface",
        "//include/envoy/thread:thread_interface",
        "//include/envoy/thread_local:thread_local_interface",
    ],
)

envoy_cc_library(
    name = "transport_socket_config_lib",
    hdrs = ["transport_socket_config_impl.h"],
    deps = [
        "//include/envoy/server:transport_socket_config_interface",
    ],
)<|MERGE_RESOLUTION|>--- conflicted
+++ resolved
@@ -357,12 +357,9 @@
         "//include/envoy/server:instance_interface",
         "//include/envoy/server:listener_manager_interface",
         "//include/envoy/server:options_interface",
-<<<<<<< HEAD
+        "//include/envoy/server:process_context_interface",
         "//include/envoy/server:wasm_config_interface",
         "//include/envoy/server:wasm_interface",
-=======
-        "//include/envoy/server:process_context_interface",
->>>>>>> 4fa3e9fa
         "//include/envoy/stats:stats_macros",
         "//include/envoy/tracing:http_tracer_interface",
         "//include/envoy/upstream:cluster_manager_interface",

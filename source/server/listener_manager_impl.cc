#include "server/listener_manager_impl.h"

#include <algorithm>

#include "envoy/admin/v3/config_dump.pb.h"
#include "envoy/config/core/v3/address.pb.h"
#include "envoy/config/core/v3/base.pb.h"
#include "envoy/config/listener/v3/listener.pb.h"
#include "envoy/config/listener/v3/listener_components.pb.h"
#include "envoy/network/filter.h"
#include "envoy/network/listener.h"
#include "envoy/registry/registry.h"
#include "envoy/server/active_udp_listener_config.h"
#include "envoy/server/transport_socket_config.h"
#include "envoy/stats/scope.h"

#include "common/common/assert.h"
#include "common/common/fmt.h"
#include "common/config/utility.h"
#include "common/config/version_converter.h"
#include "common/network/filter_matcher.h"
#include "common/network/io_socket_handle_impl.h"
#include "common/network/listen_socket_impl.h"
#include "common/network/socket_option_factory.h"
#include "common/network/utility.h"
#include "common/protobuf/utility.h"

#include "server/api_listener_impl.h"
#include "server/configuration_impl.h"
#include "server/drain_manager_impl.h"
#include "server/filter_chain_manager_impl.h"
#include "server/transport_socket_config_impl.h"

#include "extensions/filters/listener/well_known_names.h"
// #include "extensions/quic_listeners/quiche/quic_transport_socket_factory.h"
#include "extensions/transport_sockets/well_known_names.h"

namespace Envoy {
namespace Server {
namespace {

std::string toString(Network::Socket::Type socket_type) {
  switch (socket_type) {
  case Network::Socket::Type::Stream:
    return "SocketType::Stream";
  case Network::Socket::Type::Datagram:
    return "SocketType::Datagram";
  }
  NOT_REACHED_GCOVR_EXCL_LINE;
}

// Finds and returns the DynamicListener for the name provided from listener_map, creating and
// inserting one if necessary.
envoy::admin::v3::ListenersConfigDump::DynamicListener* getOrCreateDynamicListener(
    const std::string& name, envoy::admin::v3::ListenersConfigDump& dump,
    absl::flat_hash_map<std::string, envoy::admin::v3::ListenersConfigDump::DynamicListener*>&
        listener_map) {

  auto it = listener_map.find(name);
  if (it != listener_map.end()) {
    return it->second;
  }
  auto* state = dump.add_dynamic_listeners();
  state->set_name(name);
  listener_map.emplace(name, state);
  return state;
}

// Given a listener, dumps the version info, update time and configuration into the
// DynamicListenerState provided.
void fillState(envoy::admin::v3::ListenersConfigDump::DynamicListenerState& state,
               const ListenerImpl& listener) {
  state.set_version_info(listener.versionInfo());
  state.mutable_listener()->PackFrom(API_RECOVER_ORIGINAL(listener.config()));
  TimestampUtil::systemClockToTimestamp(listener.last_updated_, *(state.mutable_last_updated()));
}
} // namespace

bool ListenSocketCreationParams::operator==(const ListenSocketCreationParams& rhs) const {
  return (bind_to_port == rhs.bind_to_port) &&
         (duplicate_parent_socket == rhs.duplicate_parent_socket);
}

bool ListenSocketCreationParams::operator!=(const ListenSocketCreationParams& rhs) const {
  return !operator==(rhs);
}

std::vector<Network::FilterFactoryCb> ProdListenerComponentFactory::createNetworkFilterFactoryList_(
    const Protobuf::RepeatedPtrField<envoy::config::listener::v3::Filter>& filters,
    Server::Configuration::FilterChainFactoryContext& filter_chain_factory_context) {
  std::vector<Network::FilterFactoryCb> ret;
  for (ssize_t i = 0; i < filters.size(); i++) {
    const auto& proto_config = filters[i];
    ENVOY_LOG(debug, "  filter #{}:", i);
    ENVOY_LOG(debug, "    name: {}", proto_config.name());
    ENVOY_LOG(debug, "  config: {}",
              MessageUtil::getJsonStringFromMessageOrError(
                  proto_config.has_typed_config()
                      ? static_cast<const Protobuf::Message&>(proto_config.typed_config())
                      : static_cast<const Protobuf::Message&>(
                            proto_config.hidden_envoy_deprecated_config())));

    // Now see if there is a factory that will accept the config.
    auto& factory =
        Config::Utility::getAndCheckFactory<Configuration::NamedNetworkFilterConfigFactory>(
            proto_config);

    Config::Utility::validateTerminalFilters(filters[i].name(), factory.name(), "network",
                                             factory.isTerminalFilter(), i == filters.size() - 1);

    auto message = Config::Utility::translateToFactoryConfig(
        proto_config, filter_chain_factory_context.messageValidationVisitor(), factory);
    Network::FilterFactoryCb callback =
        factory.createFilterFactoryFromProto(*message, filter_chain_factory_context);
    ret.push_back(callback);
  }
  return ret;
}

std::vector<Network::ListenerFilterFactoryCb>
ProdListenerComponentFactory::createListenerFilterFactoryList_(
    const Protobuf::RepeatedPtrField<envoy::config::listener::v3::ListenerFilter>& filters,
    Configuration::ListenerFactoryContext& context) {
  std::vector<Network::ListenerFilterFactoryCb> ret;
  for (ssize_t i = 0; i < filters.size(); i++) {
    const auto& proto_config = filters[i];
    ENVOY_LOG(debug, "  filter #{}:", i);
    ENVOY_LOG(debug, "    name: {}", proto_config.name());
    ENVOY_LOG(debug, "  config: {}",
              MessageUtil::getJsonStringFromMessageOrError(
                  proto_config.has_typed_config()
                      ? static_cast<const Protobuf::Message&>(proto_config.typed_config())
                      : static_cast<const Protobuf::Message&>(
                            proto_config.hidden_envoy_deprecated_config())));

    // Now see if there is a factory that will accept the config.
    auto& factory =
        Config::Utility::getAndCheckFactory<Configuration::NamedListenerFilterConfigFactory>(
            proto_config);
    auto message = Config::Utility::translateToFactoryConfig(
        proto_config, context.messageValidationVisitor(), factory);
    ret.push_back(factory.createListenerFilterFactoryFromProto(
        *message, createListenerFilterMatcher(proto_config), context));
  }
  return ret;
}

std::vector<Network::UdpListenerFilterFactoryCb>
ProdListenerComponentFactory::createUdpListenerFilterFactoryList_(
    const Protobuf::RepeatedPtrField<envoy::config::listener::v3::ListenerFilter>& filters,
    Configuration::ListenerFactoryContext& context) {
  std::vector<Network::UdpListenerFilterFactoryCb> ret;
  for (ssize_t i = 0; i < filters.size(); i++) {
    const auto& proto_config = filters[i];
    ENVOY_LOG(debug, "  filter #{}:", i);
    ENVOY_LOG(debug, "    name: {}", proto_config.name());
    ENVOY_LOG(debug, "  config: {}",
              MessageUtil::getJsonStringFromMessageOrError(
                  proto_config.has_typed_config()
                      ? static_cast<const Protobuf::Message&>(proto_config.typed_config())
                      : static_cast<const Protobuf::Message&>(
                            proto_config.hidden_envoy_deprecated_config())));

    // Now see if there is a factory that will accept the config.
    auto& factory =
        Config::Utility::getAndCheckFactory<Configuration::NamedUdpListenerFilterConfigFactory>(
            proto_config);

    auto message = Config::Utility::translateToFactoryConfig(
        proto_config, context.messageValidationVisitor(), factory);
    ret.push_back(factory.createFilterFactoryFromProto(*message, context));
  }
  return ret;
}

Network::ListenerFilterMatcherSharedPtr ProdListenerComponentFactory::createListenerFilterMatcher(
    const envoy::config::listener::v3::ListenerFilter& listener_filter) {
  if (!listener_filter.has_filter_disabled()) {
    return nullptr;
  }
  return std::shared_ptr<Network::ListenerFilterMatcher>(
      Network::ListenerFilterMatcherBuilder::buildListenerFilterMatcher(
          listener_filter.filter_disabled()));
}

Network::SocketSharedPtr ProdListenerComponentFactory::createListenSocket(
    Network::Address::InstanceConstSharedPtr address, Network::Socket::Type socket_type,
    const Network::Socket::OptionsSharedPtr& options, const ListenSocketCreationParams& params) {
  ASSERT(address->type() == Network::Address::Type::Ip ||
         address->type() == Network::Address::Type::Pipe);
  ASSERT(socket_type == Network::Socket::Type::Stream ||
         socket_type == Network::Socket::Type::Datagram);

  // For each listener config we share a single socket among all threaded listeners.
  // First we try to get the socket from our parent if applicable.
  if (address->type() == Network::Address::Type::Pipe) {
    if (socket_type != Network::Socket::Type::Stream) {
      // This could be implemented in the future, since Unix domain sockets
      // support SOCK_DGRAM, but there would need to be a way to specify it in
      // envoy.api.v2.core.Pipe.
      throw EnvoyException(
          fmt::format("socket type {} not supported for pipes", toString(socket_type)));
    }
    const std::string addr = fmt::format("unix://{}", address->asString());
    const int fd = server_.hotRestart().duplicateParentListenSocket(addr);
    Network::IoHandlePtr io_handle = std::make_unique<Network::IoSocketHandleImpl>(fd);
    if (io_handle->isOpen()) {
      ENVOY_LOG(debug, "obtained socket for address {} from parent", addr);
      return std::make_shared<Network::UdsListenSocket>(std::move(io_handle), address);
    }
    return std::make_shared<Network::UdsListenSocket>(address);
  }

  const std::string scheme = (socket_type == Network::Socket::Type::Stream)
                                 ? std::string(Network::Utility::TCP_SCHEME)
                                 : std::string(Network::Utility::UDP_SCHEME);
  const std::string addr = absl::StrCat(scheme, address->asString());

  if (params.bind_to_port && params.duplicate_parent_socket) {
    const int fd = server_.hotRestart().duplicateParentListenSocket(addr);
    if (fd != -1) {
      ENVOY_LOG(debug, "obtained socket for address {} from parent", addr);
      Network::IoHandlePtr io_handle = std::make_unique<Network::IoSocketHandleImpl>(fd);
      if (socket_type == Network::Socket::Type::Stream) {
        return std::make_shared<Network::TcpListenSocket>(std::move(io_handle), address, options);
      } else {
        return std::make_shared<Network::UdpListenSocket>(std::move(io_handle), address, options);
      }
    }
  }

  if (socket_type == Network::Socket::Type::Stream) {
    return std::make_shared<Network::TcpListenSocket>(address, options, params.bind_to_port);
  } else {
    return std::make_shared<Network::UdpListenSocket>(address, options, params.bind_to_port);
  }
}

DrainManagerPtr ProdListenerComponentFactory::createDrainManager(
    envoy::config::listener::v3::Listener::DrainType drain_type) {
  return DrainManagerPtr{new DrainManagerImpl(server_, drain_type)};
}

DrainingFilterChainsManager::DrainingFilterChainsManager(ListenerImplPtr&& draining_listener,
                                                         uint64_t workers_pending_removal)
    : draining_listener_(std::move(draining_listener)),
      workers_pending_removal_(workers_pending_removal) {}

ListenerManagerImpl::ListenerManagerImpl(Instance& server,
                                         ListenerComponentFactory& listener_factory,
                                         WorkerFactory& worker_factory,
                                         bool enable_dispatcher_stats)
    : server_(server), factory_(listener_factory),
      scope_(server.stats().createScope("listener_manager.")), stats_(generateStats(*scope_)),
      config_tracker_entry_(server.admin().getConfigTracker().add(
          "listeners", [this] { return dumpListenerConfigs(); })),
      enable_dispatcher_stats_(enable_dispatcher_stats) {
  for (uint32_t i = 0; i < server.options().concurrency(); i++) {
    workers_.emplace_back(
        worker_factory.createWorker(i, server.overloadManager(), absl::StrCat("worker_", i)));
  }
}

ProtobufTypes::MessagePtr ListenerManagerImpl::dumpListenerConfigs() {
  auto config_dump = std::make_unique<envoy::admin::v3::ListenersConfigDump>();
  config_dump->set_version_info(lds_api_ != nullptr ? lds_api_->versionInfo() : "");

  using DynamicListener = envoy::admin::v3::ListenersConfigDump::DynamicListener;
  using DynamicListenerState = envoy::admin::v3::ListenersConfigDump::DynamicListenerState;
  absl::flat_hash_map<std::string, DynamicListener*> listener_map;

  for (const auto& listener : active_listeners_) {
    if (listener->blockRemove()) {
      auto& static_listener = *config_dump->mutable_static_listeners()->Add();
      static_listener.mutable_listener()->PackFrom(API_RECOVER_ORIGINAL(listener->config()));
      TimestampUtil::systemClockToTimestamp(listener->last_updated_,
                                            *(static_listener.mutable_last_updated()));
      continue;
    }
    // Listeners are always added to active_listeners_ list before workers are started.
    // This applies even when the listeners are still waiting for initialization.
    // To avoid confusion in config dump, in that case, we add these listeners to warming
    // listeners config dump rather than active ones.
    DynamicListener* dynamic_listener =
        getOrCreateDynamicListener(listener->name(), *config_dump, listener_map);

    DynamicListenerState* dump_listener;
    if (workers_started_) {
      dump_listener = dynamic_listener->mutable_active_state();
    } else {
      dump_listener = dynamic_listener->mutable_warming_state();
    }
    fillState(*dump_listener, *listener);
  }

  for (const auto& listener : warming_listeners_) {
    DynamicListener* dynamic_listener =
        getOrCreateDynamicListener(listener->name(), *config_dump, listener_map);
    DynamicListenerState* dump_listener = dynamic_listener->mutable_warming_state();
    fillState(*dump_listener, *listener);
  }

  for (const auto& draining_listener : draining_listeners_) {
    const auto& listener = draining_listener.listener_;
    DynamicListener* dynamic_listener =
        getOrCreateDynamicListener(listener->name(), *config_dump, listener_map);
    DynamicListenerState* dump_listener = dynamic_listener->mutable_draining_state();
    fillState(*dump_listener, *listener);
  }

  for (const auto& [error_name, error_state] : error_state_tracker_) {
    DynamicListener* dynamic_listener =
        getOrCreateDynamicListener(error_name, *config_dump, listener_map);

    const envoy::admin::v3::UpdateFailureState& state = *error_state;
    dynamic_listener->mutable_error_state()->CopyFrom(state);
  }

  // Dump errors not associated with named listeners.
  for (const auto& error : overall_error_state_) {
    config_dump->add_dynamic_listeners()->mutable_error_state()->CopyFrom(*error);
  }

  return config_dump;
}

ListenerManagerStats ListenerManagerImpl::generateStats(Stats::Scope& scope) {
  return {ALL_LISTENER_MANAGER_STATS(POOL_COUNTER(scope), POOL_GAUGE(scope))};
}

bool ListenerManagerImpl::addOrUpdateListener(const envoy::config::listener::v3::Listener& config,
                                              const std::string& version_info, bool added_via_api) {
  RELEASE_ASSERT(
      !config.address().has_envoy_internal_address(),
      fmt::format("listener {} has envoy internal address {}. Internal address cannot be used by "
                  "listener yet",
                  config.name(), config.address().envoy_internal_address().DebugString()));
  // TODO(junr03): currently only one ApiListener can be installed via bootstrap to avoid having to
  // build a collection of listeners, and to have to be able to warm and drain the listeners. In the
  // future allow multiple ApiListeners, and allow them to be created via LDS as well as bootstrap.
  if (config.has_api_listener()) {
    if (!api_listener_ && !added_via_api) {
      // TODO(junr03): dispatch to different concrete constructors when there are other
      // ApiListenerImplBase derived classes.
      api_listener_ = std::make_unique<HttpApiListener>(config, *this, config.name());
      return true;
    } else {
      ENVOY_LOG(warn, "listener {} can not be added because currently only one ApiListener is "
                      "allowed, and it can only be added via bootstrap configuration");
      return false;
    }
  }

  std::string name;
  if (!config.name().empty()) {
    name = config.name();
  } else {
    name = server_.api().randomGenerator().uuid();
  }

  auto it = error_state_tracker_.find(name);
  try {
    return addOrUpdateListenerInternal(config, version_info, added_via_api, name);
  } catch (const EnvoyException& e) {
    if (it == error_state_tracker_.end()) {
      it = error_state_tracker_.emplace(name, std::make_unique<UpdateFailureState>()).first;
    }
    TimestampUtil::systemClockToTimestamp(server_.api().timeSource().systemTime(),
                                          *(it->second->mutable_last_update_attempt()));
    it->second->set_details(e.what());
    it->second->mutable_failed_configuration()->PackFrom(API_RECOVER_ORIGINAL(config));
    throw e;
  }
  error_state_tracker_.erase(it);
  return false;
}

bool ListenerManagerImpl::addOrUpdateListenerInternal(
    const envoy::config::listener::v3::Listener& config, const std::string& version_info,
    bool added_via_api, const std::string& name) {

  if (listenersStopped(config)) {
    ENVOY_LOG(
        debug,
        "listener {} can not be added because listeners in the traffic direction {} are stopped",
        name, envoy::config::core::v3::TrafficDirection_Name(config.traffic_direction()));
    return false;
  }

  const uint64_t hash = MessageUtil::hash(config);
  ENVOY_LOG(debug, "begin add/update listener: name={} hash={}", name, hash);

  auto existing_active_listener = getListenerByName(active_listeners_, name);
  auto existing_warming_listener = getListenerByName(warming_listeners_, name);

  // The listener should be updated back to its original state and the warming listener should be
  // removed.
  if (existing_warming_listener != warming_listeners_.end() &&
      existing_active_listener != active_listeners_.end() &&
      (*existing_active_listener)->blockUpdate(hash)) {
    warming_listeners_.erase(existing_warming_listener);
    updateWarmingActiveGauges();
    stats_.listener_modified_.inc();
    return true;
  }

  // Do a quick blocked update check before going further. This check needs to be done against both
  // warming and active.
  if ((existing_warming_listener != warming_listeners_.end() &&
       (*existing_warming_listener)->blockUpdate(hash)) ||
      (existing_active_listener != active_listeners_.end() &&
       (*existing_active_listener)->blockUpdate(hash))) {
    ENVOY_LOG(debug, "duplicate/locked listener '{}'. no add/update", name);
    return false;
  }

  ListenerImplPtr new_listener = nullptr;

  // In place filter chain update depends on the active listener at worker.
  if (existing_active_listener != active_listeners_.end() &&
      (*existing_active_listener)->supportUpdateFilterChain(config, workers_started_)) {
    ENVOY_LOG(debug, "use in place update filter chain update path for listener name={} hash={}",
              name, hash);
    new_listener =
        (*existing_active_listener)->newListenerWithFilterChain(config, workers_started_, hash);
    stats_.listener_in_place_updated_.inc();
  } else {
    ENVOY_LOG(debug, "use full listener update path for listener name={} hash={}", name, hash);
    new_listener =
        std::make_unique<ListenerImpl>(config, version_info, *this, name, added_via_api,
                                       workers_started_, hash, server_.options().concurrency());
  }

  ListenerImpl& new_listener_ref = *new_listener;

  // We mandate that a listener with the same name must have the same configured address. This
  // avoids confusion during updates and allows us to use the same bound address. Note that in
  // the case of port 0 binding, the new listener will implicitly use the same bound port from
  // the existing listener.
  bool active_listener_exists = false;
  bool warming_listener_exists = false;
  if (existing_warming_listener != warming_listeners_.end() &&
      *(*existing_warming_listener)->address() != *new_listener->address()) {
    warming_listener_exists = true;
  }
  if (existing_active_listener != active_listeners_.end() &&
      *(*existing_active_listener)->address() != *new_listener->address()) {
    active_listener_exists = true;
  }
  if (active_listener_exists || warming_listener_exists) {
    const std::string message =
        fmt::format("error updating listener: '{}' has a different address '{}' from existing "
                    "listener address '{}'",
                    name, new_listener->address()->asString(),
                    warming_listener_exists ? (*existing_warming_listener)->address()->asString()
                                            : (*existing_active_listener)->address()->asString());
    ENVOY_LOG(warn, "{}", message);
    throw EnvoyException(message);
  }

  bool added = false;
  if (existing_warming_listener != warming_listeners_.end()) {
    // In this case we can just replace inline.
    ASSERT(workers_started_);
    new_listener->debugLog("update warming listener");
    new_listener->setSocketFactory((*existing_warming_listener)->getSocketFactory());
    *existing_warming_listener = std::move(new_listener);
  } else if (existing_active_listener != active_listeners_.end()) {
    // In this case we have no warming listener, so what we do depends on whether workers
    // have been started or not. Either way we get the socket from the existing listener.
    new_listener->setSocketFactory((*existing_active_listener)->getSocketFactory());
    if (workers_started_) {
      new_listener->debugLog("add warming listener");
      warming_listeners_.emplace_back(std::move(new_listener));
    } else {
      new_listener->debugLog("update active listener");
      *existing_active_listener = std::move(new_listener);
    }
  } else {
    // Typically we catch address issues when we try to bind to the same address multiple times.
    // However, for listeners that do not bind we must check to make sure we are not duplicating.
    // This is an edge case and nothing will explicitly break, but there is no possibility that
    // two listeners that do not bind will ever be used. Only the first one will be used when
    // searched for by address. Thus we block it.
    if (!new_listener->bindToPort() &&
        (hasListenerWithAddress(warming_listeners_, *new_listener->address()) ||
         hasListenerWithAddress(active_listeners_, *new_listener->address()))) {
      const std::string message =
          fmt::format("error adding listener: '{}' has duplicate address '{}' as existing listener",
                      name, new_listener->address()->asString());
      ENVOY_LOG(warn, "{}", message);
      throw EnvoyException(message);
    }

    // We have no warming or active listener so we need to make a new one. What we do depends on
    // whether workers have been started or not. Additionally, search through draining listeners
    // to see if there is a listener that has a socket factory for the same address we are
    // configured for and doesn't use SO_REUSEPORT. This is an edge case, but may happen if a
    // listener is removed and then added back with a same or different name and intended to listen
    // on the same address. This should work and not fail.
    Network::ListenSocketFactorySharedPtr draining_listen_socket_factory;
    auto existing_draining_listener = std::find_if(
        draining_listeners_.cbegin(), draining_listeners_.cend(),
        [&new_listener](const DrainingListener& listener) {
          return listener.listener_->listenSocketFactory().sharedSocket().has_value() &&
                 listener.listener_->listenSocketFactory().sharedSocket()->get().isOpen() &&
                 *new_listener->address() ==
                     *listener.listener_->listenSocketFactory().localAddress();
        });

    if (existing_draining_listener != draining_listeners_.cend()) {
      draining_listen_socket_factory = existing_draining_listener->listener_->getSocketFactory();
    }

    Network::Socket::Type socket_type =
        Network::Utility::protobufAddressSocketType(config.address());
    new_listener->setSocketFactory(
        draining_listen_socket_factory
            ? draining_listen_socket_factory
            : createListenSocketFactory(config.address(), *new_listener,
                                        (socket_type == Network::Socket::Type::Datagram) ||
                                            config.reuse_port()));
    if (workers_started_) {
      new_listener->debugLog("add warming listener");
      warming_listeners_.emplace_back(std::move(new_listener));
    } else {
      new_listener->debugLog("add active listener");
      active_listeners_.emplace_back(std::move(new_listener));
    }

    added = true;
  }

  updateWarmingActiveGauges();
  if (added) {
    stats_.listener_added_.inc();
  } else {
    stats_.listener_modified_.inc();
  }

  new_listener_ref.initialize();
  return true;
}

bool ListenerManagerImpl::hasListenerWithAddress(const ListenerList& list,
                                                 const Network::Address::Instance& address) {
  for (const auto& listener : list) {
    if (*listener->address() == address) {
      return true;
    }
  }
  return false;
}

bool ListenerManagerImpl::shareSocketWithOtherListener(
    const ListenerList& list, const Network::ListenSocketFactorySharedPtr& socket_factory) {
  ASSERT(socket_factory->sharedSocket().has_value());
  for (const auto& listener : list) {
    if (listener->getSocketFactory() == socket_factory) {
      return true;
    }
  }
  return false;
}

void ListenerManagerImpl::drainListener(ListenerImplPtr&& listener) {
  // First add the listener to the draining list.
  std::list<DrainingListener>::iterator draining_it = draining_listeners_.emplace(
      draining_listeners_.begin(), std::move(listener), workers_.size());

  // Using set() avoids a multiple modifiers problem during the multiple processes phase of hot
  // restart. Same below inside the lambda.
  stats_.total_listeners_draining_.set(draining_listeners_.size());

  // Tell all workers to stop accepting new connections on this listener.
  draining_it->listener_->debugLog("draining listener");
  const uint64_t listener_tag = draining_it->listener_->listenerTag();
  stopListener(
      *draining_it->listener_,
      [this,
       share_socket = draining_it->listener_->listenSocketFactory().sharedSocket().has_value(),
       listener_tag]() {
        if (!share_socket) {
          // Each listener has its individual socket and closes the socket on its own.
          return;
        }
        for (auto& listener : draining_listeners_) {
          if (listener.listener_->listenerTag() == listener_tag) {
            // Handle the edge case when new listener is added for the same address as the drained
            // one. In this case the socket is shared between both listeners so one should avoid
            // closing it.
            const auto& socket_factory = listener.listener_->getSocketFactory();
            if (!shareSocketWithOtherListener(active_listeners_, socket_factory) &&
                !shareSocketWithOtherListener(warming_listeners_, socket_factory)) {
              // Close the socket iff it is not used anymore.
              ASSERT(listener.listener_->listenSocketFactory().sharedSocket().has_value());
              listener.listener_->listenSocketFactory().sharedSocket()->get().close();
            }
          }
        }
      });

  // Start the drain sequence which completes when the listener's drain manager has completed
  // draining at whatever the server configured drain times are.
  draining_it->listener_->localDrainManager().startDrainSequence([this, draining_it]() -> void {
    draining_it->listener_->debugLog("removing draining listener");
    for (const auto& worker : workers_) {
      // Once the drain time has completed via the drain manager's timer, we tell the workers
      // to remove the listener.
      worker->removeListener(*draining_it->listener_, [this, draining_it]() -> void {
        // The remove listener completion is called on the worker thread. We post back to the
        // main thread to avoid locking. This makes sure that we don't destroy the listener
        // while filters might still be using its context (stats, etc.).
        server_.dispatcher().post([this, draining_it]() -> void {
          // TODO(lambdai): Resolve race condition below.
          // Consider the below events in global sequence order
          // main thread: calling drainListener
          // work thread: deferred delete the active connection
          // work thread: post to main that the drain is done
          // main thread: erase the listener
          // worker thread: execute destroying connection when the shared listener config is
          // destroyed at step 4 (could be worse such as access the connection because connection is
          // not yet started to deleted). The race condition is introduced because 3 occurs too
          // early. My solution is to defer schedule the callback posting to main thread, by
          // introducing DeferTaskUtil. So that 5 should always happen before 3.
          if (--draining_it->workers_pending_removal_ == 0) {
            draining_it->listener_->debugLog("draining listener removal complete");
            draining_listeners_.erase(draining_it);
            stats_.total_listeners_draining_.set(draining_listeners_.size());
          }
        });
      });
    }
  });

  updateWarmingActiveGauges();
}

ListenerManagerImpl::ListenerList::iterator
ListenerManagerImpl::getListenerByName(ListenerList& listeners, const std::string& name) {
  auto ret = listeners.end();
  for (auto it = listeners.begin(); it != listeners.end(); ++it) {
    if ((*it)->name() == name) {
      // There should only ever be a single listener per name in the list. We could return faster
      // but take the opportunity to assert that fact.
      ASSERT(ret == listeners.end());
      ret = it;
    }
  }
  return ret;
}

std::vector<std::reference_wrapper<Network::ListenerConfig>>
ListenerManagerImpl::listeners(ListenerState state) {
  std::vector<std::reference_wrapper<Network::ListenerConfig>> ret;

  size_t size = 0;
  size += state & WARMING ? warming_listeners_.size() : 0;
  size += state & ACTIVE ? active_listeners_.size() : 0;
  size += state & DRAINING ? draining_listeners_.size() : 0;
  ret.reserve(size);

  if (state & WARMING) {
    for (const auto& listener : warming_listeners_) {
      ret.push_back(*listener);
    }
  }
  if (state & ACTIVE) {
    for (const auto& listener : active_listeners_) {
      ret.push_back(*listener);
    }
  }
  if (state & DRAINING) {
    for (const auto& draining_listener : draining_listeners_) {
      ret.push_back(*(draining_listener.listener_));
    }
  }
  return ret;
}

void ListenerManagerImpl::addListenerToWorker(Worker& worker,
                                              absl::optional<uint64_t> overridden_listener,
                                              ListenerImpl& listener,
                                              ListenerCompletionCallback completion_callback) {
  if (overridden_listener.has_value()) {
    ENVOY_LOG(debug, "replacing existing listener {}", overridden_listener.value());
    worker.addListener(overridden_listener, listener, [this, completion_callback](bool) -> void {
      server_.dispatcher().post([this, completion_callback]() -> void {
        stats_.listener_create_success_.inc();
        if (completion_callback) {
          completion_callback();
        }
      });
    });
    return;
  }
  worker.addListener(
      overridden_listener, listener, [this, &listener, completion_callback](bool success) -> void {
        // The add listener completion runs on the worker thread. Post back to the main thread to
        // avoid locking.
        server_.dispatcher().post([this, success, &listener, completion_callback]() -> void {
          // It is possible for a listener to get added on 1 worker but not the others. The below
          // check with onListenerCreateFailure() is there to ensure we execute the
          // removal/logging/stats at most once on failure. Note also that drain/removal can race
          // with addition. It's guaranteed that workers process remove after add so this should be
          // fine.
          //
          // TODO(mattklein123): We should consider rewriting how listener sockets are added to
          // workers, especially in the case of reuse port. If we were to create all needed
          // listener sockets on the main thread (even in the case of reuse port) we could catch
          // almost all socket errors here. This would both greatly simplify the logic and allow
          // for xDS NACK in most cases.
          if (!success && !listener.onListenerCreateFailure()) {
            ENVOY_LOG(error, "listener '{}' failed to listen on address '{}' on worker",
                      listener.name(), listener.listenSocketFactory().localAddress()->asString());
            stats_.listener_create_failure_.inc();
            removeListenerInternal(listener.name(), false);
          }
          if (success) {
            stats_.listener_create_success_.inc();
          }
          if (completion_callback) {
            completion_callback();
          }
        });
      });
}

void ListenerManagerImpl::onListenerWarmed(ListenerImpl& listener) {
  // The warmed listener should be added first so that the worker will accept new connections
  // when it stops listening on the old listener.
  for (const auto& worker : workers_) {
    addListenerToWorker(*worker, absl::nullopt, listener, nullptr);
  }

  auto existing_active_listener = getListenerByName(active_listeners_, listener.name());
  auto existing_warming_listener = getListenerByName(warming_listeners_, listener.name());

  (*existing_warming_listener)->debugLog("warm complete. updating active listener");
  if (existing_active_listener != active_listeners_.end()) {
    // Finish active_listeners_ transformation before calling `drainListener` as it depends on their
    // state.
    auto listener = std::move(*existing_active_listener);
    *existing_active_listener = std::move(*existing_warming_listener);
    drainListener(std::move(listener));
  } else {
    active_listeners_.emplace_back(std::move(*existing_warming_listener));
  }

  warming_listeners_.erase(existing_warming_listener);
  updateWarmingActiveGauges();
}

void ListenerManagerImpl::inPlaceFilterChainUpdate(ListenerImpl& listener) {
  auto existing_active_listener = getListenerByName(active_listeners_, listener.name());
  auto existing_warming_listener = getListenerByName(warming_listeners_, listener.name());
  ASSERT(existing_warming_listener != warming_listeners_.end());
  ASSERT(*existing_warming_listener != nullptr);

  (*existing_warming_listener)->debugLog("execute in place filter chain update");

  // Now that in place filter chain update was decided, the replaced listener must be in active
  // list. It requires stop/remove listener procedure cancelling the in placed update if any.
  ASSERT(existing_active_listener != active_listeners_.end());
  ASSERT(*existing_active_listener != nullptr);

  for (const auto& worker : workers_) {
    // Explicitly override the existing listener with a new listener config.
    addListenerToWorker(*worker, listener.listenerTag(), listener, nullptr);
  }

  auto previous_listener = std::move(*existing_active_listener);
  *existing_active_listener = std::move(*existing_warming_listener);
  // Finish active_listeners_ transformation before calling `drainFilterChains` as it depends on
  // their state.
  drainFilterChains(std::move(previous_listener), **existing_active_listener);

  warming_listeners_.erase(existing_warming_listener);
  updateWarmingActiveGauges();
}

void ListenerManagerImpl::drainFilterChains(ListenerImplPtr&& draining_listener,
                                            ListenerImpl& new_listener) {
  // First add the listener to the draining list.
  std::list<DrainingFilterChainsManager>::iterator draining_group =
      draining_filter_chains_manager_.emplace(draining_filter_chains_manager_.begin(),
                                              std::move(draining_listener), workers_.size());
  draining_group->getDrainingListener().diffFilterChain(
      new_listener, [&draining_group](Network::DrainableFilterChain& filter_chain) mutable {
        filter_chain.startDraining();
        draining_group->addFilterChainToDrain(filter_chain);
      });
  auto filter_chain_size = draining_group->numDrainingFilterChains();
  stats_.total_filter_chains_draining_.add(filter_chain_size);
  draining_group->getDrainingListener().debugLog(
      absl::StrCat("draining ", filter_chain_size, " filter chains in listener ",
                   draining_group->getDrainingListener().name()));

  // Start the drain sequence which completes when the listener's drain manager has completed
  // draining at whatever the server configured drain times are.
  draining_group->startDrainSequence(
      server_.options().drainTime(), server_.dispatcher(), [this, draining_group]() -> void {
        draining_group->getDrainingListener().debugLog(
            absl::StrCat("removing draining filter chains from listener ",
                         draining_group->getDrainingListener().name()));
        for (const auto& worker : workers_) {
          // Once the drain time has completed via the drain manager's timer, we tell the workers
          // to remove the filter chains.
          worker->removeFilterChains(
              draining_group->getDrainingListenerTag(), draining_group->getDrainingFilterChains(),
              [this, draining_group]() -> void {
                // The remove listener completion is called on the worker thread. We post back to
                // the main thread to avoid locking. This makes sure that we don't destroy the
                // listener while filters might still be using its context (stats, etc.).
                server_.dispatcher().post([this, draining_group]() -> void {
                  if (draining_group->decWorkersPendingRemoval() == 0) {
                    draining_group->getDrainingListener().debugLog(
                        absl::StrCat("draining filter chains from listener ",
                                     draining_group->getDrainingListener().name(), " complete"));
                    stats_.total_filter_chains_draining_.sub(
                        draining_group->numDrainingFilterChains());
                    draining_filter_chains_manager_.erase(draining_group);
                  }
                });
              });
        }
      });
  updateWarmingActiveGauges();
}

uint64_t ListenerManagerImpl::numConnections() const {
  uint64_t num_connections = 0;
  for (const auto& worker : workers_) {
    num_connections += worker->numConnections();
  }

  return num_connections;
}

bool ListenerManagerImpl::removeListener(const std::string& name) {
  return removeListenerInternal(name, true);
}

bool ListenerManagerImpl::removeListenerInternal(const std::string& name,
                                                 bool dynamic_listeners_only) {
  ENVOY_LOG(debug, "begin remove listener: name={}", name);

  auto existing_active_listener = getListenerByName(active_listeners_, name);
  auto existing_warming_listener = getListenerByName(warming_listeners_, name);
  if ((existing_warming_listener == warming_listeners_.end() ||
       (dynamic_listeners_only && (*existing_warming_listener)->blockRemove())) &&
      (existing_active_listener == active_listeners_.end() ||
       (dynamic_listeners_only && (*existing_active_listener)->blockRemove()))) {
    ENVOY_LOG(debug, "unknown/locked listener '{}'. no remove", name);
    return false;
  }

  // Destroy a warming listener directly.
  if (existing_warming_listener != warming_listeners_.end()) {
    (*existing_warming_listener)->debugLog("removing warming listener");
    warming_listeners_.erase(existing_warming_listener);
  }

  // If there is an active listener it needs to be moved to draining after workers have started, or
  // destroyed directly.
  if (existing_active_listener != active_listeners_.end()) {
    // Listeners in active_listeners_ are added to workers after workers start, so we drain
    // listeners only after this occurs.
    // Finish active_listeners_ transformation before calling `drainListener` as it depends on their
    // state.
    auto listener = std::move(*existing_active_listener);
    active_listeners_.erase(existing_active_listener);
    if (workers_started_) {
      drainListener(std::move(listener));
    }
  }

  stats_.listener_removed_.inc();
  updateWarmingActiveGauges();
  return true;
}

void ListenerManagerImpl::startWorkers(GuardDog& guard_dog, std::function<void()> callback) {
  ENVOY_LOG(info, "all dependencies initialized. starting workers");
  ASSERT(!workers_started_);
  workers_started_ = true;
  uint32_t i = 0;

  // We can not use "Cleanup" to simplify this logic here, because it results in a issue if Envoy is
  // killed before workers are actually started. Specifically the AdminRequestGetStatsAndKill test
  // case in main_common_test fails with ASAN error if we use "Cleanup" here.
  const auto listeners_pending_init =
      std::make_shared<std::atomic<uint64_t>>(workers_.size() * active_listeners_.size());
  for (const auto& worker : workers_) {
    ENVOY_LOG(debug, "starting worker {}", i);
    ASSERT(warming_listeners_.empty());
    for (const auto& listener : active_listeners_) {
      addListenerToWorker(*worker, absl::nullopt, *listener,
                          [this, listeners_pending_init, callback]() {
                            if (--(*listeners_pending_init) == 0) {
                              stats_.workers_started_.set(1);
                              callback();
                            }
                          });
    }
    worker->start(guard_dog);
    if (enable_dispatcher_stats_) {
      worker->initializeStats(*scope_);
    }
    i++;
  }
  if (active_listeners_.empty()) {
    stats_.workers_started_.set(1);
    callback();
  }
}

void ListenerManagerImpl::stopListener(Network::ListenerConfig& listener,
                                       std::function<void()> callback) {
  const auto workers_pending_stop = std::make_shared<std::atomic<uint64_t>>(workers_.size());
  for (const auto& worker : workers_) {
    worker->stopListener(listener, [this, callback, workers_pending_stop]() {
      if (--(*workers_pending_stop) == 0) {
        server_.dispatcher().post(callback);
      }
    });
  }
}

void ListenerManagerImpl::stopListeners(StopListenersType stop_listeners_type) {
  stop_listeners_type_ = stop_listeners_type;
  for (Network::ListenerConfig& listener : listeners()) {
    if (stop_listeners_type != StopListenersType::InboundOnly ||
        listener.direction() == envoy::config::core::v3::INBOUND) {
      ENVOY_LOG(debug, "begin stop listener: name={}", listener.name());
      auto existing_warming_listener = getListenerByName(warming_listeners_, listener.name());
      // Destroy a warming listener directly.
      if (existing_warming_listener != warming_listeners_.end()) {
        (*existing_warming_listener)->debugLog("removing warming listener");
        warming_listeners_.erase(existing_warming_listener);
      }
      // Close the socket once all workers stopped accepting its connections.
      // This allows clients to fast fail instead of waiting in the accept queue.
      const uint64_t listener_tag = listener.listenerTag();
      stopListener(listener,
                   [this, share_socket = listener.listenSocketFactory().sharedSocket().has_value(),
                    listener_tag]() {
                     stats_.listener_stopped_.inc();
                     if (!share_socket) {
                       // Each listener has its own socket and closes the socket
                       // on its own.
                       return;
                     }
                     for (auto& listener : active_listeners_) {
                       if (listener->listenerTag() == listener_tag) {
                         listener->listenSocketFactory().sharedSocket()->get().close();
                       }
                     }
                   });
    }
  }
}

void ListenerManagerImpl::stopWorkers() {
  if (!workers_started_) {
    return;
  }
  for (const auto& worker : workers_) {
    worker->stop();
  }
}

void ListenerManagerImpl::endListenerUpdate(FailureStates&& failure_states) {
  overall_error_state_ = std::move(failure_states);
}

ListenerFilterChainFactoryBuilder::ListenerFilterChainFactoryBuilder(
    ListenerImpl& listener,
    Server::Configuration::TransportSocketFactoryContextImpl& factory_context)
    : listener_(listener), validator_(listener.validation_visitor_),
      listener_component_factory_(listener.parent_.factory_), factory_context_(factory_context) {}

Network::DrainableFilterChainSharedPtr ListenerFilterChainFactoryBuilder::buildFilterChain(
    const envoy::config::listener::v3::FilterChain& filter_chain,
    FilterChainFactoryContextCreator& context_creator) const {
  return buildFilterChainInternal(filter_chain,
                                  context_creator.createFilterChainFactoryContext(&filter_chain));
}

Network::DrainableFilterChainSharedPtr ListenerFilterChainFactoryBuilder::buildFilterChainInternal(
    const envoy::config::listener::v3::FilterChain& filter_chain,
    Configuration::FilterChainFactoryContextPtr&& filter_chain_factory_context) const {
  // If the cluster doesn't have transport socket configured, then use the default "raw_buffer"
  // transport socket or BoringSSL-based "tls" transport socket if TLS settings are configured.
  // We copy by value first then override if necessary.
  auto transport_socket = filter_chain.transport_socket();
  if (!filter_chain.has_transport_socket()) {
    if (filter_chain.has_hidden_envoy_deprecated_tls_context()) {
      transport_socket.set_name(Extensions::TransportSockets::TransportSocketNames::get().Tls);
      transport_socket.mutable_typed_config()->PackFrom(
          filter_chain.hidden_envoy_deprecated_tls_context());
    } else {
      transport_socket.set_name(
          Extensions::TransportSockets::TransportSocketNames::get().RawBuffer);
    }
  }

  auto& config_factory = Config::Utility::getAndCheckFactory<
      Server::Configuration::DownstreamTransportSocketConfigFactory>(transport_socket);
  // The only connection oriented UDP transport protocol right now is QUIC.
<<<<<<< HEAD
  const bool is_quic = listener_.udpListenerFactory() != nullptr &&
                       !listener_.udpListenerFactory()->isTransportConnectionless();
  // TODO (dmitri-d) no way to disable quic during build
  if (is_quic) { // &&
//      dynamic_cast<Quic::QuicServerTransportSocketConfigFactory*>(&config_factory) == nullptr) {
=======
  const bool is_quic =
      listener_.udpListenerConfig().has_value() &&
      !listener_.udpListenerConfig()->listenerFactory().isTransportConnectionless();
  if (is_quic &&
      dynamic_cast<Quic::QuicServerTransportSocketConfigFactory*>(&config_factory) == nullptr) {
>>>>>>> 9a89e312
    throw EnvoyException(fmt::format("error building filter chain for quic listener: wrong "
                                     "transport socket config specified for quic transport socket: "
                                     "{}. \nUse QuicDownstreamTransport instead.",
                                     transport_socket.DebugString()));
  }
  ProtobufTypes::MessagePtr message =
      Config::Utility::translateToFactoryConfig(transport_socket, validator_, config_factory);

  std::vector<std::string> server_names(filter_chain.filter_chain_match().server_names().begin(),
                                        filter_chain.filter_chain_match().server_names().end());

  auto filter_chain_res = std::make_shared<FilterChainImpl>(
      config_factory.createTransportSocketFactory(*message, factory_context_,
                                                  std::move(server_names)),
      listener_component_factory_.createNetworkFilterFactoryList(filter_chain.filters(),
                                                                 *filter_chain_factory_context),
      std::chrono::milliseconds(
          PROTOBUF_GET_MS_OR_DEFAULT(filter_chain, transport_socket_connect_timeout, 0)),
      filter_chain.name());

  filter_chain_res->setFilterChainFactoryContext(std::move(filter_chain_factory_context));
  return filter_chain_res;
}

Network::ListenSocketFactorySharedPtr ListenerManagerImpl::createListenSocketFactory(
    const envoy::config::core::v3::Address& proto_address, ListenerImpl& listener,
    bool reuse_port) {
  Network::Socket::Type socket_type = Network::Utility::protobufAddressSocketType(proto_address);
  return std::make_shared<ListenSocketFactoryImpl>(
      factory_, listener.address(), socket_type, listener.listenSocketOptions(),
      listener.bindToPort(), listener.name(), reuse_port);
}

ApiListenerOptRef ListenerManagerImpl::apiListener() {
  return api_listener_ ? ApiListenerOptRef(std::ref(*api_listener_)) : absl::nullopt;
}

} // namespace Server
} // namespace Envoy<|MERGE_RESOLUTION|>--- conflicted
+++ resolved
@@ -1008,19 +1008,12 @@
   auto& config_factory = Config::Utility::getAndCheckFactory<
       Server::Configuration::DownstreamTransportSocketConfigFactory>(transport_socket);
   // The only connection oriented UDP transport protocol right now is QUIC.
-<<<<<<< HEAD
-  const bool is_quic = listener_.udpListenerFactory() != nullptr &&
-                       !listener_.udpListenerFactory()->isTransportConnectionless();
-  // TODO (dmitri-d) no way to disable quic during build
-  if (is_quic) { // &&
-//      dynamic_cast<Quic::QuicServerTransportSocketConfigFactory*>(&config_factory) == nullptr) {
-=======
   const bool is_quic =
       listener_.udpListenerConfig().has_value() &&
       !listener_.udpListenerConfig()->listenerFactory().isTransportConnectionless();
-  if (is_quic &&
-      dynamic_cast<Quic::QuicServerTransportSocketConfigFactory*>(&config_factory) == nullptr) {
->>>>>>> 9a89e312
+  // TODO (dmitri-d) no way to disable quic during build
+  if (is_quic)  { //&&
+  //    dynamic_cast<Quic::QuicServerTransportSocketConfigFactory*>(&config_factory) == nullptr) {
     throw EnvoyException(fmt::format("error building filter chain for quic listener: wrong "
                                      "transport socket config specified for quic transport socket: "
                                      "{}. \nUse QuicDownstreamTransport instead.",

--- conflicted
+++ resolved
@@ -437,16 +437,10 @@
 
 void ConnectionHandlerImpl::ActiveTcpListener::newConnection(
     Network::ConnectionSocketPtr&& socket, std::unique_ptr<StreamInfo::StreamInfo> stream_info) {
-<<<<<<< HEAD
-  // Refresh local address in case it was restored by a listener filter like the original_dst
-  // filter.
-  stream_info->setDownstreamLocalAddress(socket->localAddress());
-=======
   // Refresh addresses in case they are modified by listener filters, such as proxy protocol or
   // original_dst.
   stream_info->setDownstreamLocalAddress(socket->localAddress());
   stream_info->setDownstreamRemoteAddress(socket->remoteAddress());
->>>>>>> 0717f49f
 
   // Find matching filter chain.
   const auto filter_chain = config_->filterChainManager().findFilterChain(*socket);

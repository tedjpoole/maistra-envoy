--- conflicted
+++ resolved
@@ -1,14 +1,5 @@
 FROM flask_service:python-3.10-slim-bullseye
 
-<<<<<<< HEAD
-RUN apt-get update \
-    && apt-get install --no-install-recommends -y python3 python3-pip python3-setuptools \
-    && apt-get autoremove -y && apt-get clean \
-    && rm -rf /tmp/* /var/tmp/* \
-    && rm -rf /var/lib/apt/lists/*
-RUN pip3 install -q Flask==2.0.3
-=======
->>>>>>> 053a7db9
 RUN mkdir -p /code/data
 RUN dd if=/dev/zero of="/code/data/file.txt" bs=1024 count=10240 \
     && dd if=/dev/zero of="/code/data/file.json" bs=1024 count=10240
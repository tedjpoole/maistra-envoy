FROM flask_service:python-3.10-slim-bullseye

<<<<<<< HEAD
RUN apk update && apk add py3-pip
RUN pip3 install -q Flask==2.0.3 pyyaml
RUN mkdir /code
COPY ./service.py /code
CMD ["python3", "/code/service.py"]
=======
ADD requirements.txt /tmp/requirements.txt
RUN pip3 install -r /tmp/requirements.txt
>>>>>>> 053a7db9
<|MERGE_RESOLUTION|>--- conflicted
+++ resolved
@@ -1,12 +1,4 @@
 FROM flask_service:python-3.10-slim-bullseye
 
-<<<<<<< HEAD
-RUN apk update && apk add py3-pip
-RUN pip3 install -q Flask==2.0.3 pyyaml
-RUN mkdir /code
-COPY ./service.py /code
-CMD ["python3", "/code/service.py"]
-=======
 ADD requirements.txt /tmp/requirements.txt
-RUN pip3 install -r /tmp/requirements.txt
->>>>>>> 053a7db9
+RUN pip3 install -r /tmp/requirements.txt
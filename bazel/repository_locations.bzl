--- conflicted
+++ resolved
@@ -689,15 +689,9 @@
     proxy_wasm_cpp_host = dict(
         project_name = "WebAssembly for Proxies (C++ host implementation)",
         project_url = "https://github.com/proxy-wasm/proxy-wasm-cpp-host",
-<<<<<<< HEAD
-        # 2020-09-08
-        version = "0a1fcd4e339a3a13d381a6a4dbd0532ca09702af",
-        sha256 = "2ed930570d6a61aa404b3df5d2bb2781fd23d91c16b50f3e9e2630c4bba20a5a",
-=======
         # 2020-09-10
         version = "49ed20e895b728aae6b811950a2939ecbaf76f7c",
         sha256 = "fa03293d01450b9164f8f56ef9227301f7d1af4f373f996400f75c93f6ebc822",
->>>>>>> b2dbe55d
         strip_prefix = "proxy-wasm-cpp-host-{version}",
         urls = ["https://github.com/proxy-wasm/proxy-wasm-cpp-host/archive/{version}.tar.gz"],
         use_category = ["dataplane"],

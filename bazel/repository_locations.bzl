--- conflicted
+++ resolved
@@ -524,16 +524,22 @@
         use_category = ["other"],
     ),
     org_llvm_llvm = dict(
+        project_name = "LLVM Comppiler Infrastructure",
+        project_url = "https://llvm.org",
+        version = "10.0",
         sha256 = "df83a44b3a9a71029049ec101fb0077ecbbdf5fe41e395215025779099a98fdf",
-        strip_prefix = "llvm-10.0.0.src",
-        urls = ["https://github.com/llvm/llvm-project/releases/download/llvmorg-10.0.0/llvm-10.0.0.src.tar.xz"],
+        strip_prefix = "llvm-{version}.0.src",
+        urls = ["https://github.com/llvm/llvm-project/releases/download/llvmorg-{version}.0/llvm-{version}.0.src.tar.xz"],
         use_category = ["dataplane"],
         cpe = "N/A",
     ),
     com_github_wavm_wavm = dict(
+        project_name = "WebAssembly Virtual Machine",
+        project_url = "https://wavm.github.io",
+        version = "e8155f1f3af88b4d08802716a7054950ef18d827",
         sha256 = "cc3fcaf05d57010c9cf8eb920234679dede6c780137b55001fd34e4d14806f7c",
-        strip_prefix = "WAVM-e8155f1f3af88b4d08802716a7054950ef18d827",
-        urls = ["https://github.com/WAVM/WAVM/archive/e8155f1f3af88b4d08802716a7054950ef18d827.tar.gz"],
+        strip_prefix = "WAVM-{version}",
+        urls = ["https://github.com/WAVM/WAVM/archive/{version}.tar.gz"],
         use_category = ["dataplane"],
         cpe = "N/A",
     ),
@@ -561,16 +567,11 @@
     com_googlesource_chromium_v8 = dict(
         project_name = "V8",
         project_url = "https://v8.dev",
-        version = "8.3",
+        version = "8.4",
         # This archive was created using https://storage.googleapis.com/envoyproxy-wee8/wee8-archive.sh
         # and contains complete checkout of V8 with all dependencies necessary to build wee8.
-<<<<<<< HEAD
         sha256 = "b82e7fba251825f836b8aca68545fef46726130afa7bb590478f384f847fee0f",
-        urls = ["https://storage.googleapis.com/envoyproxy-wee8/wee8-8.4.371.19.tar.gz"],
-=======
-        sha256 = "cc6f5357cd10922bfcf667bd882624ad313e21b009b919ce00f322f390012476",
-        urls = ["https://storage.googleapis.com/envoyproxy-wee8/wee8-{version}.110.9.tar.gz"],
->>>>>>> d16164be
+        urls = ["https://storage.googleapis.com/envoyproxy-wee8/wee8-{version}.371.19.tar.gz"],
         use_category = ["dataplane"],
         cpe = "N/A",
     ),
@@ -690,68 +691,50 @@
         cpe = "cpe:2.3:a:icu-project:international_components_for_unicode",
     ),
     proxy_wasm_cpp_sdk = dict(
-<<<<<<< HEAD
-        sha256 = "6827e0fadacc4e1687a063755c04b3ac8fecc2f4908dd3438851f4c760565d66",
-        strip_prefix = "proxy-wasm-cpp-sdk-b3a4ea9a4700e9e1d9edbd028ad68100289c7900",
-        # 2020-08-14
-        urls = ["https://github.com/proxy-wasm/proxy-wasm-cpp-sdk/archive/b3a4ea9a4700e9e1d9edbd028ad68100289c7900.tar.gz"],
-=======
         project_name = "WebAssembly for Proxies (C++ SDK)",
         project_url = "https://github.com/proxy-wasm/proxy-wasm-cpp-sdk",
-        version = "5cec30b448975e1fd3f4117311f0957309df5cb0",
-        sha256 = "7d9e1f2e299215ed3e5fa8c8149740872b1100cfe3230fc639f967d9dcfd812e",
+        version = "b3a4ea9a4700e9e1d9edbd028ad68100289c7900",
+        sha256 = "6827e0fadacc4e1687a063755c04b3ac8fecc2f4908dd3438851f4c760565d66",
         strip_prefix = "proxy-wasm-cpp-sdk-{version}",
+        # 2020-08-14
         urls = ["https://github.com/proxy-wasm/proxy-wasm-cpp-sdk/archive/{version}.tar.gz"],
->>>>>>> d16164be
         use_category = ["dataplane"],
         cpe = "N/A",
     ),
     proxy_wasm_cpp_host = dict(
-<<<<<<< HEAD
-        sha256 = "2cba66f2211ab025f83e281b85ed52cecce85a9a1ab29e18229c2a0a21c00994",
-        strip_prefix = "proxy-wasm-cpp-host-c0fac1b988ca18dcc5208b295398863f82448541",
-        # 2020-08-07
-        urls = ["https://github.com/proxy-wasm/proxy-wasm-cpp-host/archive/c0fac1b988ca18dcc5208b295398863f82448541.tar.gz"],
-=======
         project_name = "WebAssembly for Proxies (C++ host implementation)",
         project_url = "https://github.com/proxy-wasm/proxy-wasm-cpp-host",
-        version = "928db4d79ec7b90aea3ad13ea5df36dc60c9c31d",
-        sha256 = "494d3f81156b92bac640c26000497fbf3a7b1bc35f9789594280450c6e5d8129",
+        # 2020-08-07
+        version = "c0fac1b988ca18dcc5208b295398863f82448541",
+        sha256 = "2cba66f2211ab025f83e281b85ed52cecce85a9a1ab29e18229c2a0a21c00994",
         strip_prefix = "proxy-wasm-cpp-host-{version}",
         urls = ["https://github.com/proxy-wasm/proxy-wasm-cpp-host/archive/{version}.tar.gz"],
->>>>>>> d16164be
         use_category = ["dataplane"],
         cpe = "N/A",
     ),
     # TODO: upgrade to the latest version (1.41 currently fails tests)
     emscripten_toolchain = dict(
-<<<<<<< HEAD
-        sha256 = "4ac0f1f3de8b3f1373d435cd7e58bd94de4146e751f099732167749a229b443b",
-=======
         project_name = "Emscripten SDK",
         project_url = "https://github.com/emscripten-core/emsdk",
-        version = "dec8a63594753fe5f4ad3b47850bf64d66c14a4e",
-        sha256 = "2bdbee6947e32ad1e03cd075b48fda493ab16157b2b0225b445222cd528e1843",
->>>>>>> d16164be
+        version = "1.39",
+        sha256 = "4ac0f1f3de8b3f1373d435cd7e58bd94de4146e751f099732167749a229b443b",
         patch_cmds = [
             "./emsdk install 1.39.6-upstream",
             "./emsdk activate --embedded 1.39.6-upstream",
         ],
-<<<<<<< HEAD
-        strip_prefix = "emsdk-1.39.6",
-        urls = ["https://github.com/emscripten-core/emsdk/archive/1.39.6.tar.gz"],
-=======
-        strip_prefix = "emsdk-{version}",
-        urls = ["https://github.com/emscripten-core/emsdk/archive/{version}.tar.gz"],
->>>>>>> d16164be
+        strip_prefix = "emsdk-{version}.6",
+        urls = ["https://github.com/emscripten-core/emsdk/archive/{version}.6.tar.gz"],
         use_category = ["build"],
     ),
     io_bazel_rules_rust = dict(
+        project_name = "Bazel rust rules",
+        project_url = "https://github.com/bazelbuild/rules_rust",
+        version = "fda9a1ce6482973adfda022cadbfa6b300e269c3",
         sha256 = "484a2b2b67cd2d1fa1054876de7f8d291c4b203fd256bc8cbea14d749bb864ce",
         # Last commit where "out_binary = True" works.
         # See: https://github.com/bazelbuild/rules_rust/issues/386
-        strip_prefix = "rules_rust-fda9a1ce6482973adfda022cadbfa6b300e269c3",
-        urls = ["https://github.com/bazelbuild/rules_rust/archive/fda9a1ce6482973adfda022cadbfa6b300e269c3.tar.gz"],
+        strip_prefix = "rules_rust-{version}",
+        urls = ["https://github.com/bazelbuild/rules_rust/archive/{version}.tar.gz"],
         use_category = ["test"],
     ),
     rules_antlr = dict(

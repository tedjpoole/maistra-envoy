load("@rules_foreign_cc//:workspace_definitions.bzl", "rules_foreign_cc_dependencies")
load("@io_bazel_rules_go//go:deps.bzl", "go_register_toolchains", "go_rules_dependencies")
load("@envoy_build_tools//toolchains:rbe_toolchains_config.bzl", "rbe_toolchains_config")
load("@bazel_toolchains//rules/exec_properties:exec_properties.bzl", "create_rbe_exec_properties_dict", "custom_exec_properties")
load("@bazel_gazelle//:deps.bzl", "gazelle_dependencies", "go_repository")
load("@build_bazel_rules_apple//apple:repositories.bzl", "apple_rules_dependencies")
load("@upb//bazel:repository_defs.bzl", upb_bazel_version_repository = "bazel_version_repository")
load("@io_bazel_rules_rust//rust:repositories.bzl", "rust_repositories")
load("@io_bazel_rules_rust//:workspace.bzl", "bazel_version")
load("@config_validation_pip3//:requirements.bzl", config_validation_pip_install = "pip_install")
load("@configs_pip3//:requirements.bzl", configs_pip_install = "pip_install")
load("@headersplit_pip3//:requirements.bzl", headersplit_pip_install = "pip_install")
load("@kafka_pip3//:requirements.bzl", kafka_pip_install = "pip_install")
load("@protodoc_pip3//:requirements.bzl", protodoc_pip_install = "pip_install")
load("@thrift_pip3//:requirements.bzl", thrift_pip_install = "pip_install")
load("@rules_antlr//antlr:deps.bzl", "antlr_dependencies")

# go version for rules_go
GO_VERSION = "1.14.7"

def envoy_dependency_imports(go_version = GO_VERSION):
    rules_foreign_cc_dependencies()
    go_rules_dependencies()
    go_register_toolchains(go_version)
    rbe_toolchains_config()
    gazelle_dependencies()
    apple_rules_dependencies()
    rust_repositories()
    bazel_version(name = "bazel_version")
    upb_bazel_version_repository(name = "upb_bazel_version")
    antlr_dependencies(472)

    custom_exec_properties(
        name = "envoy_large_machine_exec_property",
        constants = {
            "LARGE_MACHINE": create_rbe_exec_properties_dict(labels = dict(size = "large")),
        },
    )

    go_repository(
        name = "org_golang_google_grpc",
        build_file_proto_mode = "disable",
        importpath = "google.golang.org/grpc",
        sum = "h1:EC2SB8S04d2r73uptxphDSUG+kTKVgjRPF+N3xpxRB4=",
        version = "v1.29.1",
    )

    go_repository(
        name = "org_golang_x_net",
        importpath = "golang.org/x/net",
        sum = "h1:fHDIZ2oxGnUZRN6WgWFCbYBjH9uqVPRCUVUDhs0wnbA=",
        version = "v0.0.0-20190813141303-74dc4d7220e7",
    )

    go_repository(
        name = "org_golang_x_text",
        importpath = "golang.org/x/text",
        sum = "h1:g61tztE5qeGQ89tm6NTjjM9VPIm088od1l6aSorWRWg=",
        version = "v0.3.0",
    )

    config_validation_pip_install()
    configs_pip_install()
    headersplit_pip_install()
    kafka_pip_install()
<<<<<<< HEAD
    protodoc_pip_install()
=======
    protodoc_pip_install()
    thrift_pip_install()
>>>>>>> e3c06cb7
<|MERGE_RESOLUTION|>--- conflicted
+++ resolved
@@ -63,9 +63,5 @@
     configs_pip_install()
     headersplit_pip_install()
     kafka_pip_install()
-<<<<<<< HEAD
     protodoc_pip_install()
-=======
-    protodoc_pip_install()
-    thrift_pip_install()
->>>>>>> e3c06cb7
+    thrift_pip_install()
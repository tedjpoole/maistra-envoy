--- conflicted
+++ resolved
@@ -881,21 +881,6 @@
         actual = "@envoy//bazel/foreign_cc:llvm",
     )
 
-<<<<<<< HEAD
-def _com_github_wavm_wavm():
-    location = REPOSITORY_LOCATIONS["com_github_wavm_wavm"]
-    http_archive(
-        name = "com_github_wavm_wavm",
-        build_file_content = BUILD_ALL_CONTENT,
-        **location
-    )
-    native.bind(
-        name = "wavm",
-        actual = "@envoy//bazel/foreign_cc:wavm",
-    )
-
-=======
->>>>>>> a1b8c4f7
 def _kafka_deps():
     # This archive contains Kafka client source code.
     # We are using request/response message format files to generate parser code.

--- conflicted
+++ resolved
@@ -193,111 +193,7 @@
     }),
 )
 
-<<<<<<< HEAD
-envoy_cmake_external(
-=======
-envoy_cmake(
-    name = "llvm",
-    cache_entries = {
-        # Disable both: BUILD and INCLUDE, since some of the INCLUDE
-        # targets build code instead of only generating build files.
-        "LLVM_BUILD_BENCHMARKS": "off",
-        "LLVM_INCLUDE_BENCHMARKS": "off",
-        "LLVM_BUILD_DOCS": "off",
-        "LLVM_INCLUDE_DOCS": "off",
-        "LLVM_BUILD_EXAMPLES": "off",
-        "LLVM_INCLUDE_EXAMPLES": "off",
-        "LLVM_BUILD_RUNTIME": "off",
-        "LLVM_BUILD_RUNTIMES": "off",
-        "LLVM_INCLUDE_RUNTIMES": "off",
-        "LLVM_BUILD_TESTS": "off",
-        "LLVM_INCLUDE_TESTS": "off",
-        "LLVM_BUILD_TOOLS": "off",
-        "LLVM_INCLUDE_TOOLS": "off",
-        "LLVM_BUILD_UTILS": "off",
-        "LLVM_INCLUDE_UTILS": "off",
-        "LLVM_ENABLE_IDE": "off",
-        "LLVM_ENABLE_LIBEDIT": "off",
-        "LLVM_ENABLE_LIBXML2": "off",
-        "LLVM_ENABLE_TERMINFO": "off",
-        "LLVM_ENABLE_ZLIB": "off",
-        "LLVM_TARGETS_TO_BUILD": "X86",
-        "CMAKE_CXX_COMPILER_FORCED": "on",
-        # Workaround for the issue with statically linked libstdc++
-        # using -l:libstdc++.a.
-        "CMAKE_CXX_FLAGS": "-lstdc++",
-    },
-    env = {
-        # Workaround for the -DDEBUG flag added in fastbuild on macOS,
-        # which conflicts with DEBUG macro used in LLVM.
-        "CFLAGS": "-UDEBUG",
-        "CXXFLAGS": "-UDEBUG",
-        "ASMFLAGS": "-UDEBUG",
-    },
-    lib_source = "@org_llvm_llvm//:all",
-    out_static_libs = select({
-        "//conditions:default": [
-            # Order from llvm-config --libnames asmparser core debuginfodwarf
-            # engine lto mcparser mirparser orcjit passes runtimedyld
-            # support x86asmparser x86desc
-            "libLLVMOrcJIT.a",
-            "libLLVMOrcError.a",
-            "libLLVMJITLink.a",
-            "libLLVMMIRParser.a",
-            "libLLVMLTO.a",
-            "libLLVMPasses.a",
-            "libLLVMObjCARCOpts.a",
-            "libLLVMipo.a",
-            "libLLVMInstrumentation.a",
-            "libLLVMVectorize.a",
-            "libLLVMLinker.a",
-            "libLLVMIRReader.a",
-            "libLLVMX86Disassembler.a",
-            "libLLVMX86AsmParser.a",
-            "libLLVMX86CodeGen.a",
-            "libLLVMCFGuard.a",
-            "libLLVMGlobalISel.a",
-            "libLLVMSelectionDAG.a",
-            "libLLVMAsmPrinter.a",
-            "libLLVMCodeGen.a",
-            "libLLVMScalarOpts.a",
-            "libLLVMInstCombine.a",
-            "libLLVMAggressiveInstCombine.a",
-            "libLLVMTransformUtils.a",
-            "libLLVMBitWriter.a",
-            "libLLVMX86Desc.a",
-            "libLLVMMCDisassembler.a",
-            "libLLVMX86Utils.a",
-            "libLLVMX86Info.a",
-            "libLLVMMCJIT.a",
-            "libLLVMExecutionEngine.a",
-            "libLLVMTarget.a",
-            "libLLVMAnalysis.a",
-            "libLLVMProfileData.a",
-            "libLLVMRuntimeDyld.a",
-            "libLLVMDebugInfoDWARF.a",
-            "libLLVMObject.a",
-            "libLLVMTextAPI.a",
-            "libLLVMMCParser.a",
-            "libLLVMMC.a",
-            "libLLVMDebugInfoCodeView.a",
-            "libLLVMDebugInfoMSF.a",
-            "libLLVMBitReader.a",
-            "libLLVMAsmParser.a",
-            "libLLVMCore.a",
-            "libLLVMRemarks.a",
-            "libLLVMBitstreamReader.a",
-            "libLLVMBinaryFormat.a",
-            "libLLVMSupport.a",
-            "libLLVMDemangle.a",
-        ],
-    }),
-    tags = ["skip_on_windows"],
-    alwayslink = True,
-)
-
-envoy_cmake(
->>>>>>> 2a26c01a
+envoy_cmake(
     name = "nghttp2",
     cache_entries = {
         "ENABLE_LIB_ONLY": "on",

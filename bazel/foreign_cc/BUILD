--- conflicted
+++ resolved
@@ -236,9 +236,6 @@
     }),
 )
 
-<<<<<<< HEAD
-envoy_cmake_external(
-=======
 envoy_cmake(
     name = "llvm",
     cache_entries = {
@@ -340,7 +337,6 @@
 )
 
 envoy_cmake(
->>>>>>> ea23f47b
     name = "nghttp2",
     cache_entries = {
         "ENABLE_LIB_ONLY": "on",
@@ -379,6 +375,7 @@
 
 envoy_cmake(
     name = "wavm",
+    binaries = ["wavm"],
     cache_entries = {
         "LLVM_DIR": "$EXT_BUILD_DEPS/copy_llvm/llvm/lib/cmake/llvm",
         "WAVM_ENABLE_STATIC_LINKING": "on",

--- conflicted
+++ resolved
@@ -4,13 +4,8 @@
   ubuntu-build:
     description: "A regular build executor based on ubuntu image"
     docker:
-<<<<<<< HEAD
       # NOTE: Update bazel/toolchains/rbe_toolchains_config.bzl with sha256 digest to match the image here.
-      - image: envoyproxy/envoy-build-ubuntu@sha256:b86043fc96cfb462bf9ff9369777baa8a240119c7fe3c78c80eabba98c945278
-=======
-      # NOTE: Update this from https://github.com/envoyproxy/envoy-build-tools/blob/master/toolchains/rbe_toolchains_config.bzl#L8
       - image: envoyproxy/envoy-build-ubuntu:04f06115b6ee7cfea74930353fb47a41149cbec3
->>>>>>> 8cb2958f
     resource_class: xlarge
     working_directory: /source
 
@@ -70,7 +65,6 @@
            path: /build/envoy/generated
            destination: /
 
-<<<<<<< HEAD
    coverage:
      executor: ubuntu-build
      environment:
@@ -107,10 +101,6 @@
        BAZEL_TEST_TARGETS: "//test/extensions/access_loggers/wasm/... //test/extensions/filters/http/wasm/... //test/extensions/filters/network/wasm/... //test/extensions/wasm/... //test/extensions/common/wasm/..."
        CC: clang
        CXX: clang++
-=======
-   docs:
-     executor: ubuntu-build
->>>>>>> 8cb2958f
      steps:
        - run: sudo sntp -sS time.apple.com
        - run: rm -rf /home/circleci/project/.git # CircleCI git caching is likely broken
@@ -129,20 +119,10 @@
   version: 2
   all:
     jobs:
-<<<<<<< HEAD
       - release
       - all_tests
       - asan
       - tsan
       - coverage
       - format
-      - macos
-=======
-      - api
-      - go_control_plane_mirror
-      - filter_example_mirror
-      - docs:
-          filters:
-            tags:
-              only: /^v.*/
->>>>>>> 8cb2958f
+      - macos